package cmd

import (
	_ "embed"
	"errors"
	"io"
	"os"
	"path/filepath"
	"strings"
	"testing"

	"github.com/stretchr/testify/assert"
	"github.com/stretchr/testify/require"
)

var (
	stdoutFile *os.File
	stderrFile *os.File
	testOutR   *os.File
	testOutW   *os.File
	testErrR   *os.File
	testErrW   *os.File

	//go:embed tests_outputs/test_legal_list.txt
	testLegalListOutput string
)

func preTestRun() {
	stdoutFile = os.Stdout
	stderrFile = os.Stderr
	testOutR, testOutW, _ = os.Pipe()
	os.Stdout = testOutW
	testErrR, testErrW, _ = os.Pipe()
	os.Stderr = testErrW
}

// finalize test and get its output
func postTestRun(isErr bool) string {
	testOutW.Close()
	testErrW.Close()
	out, _ := io.ReadAll(testOutR)
	errOut, _ := io.ReadAll(testErrR)
	os.Stdout = stdoutFile
	os.Stderr = stderrFile
	actualOutput := string(out)
	actualErr := string(errOut)
	if isErr {
		return actualErr
	}
	return actualOutput
}

func runTest(test cmdTest, t *testing.T) {
	// run the test and get its output
	preTestRun()
	rootCmd := newCommandRoot()
	rootCmd.SetArgs(test.args)
	err := rootCmd.Execute()
	if !test.isErr {
		require.Nilf(t, err, "expected no errors, but got %v", err)
	} else {
		require.NotNil(t, err, "expected error, but got no error")
	}
	actual := postTestRun(test.isErr)

	// compare actual to test.expectedOutput
	if test.exact {
		assert.Equal(t, test.expectedOutput, actual, "error - unexpected output")
		return
	}

	if test.containment {
		isContained := strings.Contains(actual, test.expectedOutput)
		assert.True(t, isContained, "test %s error: %s not contained in %s", test.name, test.expectedOutput, actual)
		return
	}

	assert.Error(t, errors.New(""), "test %s: missing containment or equality flag for test")
}

type cmdTest struct {
	name           string
	args           []string
	expectedOutput string
	exact          bool
	containment    bool
	isErr          bool
}

func TestCommands(t *testing.T) {
	tests := []cmdTest{
		{
			name:           "test_illegal_command",
			args:           []string{"A"},
			expectedOutput: "Error: unknown command \"A\" for \"k8snetpolicy\"",
			containment:    true,
			isErr:          true,
		},

		{
			name:           "test_illegal_eval_no_args",
			args:           []string{"eval"},
			expectedOutput: "no source defined",
			containment:    true,
			isErr:          true,
		},

		{
			name:           "test_illegal_diff_no_args",
			args:           []string{"diff"},
			expectedOutput: "both directory paths dir1 and dir2 are required",
			containment:    true,
			isErr:          true,
		},
		{
			name:           "test_illegal_diff_unsupported_args",
			args:           []string{"diff", "--dirpath", filepath.Join(getTestsDir(), "onlineboutique")},
			expectedOutput: "dirpath flag is not used with diff command",
			containment:    true,
			isErr:          true,
		},
		{
			name: "test_illegal_diff_output_format",
			args: []string{
				"diff",
				"--dir1",
				filepath.Join(getTestsDir(), "onlineboutique_workloads"),
				"--dir2",
				filepath.Join(getTestsDir(), "onlineboutique_workloads_changed_workloads"),
				"-o",
				"png"},
			expectedOutput: "png output format is not supported.",
			containment:    true,
			isErr:          true,
		},
		{
			name: "test_illegal_eval_peer_not_found",
			args: []string{
				"eval",
				"--dirpath",
				filepath.Join(getTestsDir(), "onlineboutique"),
				"-s",
				"default/adservice-77d5cd745d-t8mx4",
				"-d",
				"default/emailservice-54c7c5d9d-vp27n",
				"-p",
				"80"},
			expectedOutput: "could not find peer default/default/adservice-77d5cd745d",
			containment:    true,
			isErr:          true,
		},

		{
			name: "test_legal_eval",
			args: []string{
				"eval",
				"--dirpath",
				filepath.Join(getTestsDir(), "onlineboutique"),
				"-s",
				"adservice-77d5cd745d-t8mx4",
				"-d",
				"emailservice-54c7c5d9d-vp27n",
				"-p",
				"80"},
			expectedOutput: "default/adservice-77d5cd745d-t8mx4 => default/emailservice-54c7c5d9d-vp27n over tcp/80: false\n",
			exact:          true,
			isErr:          false,
		},

		{
			name: "test_legal_list",
			args: []string{
				"list",
				"--dirpath",
				filepath.Join(getTestsDir(), "onlineboutique"),
			},
			expectedOutput: testLegalListOutput,
			exact:          true,
			isErr:          false,
		},

		{
			name: "test_legal_list_with_focus_workload",
			args: []string{
				"list",
				"--dirpath",
				filepath.Join(getTestsDir(), "onlineboutique_workloads"),
				"--focusworkload",
				"emailservice",
			},
			expectedOutput: "default/checkoutservice[Deployment] => default/emailservice[Deployment] : TCP 8080",
			exact:          true,
			isErr:          false,
		},

		{
			name: "test_legal_list_with_focus_workload_json_output",
			args: []string{
				"list",
				"--dirpath",
				filepath.Join(getTestsDir(), "onlineboutique_workloads"),
				"--focusworkload",
				"emailservice",
				"--output",
				"json",
			},
			expectedOutput: "[\n" +
				"  {\n" +
				"    \"src\": \"default/checkoutservice[Deployment]\",\n" +
				"    \"dst\": \"default/emailservice[Deployment]\",\n" +
				"    \"conn\": \"TCP 8080\"\n" +
				"  }\n" +
				"]",
			exact: true,
			isErr: false,
		},

		{
			name: "test_illegal_list_output_format",
			args: []string{
				"list",
				"--dirpath",
				filepath.Join(getTestsDir(), "onlineboutique"),
				"-o",
				"png"},
			expectedOutput: "png output format is not supported.",
			containment:    true,
			isErr:          true,
		},

		{
			name: "test_legal_list_with_focus_workload_dot_output",
			args: []string{
				"list",
				"--dirpath",
				filepath.Join(getTestsDir(), "onlineboutique_workloads"),
				"--focusworkload",
				"emailservice",
				"--output",
				"dot",
			},
			expectedOutput: "digraph {\n" +
				"\t\"default/checkoutservice[Deployment]\" [label=\"default/checkoutservice[Deployment]\" color=\"blue\" fontcolor=\"blue\"]\n" +
				"\t\"default/emailservice[Deployment]\" [label=\"default/emailservice[Deployment]\" color=\"blue\" fontcolor=\"blue\"]\n" +
				"\t\"default/checkoutservice[Deployment]\" -> \"default/emailservice[Deployment]\"" +
				" [label=\"TCP 8080\" color=\"gold2\" fontcolor=\"darkgreen\"]\n" +
				"}",
			exact: true,
			isErr: false,
		},

		{
			name: "test_legal_list_with_focus_workload_csv_output",
			args: []string{
				"list",
				"--dirpath",
				filepath.Join(getTestsDir(), "onlineboutique_workloads"),
				"--focusworkload",
				"emailservice",
				"--output",
				"csv",
			},
			expectedOutput: "src,dst,conn\n" +
				"default/checkoutservice[Deployment],default/emailservice[Deployment],TCP 8080\n",
			exact: true,
			isErr: false,
		},

		{
			name: "test_legal_list_with_focus_workload_md_output",
			args: []string{
				"list",
				"--dirpath",
				filepath.Join(getTestsDir(), "onlineboutique_workloads"),
				"--focusworkload",
				"emailservice",
				"--output",
				"md",
			},
			expectedOutput: "| src | dst | conn |\n" +
				"|-----|-----|------|\n" +
				"| default/checkoutservice[Deployment] | default/emailservice[Deployment] | TCP 8080 |",
			exact: true,
			isErr: false,
		},
		{
			name: "test_illegal_use_of_quiet_and_verbose_flags",
			args: []string{
				"list",
				"--dirpath",
				filepath.Join(getTestsDir(), "onlineboutique_workloads"),
				"-q",
				"-v",
			},
			expectedOutput: "-q and -v cannot be specified together",
			containment:    true,
			isErr:          true,
		},
		{
			name: "test_legal_diff_txt_output",
			args: []string{
				"diff",
				"--dir1",
				filepath.Join(getTestsDir(), "onlineboutique_workloads"),
				"--dir2",
				filepath.Join(getTestsDir(), "onlineboutique_workloads_changed_workloads"),
				"--output",
				"txt",
			},
			// expected first 3 rows
			expectedOutput: "Connectivity diff:\n" +
				"source: 0.0.0.0-255.255.255.255, destination: default/unicorn[Deployment], " +
<<<<<<< HEAD
				"dir1:  No Connections, dir2: All Connections, diff-type: added\n" +
				"source: default/redis-cart[Deployment], destination: default/unicorn[Deployment], " +
				"dir1:  No Connections, dir2: All Connections, diff-type: added",
=======
				"dir1:  No Connections, dir2: All Connections, diff-type: added (workload default/unicorn[Deployment] added)\n" +
				"source: default/redis-cart[Deployment], destination: default/unicorn[Deployment], " +
				"dir1:  No Connections, dir2: All Connections, diff-type: added (workload default/unicorn[Deployment] added)",
>>>>>>> 23a7dcb6
			containment: true,
			isErr:       false,
		},
		{
			name: "test_legal_diff_csv_output",
			args: []string{
				"diff",
				"--dir1",
				filepath.Join(getTestsDir(), "onlineboutique_workloads"),
				"--dir2",
				filepath.Join(getTestsDir(), "onlineboutique_workloads_changed_workloads"),
				"--output",
				"csv",
			},
			// expected first 3 rows
			expectedOutput: "source,destination,dir1,dir2,diff-type\n" +
<<<<<<< HEAD
				"0.0.0.0-255.255.255.255,default/unicorn[Deployment],No Connections,All Connections,added\n" +
				"default/redis-cart[Deployment],default/unicorn[Deployment],No Connections,All Connections,added",
=======
				"0.0.0.0-255.255.255.255,default/unicorn[Deployment],No Connections," +
				"All Connections,added (workload default/unicorn[Deployment] added)\n" +
				"default/redis-cart[Deployment],default/unicorn[Deployment],No Connections,All Connections," +
				"added (workload default/unicorn[Deployment] added)",
>>>>>>> 23a7dcb6
			containment: true,
			isErr:       false,
		},
		{
			name: "test_legal_diff_md_output",
			args: []string{
				"diff",
				"--dir1",
				filepath.Join(getTestsDir(), "onlineboutique_workloads"),
				"--dir2",
				filepath.Join(getTestsDir(), "onlineboutique_workloads_changed_workloads"),
				"--output",
				"md",
			},
			// expected first 3 rows
			expectedOutput: "| source | destination | dir1 | dir2 | diff-type |\n" +
				"|--------|-------------|------|------|-----------|\n" +
<<<<<<< HEAD
				"| 0.0.0.0-255.255.255.255 | default/unicorn[Deployment] | No Connections | All Connections | added |",
=======
				"| 0.0.0.0-255.255.255.255 | default/unicorn[Deployment] | No Connections | All Connections |" +
				" added (workload default/unicorn[Deployment] added) |",
>>>>>>> 23a7dcb6
			containment: true,
			isErr:       false,
		},
	}

	for _, test := range tests {
		runTest(test, t)
	}
}

func getTestsDir() string {
	currentDir, _ := os.Getwd()
	res := filepath.Join(currentDir, "..", "..", "..", "tests")
	return res
}<|MERGE_RESOLUTION|>--- conflicted
+++ resolved
@@ -88,6 +88,7 @@
 }
 
 func TestCommands(t *testing.T) {
+func TestCommands(t *testing.T) {
 	tests := []cmdTest{
 		{
 			name:           "test_illegal_command",
@@ -105,6 +106,34 @@
 			isErr:          true,
 		},
 
+		{
+			name:           "test_illegal_diff_no_args",
+			args:           []string{"diff"},
+			expectedOutput: "both directory paths dir1 and dir2 are required",
+			containment:    true,
+			isErr:          true,
+		},
+		{
+			name:           "test_illegal_diff_unsupported_args",
+			args:           []string{"diff", "--dirpath", filepath.Join(getTestsDir(), "onlineboutique")},
+			expectedOutput: "dirpath flag is not used with diff command",
+			containment:    true,
+			isErr:          true,
+		},
+		{
+			name: "test_illegal_diff_output_format",
+			args: []string{
+				"diff",
+				"--dir1",
+				filepath.Join(getTestsDir(), "onlineboutique_workloads"),
+				"--dir2",
+				filepath.Join(getTestsDir(), "onlineboutique_workloads_changed_workloads"),
+				"-o",
+				"png"},
+			expectedOutput: "png output format is not supported.",
+			containment:    true,
+			isErr:          true,
+		},
 		{
 			name:           "test_illegal_diff_no_args",
 			args:           []string{"diff"},
@@ -310,15 +339,9 @@
 			// expected first 3 rows
 			expectedOutput: "Connectivity diff:\n" +
 				"source: 0.0.0.0-255.255.255.255, destination: default/unicorn[Deployment], " +
-<<<<<<< HEAD
 				"dir1:  No Connections, dir2: All Connections, diff-type: added\n" +
 				"source: default/redis-cart[Deployment], destination: default/unicorn[Deployment], " +
 				"dir1:  No Connections, dir2: All Connections, diff-type: added",
-=======
-				"dir1:  No Connections, dir2: All Connections, diff-type: added (workload default/unicorn[Deployment] added)\n" +
-				"source: default/redis-cart[Deployment], destination: default/unicorn[Deployment], " +
-				"dir1:  No Connections, dir2: All Connections, diff-type: added (workload default/unicorn[Deployment] added)",
->>>>>>> 23a7dcb6
 			containment: true,
 			isErr:       false,
 		},
@@ -335,15 +358,8 @@
 			},
 			// expected first 3 rows
 			expectedOutput: "source,destination,dir1,dir2,diff-type\n" +
-<<<<<<< HEAD
 				"0.0.0.0-255.255.255.255,default/unicorn[Deployment],No Connections,All Connections,added\n" +
 				"default/redis-cart[Deployment],default/unicorn[Deployment],No Connections,All Connections,added",
-=======
-				"0.0.0.0-255.255.255.255,default/unicorn[Deployment],No Connections," +
-				"All Connections,added (workload default/unicorn[Deployment] added)\n" +
-				"default/redis-cart[Deployment],default/unicorn[Deployment],No Connections,All Connections," +
-				"added (workload default/unicorn[Deployment] added)",
->>>>>>> 23a7dcb6
 			containment: true,
 			isErr:       false,
 		},
@@ -361,12 +377,7 @@
 			// expected first 3 rows
 			expectedOutput: "| source | destination | dir1 | dir2 | diff-type |\n" +
 				"|--------|-------------|------|------|-----------|\n" +
-<<<<<<< HEAD
 				"| 0.0.0.0-255.255.255.255 | default/unicorn[Deployment] | No Connections | All Connections | added |",
-=======
-				"| 0.0.0.0-255.255.255.255 | default/unicorn[Deployment] | No Connections | All Connections |" +
-				" added (workload default/unicorn[Deployment] added) |",
->>>>>>> 23a7dcb6
 			containment: true,
 			isErr:       false,
 		},
