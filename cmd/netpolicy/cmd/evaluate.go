--- conflicted
+++ resolved
@@ -160,7 +160,6 @@
 		if err := updatePolicyEngineObjectsFromDirPath(pe, podNames); err != nil {
 			return err
 		}
-
 	} else {
 		if err := updatePolicyEngineObjectsFromLiveCluster(pe, podNames, nsNames); err != nil {
 			return err
@@ -204,7 +203,6 @@
 			return nil
 		},
 
-<<<<<<< HEAD
 		RunE: func(cmd *cobra.Command, args []string) error {
 			if err := runEvalCommand(); err != nil {
 				return err
@@ -224,25 +222,4 @@
 	c.Flags().StringVarP(&protocol, "protocol", "", protocol, "Protocol in use (tcp, udp, sctp)")
 
 	return c
-=======
-//nolint:gochecknoinits // TODO: refactor
-func init() {
-	rootCmd.AddCommand(evaluateCmd)
-
-	// connection definition
-	evaluateCmd.Flags().StringVarP(&sourcePod.Name, "source-pod", "s",
-		sourcePod.Name, "Source pod name, required")
-	evaluateCmd.Flags().StringVarP(&sourcePod.Namespace, "source-namespace", "n",
-		sourcePod.Namespace, "Source pod namespace")
-	evaluateCmd.Flags().StringVarP(&destinationPod.Name, "destination-pod", "d",
-		destinationPod.Name, "Destination pod name")
-	evaluateCmd.Flags().StringVarP(&destinationPod.Namespace, "destination-namespace", "",
-		destinationPod.Namespace, "Destination pod namespace")
-	evaluateCmd.Flags().StringVarP(&srcExternalIP, "source-ip", "",
-		srcExternalIP, "Source (external) IP address")
-	evaluateCmd.Flags().StringVarP(&dstExternalIP, "destination-ip", "",
-		dstExternalIP, "Destination (external) IP address")
-	evaluateCmd.Flags().StringVarP(&port, "destination-port", "p", port, "Destination port (name or number)")
-	evaluateCmd.Flags().StringVarP(&protocol, "protocol", "", protocol, "Protocol in use (tcp, udp, sctp)")
->>>>>>> fc3a21ee
 }