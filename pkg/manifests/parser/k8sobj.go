--- conflicted
+++ resolved
@@ -211,10 +211,7 @@
 	BaselineAdminNetworkPolicy: true,
 }
 
-<<<<<<< HEAD
-=======
 //gocyclo:ignore
->>>>>>> c4811e01
 func FilterObjectsList(allObjects []K8sObject, podNames []types.NamespacedName) []K8sObject {
 	podNamesMap := make(map[string]bool, 0)
 	nsMap := make(map[string]bool, 0)
