/*
Copyright 2023- IBM Inc. All Rights Reserved.

SPDX-License-Identifier: Apache-2.0
*/

package eval

import (
	"errors"
	"fmt"
	"os"
	"path/filepath"
	"time"

	"sort"
	"strings"
	"testing"

	v1 "k8s.io/api/core/v1"
	netv1 "k8s.io/api/networking/v1"
	metav1 "k8s.io/apimachinery/pkg/apis/meta/v1"
	"k8s.io/apimachinery/pkg/types"
	"k8s.io/apimachinery/pkg/util/intstr"
	"sigs.k8s.io/yaml"

	"github.com/stretchr/testify/require"

	"github.com/np-guard/netpol-analyzer/pkg/internal/output"
	"github.com/np-guard/netpol-analyzer/pkg/internal/testutils"
	"github.com/np-guard/netpol-analyzer/pkg/logger"
	"github.com/np-guard/netpol-analyzer/pkg/manifests/fsscanner"
	"github.com/np-guard/netpol-analyzer/pkg/manifests/parser"
	"github.com/np-guard/netpol-analyzer/pkg/netpol/internal/common"
	"github.com/np-guard/netpol-analyzer/pkg/netpol/internal/examples"
)

const (
	allowAllOnSCTPSerialized = `
apiVersion: networking.k8s.io/v1
kind: NetworkPolicy
metadata:
  creationTimestamp: null
  name: vary-egress-37-0-0-0-19
  namespace: default
spec:
  egress:
  - ports:
    - port: 80
      protocol: TCP
    to:
    - podSelector: {}
    - ipBlock:
        cidr: 192.168.242.213/24
  - ports:
    - port: 53
      protocol: UDP
  podSelector:
    matchLabels:
      app: web
  policyTypes:
  - Egress`

	podB = `
apiVersion: v1
kind: Pod
metadata:
  name: b
  namespace: default
  labels:
    app: web
    role: monitoring
spec:
  containers:
  - name: nginx
    image: nginx:1.14.2
    ports:
    - containerPort: 80
status:
  podIPs:
  - ip: 192.168.49.2    
  hostIP: 192.168.49.2`

	podC = `
  apiVersion: v1
  kind: Pod
  metadata:
    name: c
    namespace: default
    labels:
      app: apiserver
  spec:
    containers:
    - name: nginx
      image: nginx:1.14.2
      ports:
      - containerPort: 80
  status:
    podIPs:
    - ip: 192.168.49.2    
    hostIP: 192.168.49.2`

	podD = `
apiVersion: v1
kind: Pod
metadata:
  name: d
  namespace: operations
  labels:
    type: monitoring
spec:
  containers:
  - name: nginx
    image: nginx:1.14.2
    ports:
    - containerPort: 80
status:
  podIPs:
  - ip: 192.168.49.2    
  hostIP: 192.168.49.2`
)

func netpolFromYaml(netpolYamlStr string) (*netv1.NetworkPolicy, error) {
	netpol := netv1.NetworkPolicy{}
	err := yaml.Unmarshal([]byte(netpolYamlStr), &netpol)
	if err != nil {
		return nil, err
	}
	return &netpol, nil
}

func podFromYaml(podYamlStr string) (*v1.Pod, error) {
	podObj := v1.Pod{}
	err := yaml.Unmarshal([]byte(podYamlStr), &podObj)
	if err != nil {
		return nil, err
	}
	return &podObj, nil
}

func LabelString(labels map[string]string) string {
	// 1. first, sort the keys so we get a deterministic answer
	keys := make([]string, 0, len(labels))
	for key := range labels {
		keys = append(keys, key)
	}
	sort.Slice(keys, func(i, j int) bool {
		return keys[i] < keys[j]
	})
	// 2. now use the sorted keys to generate chunks
	chunks := make([]string, 0, len(labels))
	for _, key := range keys {
		chunks = append(chunks, key, labels[key])
	}
	// 3. join
	return strings.Join(chunks, "-")
}

func label(key, val string) map[string]string {
	return map[string]string{key: val}
}

// https://github.com/ahmetb/kubernetes-network-policy-recipes/blob/master/01-deny-all-traffic-to-an-application.md
/*
kind: NetworkPolicy
apiVersion: networking.k8s.io/v1
metadata:
  name: web-deny-all
spec:
  podSelector:
    matchLabels:
      app: web
  ingress: []
*/
func AllowNothingTo(namespace string, toLabels map[string]string) *netv1.NetworkPolicy {
	return &netv1.NetworkPolicy{
		ObjectMeta: metav1.ObjectMeta{
			Name:      fmt.Sprintf("allow-nothing-to-%s", LabelString(toLabels)),
			Namespace: namespace,
		},
		Spec: netv1.NetworkPolicySpec{
			PodSelector: metav1.LabelSelector{MatchLabels: toLabels},
			PolicyTypes: []netv1.PolicyType{netv1.PolicyTypeIngress},
		},
	}
}

// https://github.com/ahmetb/kubernetes-network-policy-recipes/blob/master/02a-allow-all-traffic-to-an-application.md
/*
kind: NetworkPolicy
apiVersion: networking.k8s.io/v1
metadata:
  name: web-allow-all
  Namespace: default
spec:
  podSelector:
    matchLabels:
      app: web
  ingress:
  - {}
*/
func AllowAllTo(namespace string, toLabels map[string]string) *netv1.NetworkPolicy {
	return &netv1.NetworkPolicy{
		ObjectMeta: metav1.ObjectMeta{
			Name:      fmt.Sprintf("allow-all-to-%s", LabelString(toLabels)),
			Namespace: namespace,
		},
		Spec: netv1.NetworkPolicySpec{
			PodSelector: metav1.LabelSelector{
				MatchLabels: toLabels,
			},
			Ingress: []netv1.NetworkPolicyIngressRule{
				{},
			},
			PolicyTypes: []netv1.PolicyType{netv1.PolicyTypeIngress},
		},
	}
}

/*
kind: NetworkPolicy
apiVersion: networking.k8s.io/v1
metadata:

	name: api-allow-5000

spec:

	podSelector:
	  matchLabels:
	    app: apiserver
	ingress:
	- ports:
	  - port: 5000
	  from:
	  - podSelector:
	      matchLabels:
	        role: monitoring
*/
func AllowSpecificPortTo(namespace string, fromLabels, targetLabels map[string]string, targetPort int) *netv1.NetworkPolicy {
	portRef := intstr.FromInt(targetPort)
	return &netv1.NetworkPolicy{
		ObjectMeta: metav1.ObjectMeta{
			Name:      fmt.Sprintf("allow-specific-port-from-%s-to-%s", LabelString(fromLabels), LabelString(targetLabels)),
			Namespace: namespace,
		},
		Spec: netv1.NetworkPolicySpec{
			PodSelector: metav1.LabelSelector{
				MatchLabels: targetLabels,
			},
			Ingress: []netv1.NetworkPolicyIngressRule{
				{
					Ports: []netv1.NetworkPolicyPort{
						{Port: &portRef},
					},
					From: []netv1.NetworkPolicyPeer{
						{
							PodSelector: &metav1.LabelSelector{
								MatchLabels: fromLabels,
							},
						},
					},
				},
			},
			PolicyTypes: []netv1.PolicyType{netv1.PolicyTypeIngress},
		},
	}
}

// https://github.com/ahmetb/kubernetes-network-policy-recipes/blob/master/05-allow-traffic-from-all-namespaces.md
/*
kind: NetworkPolicy
apiVersion: networking.k8s.io/v1
metadata:
  Namespace: secondary
  name: web-allow-all-namespaces
spec:
  podSelector:
    matchLabels:
      app: web
  ingress:
  - from:
    - namespaceSelector: {}
*/
func AllowAllToVersion2(namespace string, targetLabels map[string]string) *netv1.NetworkPolicy {
	return &netv1.NetworkPolicy{
		ObjectMeta: metav1.ObjectMeta{
			Name:      fmt.Sprintf("allow-all-to-version2-%s", LabelString(targetLabels)),
			Namespace: namespace,
		},
		Spec: netv1.NetworkPolicySpec{
			PodSelector: metav1.LabelSelector{
				MatchLabels: targetLabels,
			},
			Ingress: []netv1.NetworkPolicyIngressRule{
				{
					From: []netv1.NetworkPolicyPeer{
						{
							NamespaceSelector: &metav1.LabelSelector{},
						},
					},
				},
			},
			PolicyTypes: []netv1.PolicyType{netv1.PolicyTypeIngress},
		},
	}
}

// https://github.com/ahmetb/kubernetes-network-policy-recipes/blob/master/07-allow-traffic-from-some-pods-in-another-namespace.md
/*
kind: NetworkPolicy
apiVersion: networking.k8s.io/v1
metadata:
  name: web-allow-all-ns-monitoring
  Namespace: default
spec:
  podSelector:
    matchLabels:
      app: web
  ingress:
    - from:
      - namespaceSelector:     # chooses all pods in namespaces labeled with team=operations
          matchLabels:
            team: operations
        podSelector:           # chooses pods with type=monitoring
          matchLabels:
            type: monitoring
*/
func AllowFromDifferentNamespaceWithLabelsTo(
	namespace string,
	fromLabels, namespaceLabels, toLabels map[string]string) *netv1.NetworkPolicy {
	return &netv1.NetworkPolicy{
		ObjectMeta: metav1.ObjectMeta{
			Name:      fmt.Sprintf("allow-from-namespace-with-labels-%s-to-%s", LabelString(fromLabels), LabelString(toLabels)),
			Namespace: namespace,
		},
		Spec: netv1.NetworkPolicySpec{
			PodSelector: metav1.LabelSelector{
				MatchLabels: toLabels,
			},
			Ingress: []netv1.NetworkPolicyIngressRule{
				{
					From: []netv1.NetworkPolicyPeer{
						{
							PodSelector:       &metav1.LabelSelector{MatchLabels: fromLabels},
							NamespaceSelector: &metav1.LabelSelector{MatchLabels: namespaceLabels},
						},
					},
				},
			},
			PolicyTypes: []netv1.PolicyType{netv1.PolicyTypeIngress},
		},
	}
}

// https://github.com/ahmetb/kubernetes-network-policy-recipes/blob/master/04-deny-traffic-from-other-namespaces.md
/*
kind: NetworkPolicy
apiVersion: networking.k8s.io/v1
metadata:
  Namespace: secondary
  name: deny-from-other-namespaces
spec:
  podSelector:
    matchLabels:
  ingress:
  - from:
    - podSelector: {}
*/
func AllowAllWithinNamespace(namespace string) *netv1.NetworkPolicy {
	return &netv1.NetworkPolicy{
		ObjectMeta: metav1.ObjectMeta{
			Name:      "allow-all-within-namespace",
			Namespace: namespace,
		},
		Spec: netv1.NetworkPolicySpec{
			PodSelector: metav1.LabelSelector{
				MatchLabels: map[string]string{},
			},
			Ingress: []netv1.NetworkPolicyIngressRule{
				{
					From: []netv1.NetworkPolicyPeer{
						{
							PodSelector: &metav1.LabelSelector{},
						},
					},
				},
			},
			PolicyTypes: []netv1.PolicyType{netv1.PolicyTypeIngress},
		},
	}
}

/*
kind: NetworkPolicy
apiVersion: networking.k8s.io/v1
metadata:

	Namespace: secondary
	name: web-allow-all-namespaces

spec:

	podSelector:
	  matchLabels:
	    app: web
	ingress:
	- from:
*/
func AllowAllToVersion3(namespace string, targetLabels map[string]string) *netv1.NetworkPolicy {
	return &netv1.NetworkPolicy{
		ObjectMeta: metav1.ObjectMeta{
			Name:      fmt.Sprintf("allow-all-to-version3-%s", LabelString(targetLabels)),
			Namespace: namespace,
		},
		Spec: netv1.NetworkPolicySpec{
			PodSelector: metav1.LabelSelector{
				MatchLabels: targetLabels,
			},
			Ingress: []netv1.NetworkPolicyIngressRule{
				{From: nil},
			},
			PolicyTypes: []netv1.PolicyType{netv1.PolicyTypeIngress},
		},
	}
}

func AllowAllToVersion4(namespace string, toLabels map[string]string) *netv1.NetworkPolicy {
	return &netv1.NetworkPolicy{
		ObjectMeta: metav1.ObjectMeta{
			Name:      fmt.Sprintf("allow-all-to-version4-%s", LabelString(toLabels)),
			Namespace: namespace,
		},
		Spec: netv1.NetworkPolicySpec{
			PodSelector: metav1.LabelSelector{
				MatchLabels: toLabels,
			},
			Ingress: []netv1.NetworkPolicyIngressRule{
				{
					From: []netv1.NetworkPolicyPeer{{PodSelector: &metav1.LabelSelector{}, NamespaceSelector: &metav1.LabelSelector{}}},
				},
			},
			PolicyTypes: []netv1.PolicyType{netv1.PolicyTypeIngress},
		},
	}
}

// https://github.com/ahmetb/kubernetes-network-policy-recipes/blob/master/03-deny-all-non-whitelisted-traffic-in-the-namespace.md
/*
kind: NetworkPolicy
apiVersion: networking.k8s.io/v1
metadata:
  name: default-deny-all
  Namespace: default
spec:
  podSelector: {}
  ingress: []
*/
func AllowNothingToAnything(namespace string) *netv1.NetworkPolicy {
	return &netv1.NetworkPolicy{
		ObjectMeta: metav1.ObjectMeta{
			Name:      "allow-nothing-to-anything",
			Namespace: namespace,
		},
		Spec: netv1.NetworkPolicySpec{
			PodSelector: metav1.LabelSelector{},
			Ingress:     []netv1.NetworkPolicyIngressRule{},
			PolicyTypes: []netv1.PolicyType{netv1.PolicyTypeIngress},
		},
	}
}

// https://github.com/ahmetb/kubernetes-network-policy-recipes/blob/master/02-limit-traffic-to-an-application.md
/*
kind: NetworkPolicy
apiVersion: networking.k8s.io/v1
metadata:
  name: api-allow
spec:
  podSelector:
    matchLabels:
      app: bookstore
      role: api
  ingress:
  - from:
      - podSelector:
          matchLabels:
            app: bookstore
*/
func AllowFromTo(namespace string, fromLabels, toLabels map[string]string) *netv1.NetworkPolicy {
	return &netv1.NetworkPolicy{
		ObjectMeta: metav1.ObjectMeta{
			Name:      fmt.Sprintf("allow-from-%s-to-%s", LabelString(fromLabels), LabelString(toLabels)),
			Namespace: namespace,
		},
		Spec: netv1.NetworkPolicySpec{
			PodSelector: metav1.LabelSelector{MatchLabels: toLabels},
			Ingress: []netv1.NetworkPolicyIngressRule{
				{
					From: []netv1.NetworkPolicyPeer{
						{
							PodSelector: &metav1.LabelSelector{MatchLabels: fromLabels},
						},
					},
				},
			},
			PolicyTypes: []netv1.PolicyType{netv1.PolicyTypeIngress},
		},
	}
}

// https://github.com/ahmetb/kubernetes-network-policy-recipes/blob/master/08-allow-external-traffic.md
/*
kind: NetworkPolicy
apiVersion: networking.k8s.io/v1
metadata:
  name: web-allow-external
spec:
  podSelector:
    matchLabels:
      app: web
  ingress:
  - from: []
*/
func AllowFromAnywhere(namespace string, targetLabels map[string]string) *netv1.NetworkPolicy {
	return &netv1.NetworkPolicy{
		ObjectMeta: metav1.ObjectMeta{
			Name:      fmt.Sprintf("allow-from-anywhere-to-%s", LabelString(targetLabels)),
			Namespace: namespace,
		},
		Spec: netv1.NetworkPolicySpec{
			PodSelector: metav1.LabelSelector{
				MatchLabels: targetLabels,
			},
			Ingress: []netv1.NetworkPolicyIngressRule{
				{
					From: []netv1.NetworkPolicyPeer{},
				},
			},
			PolicyTypes: []netv1.PolicyType{netv1.PolicyTypeIngress},
		},
	}
}

// https://github.com/ahmetb/kubernetes-network-policy-recipes/blob/master/06-allow-traffic-from-a-namespace.md
/*
kind: NetworkPolicy
apiVersion: networking.k8s.io/v1
metadata:
  name: web-allow-prod
spec:
  podSelector:
    matchLabels:
      app: web
  ingress:
  - from:
    - namespaceSelector:
        matchLabels:
          purpose: production
*/
func AllowFromNamespaceTo(namespace string, namespaceLabels, toLabels map[string]string) *netv1.NetworkPolicy {
	return &netv1.NetworkPolicy{
		ObjectMeta: metav1.ObjectMeta{
			Name:      fmt.Sprintf("allow-from-namespace-to-%s", LabelString(toLabels)),
			Namespace: namespace,
		},
		Spec: netv1.NetworkPolicySpec{
			PodSelector: metav1.LabelSelector{
				MatchLabels: toLabels,
			},
			Ingress: []netv1.NetworkPolicyIngressRule{
				{
					From: []netv1.NetworkPolicyPeer{
						{
							NamespaceSelector: &metav1.LabelSelector{MatchLabels: namespaceLabels},
						},
					},
				},
			},
			PolicyTypes: []netv1.PolicyType{netv1.PolicyTypeIngress},
		},
	}
}

// https://github.com/ahmetb/kubernetes-network-policy-recipes/blob/master/11-deny-egress-traffic-from-an-application.md
/*
apiVersion: networking.k8s.io/v1
kind: NetworkPolicy
metadata:
  name: foo-deny-egress
spec:
  podSelector:
    matchLabels:
      app: foo
  policyTypes:
  - Egress
  egress: []
*/
func AllowNoEgressFromLabels(namespace string, targetLabels map[string]string) *netv1.NetworkPolicy {
	return &netv1.NetworkPolicy{
		ObjectMeta: metav1.ObjectMeta{
			Name:      fmt.Sprintf("allow-no-egress-from-labels-%s", LabelString(targetLabels)),
			Namespace: namespace,
		},
		Spec: netv1.NetworkPolicySpec{
			PodSelector: metav1.LabelSelector{
				MatchLabels: targetLabels,
			},
			Egress:      []netv1.NetworkPolicyEgressRule{},
			PolicyTypes: []netv1.PolicyType{netv1.PolicyTypeEgress},
		},
	}
}

/*
apiVersion: networking.k8s.io/v1
kind: NetworkPolicy
metadata:

	name: foo-deny-egress

spec:

	podSelector:
	  matchLabels:
	    app: foo
	policyTypes:
	- Egress
	egress:
	# allow DNS resolution
	- ports:
	  - port: 53
	    protocol: UDP
	  - port: 53
	    protocol: TCP
*/
func AllowEgressOnPort(namespace string, targetLabels map[string]string, port int) *netv1.NetworkPolicy {
	tcp := v1.ProtocolTCP
	udp := v1.ProtocolUDP
	portRef := intstr.FromInt(port)
	return &netv1.NetworkPolicy{
		ObjectMeta: metav1.ObjectMeta{
			Name:      fmt.Sprintf("allow-egress-on-port-%s", LabelString(targetLabels)),
			Namespace: namespace,
		},
		Spec: netv1.NetworkPolicySpec{
			PodSelector: metav1.LabelSelector{
				MatchLabels: targetLabels,
			},
			Egress: []netv1.NetworkPolicyEgressRule{
				{
					Ports: []netv1.NetworkPolicyPort{
						{Protocol: &tcp, Port: &portRef},
						{Protocol: &udp, Port: &portRef},
					},
				},
			},
			PolicyTypes: []netv1.PolicyType{netv1.PolicyTypeEgress},
		},
	}
}

// https://github.com/ahmetb/kubernetes-network-policy-recipes/blob/master/12-deny-all-non-whitelisted-traffic-from-the-namespace.md
/*
kind: NetworkPolicy
apiVersion: networking.k8s.io/v1
metadata:
  name: default-deny-all-egress
  Namespace: default
spec:
  policyTypes:
  - Egress
  podSelector: {}
  egress: []
*/
func AllowNoEgressFromNamespace(namespace string) *netv1.NetworkPolicy {
	return &netv1.NetworkPolicy{
		ObjectMeta: metav1.ObjectMeta{
			Name:      "allow-no-egress-from-namespace",
			Namespace: namespace,
		},
		Spec: netv1.NetworkPolicySpec{
			PodSelector: metav1.LabelSelector{},
			Egress:      []netv1.NetworkPolicyEgressRule{},
			PolicyTypes: []netv1.PolicyType{netv1.PolicyTypeEgress},
		},
	}
}

// https://github.com/ahmetb/kubernetes-network-policy-recipes/blob/master/14-deny-external-egress-traffic.md
/*
apiVersion: networking.k8s.io/v1
kind: NetworkPolicy
metadata:
  name: foo-deny-external-egress
spec:
  podSelector:
    matchLabels:
      app: foo
  policyTypes:
  - Egress
  egress:
  - ports:
    - port: 53
      protocol: UDP
    - port: 53
      protocol: TCP
    to:
    - namespaceSelector: {}
*/
func AllowEgressToAllNamespacesOnPort(namespace string, targetLabels map[string]string, port int) *netv1.NetworkPolicy {
	tcp := v1.ProtocolTCP
	udp := v1.ProtocolUDP
	portRef := intstr.FromInt(port)
	return &netv1.NetworkPolicy{
		ObjectMeta: metav1.ObjectMeta{
			Name:      fmt.Sprintf("allow-egress-to-all-namespace-from-%s-on-port-%d", LabelString(targetLabels), port),
			Namespace: namespace,
		},
		Spec: netv1.NetworkPolicySpec{
			PodSelector: metav1.LabelSelector{
				MatchLabels: targetLabels,
			},
			Egress: []netv1.NetworkPolicyEgressRule{
				{
					Ports: []netv1.NetworkPolicyPort{
						{Protocol: &tcp, Port: &portRef},
						{Protocol: &udp, Port: &portRef},
					},
					To: []netv1.NetworkPolicyPeer{
						{
							NamespaceSelector: &metav1.LabelSelector{},
						},
					},
				},
			},
			PolicyTypes: []netv1.PolicyType{netv1.PolicyTypeEgress},
		},
	}
}

func AllowNothingToEmptyIngress(namespace string, targetLabels map[string]string) *netv1.NetworkPolicy {
	return &netv1.NetworkPolicy{
		ObjectMeta: metav1.ObjectMeta{
			Name:      fmt.Sprintf("allow-nothing-to-v2-%s", LabelString(targetLabels)),
			Namespace: namespace,
		},
		Spec: netv1.NetworkPolicySpec{
			PodSelector: metav1.LabelSelector{
				MatchLabels: targetLabels,
			},
			Ingress:     []netv1.NetworkPolicyIngressRule{},
			PolicyTypes: []netv1.PolicyType{netv1.PolicyTypeIngress},
		},
	}
}

/*
apiVersion: networking.k8s.io/v1
kind: NetworkPolicy
metadata:

	name: allow-nothing

spec:

	podSelector:
	  matchLabels:
	    app: foo
	policyTypes:
	- Egress
	- Ingress
*/
func AllowNoIngressNorEgress(namespace string, targetLabels map[string]string) *netv1.NetworkPolicy {
	return &netv1.NetworkPolicy{
		ObjectMeta: metav1.ObjectMeta{
			Name:      "allow-nothing",
			Namespace: namespace,
		},
		Spec: netv1.NetworkPolicySpec{
			PodSelector: metav1.LabelSelector{
				MatchLabels: targetLabels,
			},
			PolicyTypes: []netv1.PolicyType{netv1.PolicyTypeIngress, netv1.PolicyTypeEgress},
		},
	}
}

// https://github.com/ahmetb/kubernetes-network-policy-recipes/blob/master/10-allowing-traffic-with-multiple-selectors.md
/*
kind: NetworkPolicy
apiVersion: networking.k8s.io/v1
metadata:
  name: redis-allow-services
spec:
  podSelector:
    matchLabels:
      app: bookstore
      role: db
  ingress:
  - from:
    - podSelector:
        matchLabels:
          app: bookstore
          role: search
    - podSelector:
        matchLabels:
          app: bookstore
          role: api
    - podSelector:
        matchLabels:
          app: inventory
          role: web
*/
func AllowFromMultipleTo(namespace string, fromLabels []map[string]string, targetLabels map[string]string) *netv1.NetworkPolicy {
	fromList := make([]netv1.NetworkPolicyPeer, 0, len(fromLabels))
	for _, labels := range fromLabels {
		fromList = append(fromList, netv1.NetworkPolicyPeer{
			PodSelector: &metav1.LabelSelector{MatchLabels: labels},
		})
	}
	return &netv1.NetworkPolicy{
		ObjectMeta: metav1.ObjectMeta{
			Name:      fmt.Sprintf("allow-from-multiple-to-%s", LabelString(targetLabels)),
			Namespace: namespace,
		},
		Spec: netv1.NetworkPolicySpec{
			PodSelector: metav1.LabelSelector{
				MatchLabels: targetLabels,
			},
			Ingress: []netv1.NetworkPolicyIngressRule{
				{From: fromList},
			},
			PolicyTypes: []netv1.PolicyType{netv1.PolicyTypeIngress},
		},
	}
}

func AllowFromMultipleIPBlockTo(namespace string, fromIPBlocks, targetLabels map[string]string) *netv1.NetworkPolicy {
	fromList := make([]netv1.NetworkPolicyPeer, 0, len(fromIPBlocks))
	for ip, excludedIP := range fromIPBlocks {
		netpolPeer := netv1.NetworkPolicyPeer{IPBlock: &netv1.IPBlock{CIDR: ip, Except: []string{excludedIP}}}
		fromList = append(fromList, netpolPeer)
	}
	return &netv1.NetworkPolicy{
		ObjectMeta: metav1.ObjectMeta{
			Name:      fmt.Sprintf("allow-from-multiple-ip-blocks-to-%s", LabelString(targetLabels)),
			Namespace: namespace,
		},
		Spec: netv1.NetworkPolicySpec{
			PodSelector: metav1.LabelSelector{
				MatchLabels: targetLabels,
			},
			Ingress: []netv1.NetworkPolicyIngressRule{
				{From: fromList},
			},
			PolicyTypes: []netv1.PolicyType{netv1.PolicyTypeIngress},
		},
	}
}

// https://kubernetes.io/docs/concepts/services-networking/network-policies/#behavior-of-to-and-from-selectors
/*
  ingress:
  - from:
    - namespaceSelector:
        matchLabels:
          user: alice
      podSelector:
        matchLabels:
          role: client
*/
func AccidentalAnd(namespace string, targetLabels, ingressNamespaceLabels, ingressPodLabels map[string]string) *netv1.NetworkPolicy {
	return &netv1.NetworkPolicy{
		ObjectMeta: metav1.ObjectMeta{
			Name:      "accidental-and",
			Namespace: namespace,
		},
		Spec: netv1.NetworkPolicySpec{
			PodSelector: metav1.LabelSelector{
				MatchLabels: targetLabels,
			},
			Ingress: []netv1.NetworkPolicyIngressRule{
				{
					From: []netv1.NetworkPolicyPeer{
						{
							NamespaceSelector: &metav1.LabelSelector{
								MatchLabels: ingressNamespaceLabels,
							},
							PodSelector: &metav1.LabelSelector{
								MatchLabels: ingressPodLabels,
							},
						},
					},
				},
			},
			PolicyTypes: []netv1.PolicyType{netv1.PolicyTypeIngress},
		},
	}
}

// https://kubernetes.io/docs/concepts/services-networking/network-policies/#behavior-of-to-and-from-selectors
/*
  ingress:
  - from:
    - namespaceSelector:
        matchLabels:
          user: alice
    - podSelector:
        matchLabels:
          role: client
*/
func AccidentalOr(namespace string, targetLabels, ingressNamespaceLabels, ingressPodLabels map[string]string) *netv1.NetworkPolicy {
	return &netv1.NetworkPolicy{
		ObjectMeta: metav1.ObjectMeta{
			Name:      "accidental-or",
			Namespace: namespace,
		},
		Spec: netv1.NetworkPolicySpec{
			PodSelector: metav1.LabelSelector{
				MatchLabels: targetLabels,
			},
			Ingress: []netv1.NetworkPolicyIngressRule{
				{
					From: []netv1.NetworkPolicyPeer{
						{
							NamespaceSelector: &metav1.LabelSelector{
								MatchLabels: ingressNamespaceLabels,
							},
						},
						{
							PodSelector: &metav1.LabelSelector{
								MatchLabels: ingressPodLabels,
							},
						},
					},
				},
			},
			PolicyTypes: []netv1.PolicyType{netv1.PolicyTypeIngress},
		},
	}
}

type TestEntry struct {
	name        string
	src         string
	dst         string
	protocol    string
	port        string
	res         bool
	allConnsRes string
	nsList      []*v1.Namespace
	podsList    []*v1.Pod
	policies    []*netv1.NetworkPolicy
}

func initTest(test *TestEntry, t *testing.T) (*PolicyEngine, error) {
	t.Helper()
	pe := NewPolicyEngine()
	if len(test.nsList) > 0 || len(test.podsList) > 0 || len(test.policies) > 0 {
		err := pe.SetResources(test.policies, test.podsList, test.nsList)
		if err != nil {
			t.Fatalf("error init test: %v", err)
			return nil, err
		}
	}
	return pe, nil
}

func checkTestEntry(test *TestEntry, t *testing.T, pe *PolicyEngine) {
	t.Helper()
	res, err := pe.CheckIfAllowed(test.src, test.dst, test.protocol, test.port)
	if err != nil {
		t.Fatalf("test %v: expected err to be nil, but got %v", test.name, err)
	}
	if test.res != res {
		t.Fatalf("test %v: mismatch on test result: expected %v, got %v", test.name, test.res, res)
	}
	res2, err := pe.checkIfAllowedNew(test.src, test.dst, test.protocol, test.port)
	if err != nil {
		t.Fatalf("checkIfAllowedNew, test %v: expected err to be nil, but got %v", test.name, err)
	}
	if test.res != res2 {
		t.Fatalf("checkIfAllowedNew test %v: mismatch on test result: expected %v, got %v", test.name, test.res, res2)
	}
}

func checkTestAllConnectionsEntry(test *TestEntry, t *testing.T, pe *PolicyEngine) {
	t.Helper()
	res, err := pe.allAllowedConnections(test.src, test.dst)
	if err != nil {
		t.Fatalf("test %v: expected err to be nil, but got %v", test.name, err)
	}
	if test.allConnsRes != res.String() {
		t.Fatalf("test %v: mismatch on test result: expected %v, got %v", test.name, test.allConnsRes, res.String())
	}
}

func TestBasic(t *testing.T) {
	var policies []*netv1.NetworkPolicy
	netpol, err := netpolFromYaml(allowAllOnSCTPSerialized)

	if err != nil {
		t.Fatalf("error getting netpol object")
	}
	policies = append(policies, netpol)

	podsList := []*v1.Pod{}
	podsYamlList := []string{podB, podC}
	for _, podYaml := range podsYamlList {
		podObj, err1 := podFromYaml(podYaml)
		if err1 != nil {
			t.Fatalf("error getting pod object")
		}
		podsList = append(podsList, podObj)
	}

	nsList := []*v1.Namespace{}
	nsList = append(nsList, &v1.Namespace{ObjectMeta: metav1.ObjectMeta{Name: "default", Labels: map[string]string{"a": "b"}}})

	pe := NewPolicyEngine()
	err = pe.SetResources(policies, podsList, nsList)
	if err != nil {
		t.Fatalf("error SetResources: %v", err)
	}

	testList := []TestEntry{
		{name: "t1", src: "default/b", dst: "192.168.242.0", protocol: "tcp", port: "80", res: true, allConnsRes: "TCP 80,UDP 53"},
		{name: "t2", src: "default/b", dst: "192.169.0.0", protocol: "tcp", port: "80", res: false, allConnsRes: "UDP 53"},
		{name: "t3", src: "default/b", dst: "default/c", protocol: "tcp", port: "80", res: true, allConnsRes: "TCP 80,UDP 53"},
		{name: "t4", src: "default/b", dst: "default/c", protocol: "tcp", port: "81", res: false, allConnsRes: "TCP 80,UDP 53"},
	}

	for i := range testList {
		checkTestEntry(&testList[i], t, pe)
		checkTestAllConnectionsEntry(&testList[i], t, pe)
	}
}

func addNewPod(namespace, name string, labels map[string]string) (*v1.Pod, error) {
	basicPodYaml := podB
	podObj, err := podFromYaml(basicPodYaml)
	if err != nil {
		return nil, err
	}
	podObj.ObjectMeta.Name = name
	podObj.ObjectMeta.Namespace = namespace
	podObj.Labels = labels
	return podObj, nil
}

func writeRes(res, fileName string) {
	if err := output.WriteToFile(res, fileName); err != nil {
		fmt.Printf("error writing to file: %v", err)
	}
}

func setResourcesFromDir(pe *PolicyEngine, path string, netpolLimit ...int) error {
	rList, _ := fsscanner.GetResourceInfosFromDirPath([]string{path}, true, false)
	objectsList, processingErrs := parser.ResourceInfoListToK8sObjectsList(rList, logger.NewDefaultLogger(), false)
	if len(processingErrs) > 0 {
		return errors.New("processing errors occurred")
	}
	var netpols = []*netv1.NetworkPolicy{}
	var pods = []*v1.Pod{}
	var ns = []*v1.Namespace{}
	for i := range objectsList {
		obj := objectsList[i]
		switch obj.Kind {
		case "Pod":
			pods = append(pods, obj.Pod)
		case "Namespace":
			ns = append(ns, obj.Namespace)
		case "NetworkPolicy":
			netpols = append(netpols, obj.NetworkPolicy)
		default:
			continue
		}
	}
	if len(netpolLimit) > 0 {
		netpols = netpols[:netpolLimit[0]]
	}
	return pe.SetResources(netpols, pods, ns)
}

//
//gocyclo:ignore
func TestGeneralPerformance(t *testing.T) {
	// Github environment variable is always set to true
	// (https://docs.github.com/en/actions/learn-github-actions/variables#default-environment-variables)
	// skipping this test on github
	if os.Getenv("CI") != "" {
		t.Skip("skipping TestGeneralPerformance")
	}
	path := testutils.GetTestDirPath("onlineboutique")
	// list of connections to test with, for CheckIfAllowed / checkIfAllowedNew
	connectionsListForTest := []TestEntry{
		{protocol: "tcp", port: "5050"},
		{protocol: "tcp", port: "3550"},
		{protocol: "tcp", port: "50051"},
		{protocol: "tcp", port: "7070"},
		{protocol: "tcp", port: "8080"},
		{protocol: "tcp", port: "9555"},
		{protocol: "tcp", port: "7000"},
		{protocol: "udp", port: "7000"},
	}

	// TODO: consider adding caching of non-captured pods when building the network config
	functionNames := []string{"CheckIfAllowed", "CheckIfAllowedNew", "AllAllowedConnections"}
	netpolLimitMin := 0
	netpolLimitMax := 11
	experimentsRepetition := 10
	allResStr := ""
	allResStrPerFunc := map[string]string{"CheckIfAllowed": "", "CheckIfAllowedNew": "", "AllAllowedConnections": ""}
	allResPerFuncAndNetpolLimit := map[int]map[string]string{}
	for i := netpolLimitMin; i <= netpolLimitMax; i++ {
		pe := NewPolicyEngine()

		err := setResourcesFromDir(pe, path, i)
		if err != nil {
			t.Fatalf("error from SetResourcesFromDir")
		}
		allResPerFuncAndNetpolLimit[i] = map[string]string{}
		for _, functionName := range functionNames {
			loopsCounterPerFunction := map[string]int{}
			runTimes := []time.Duration{}
			for j := 0; j < experimentsRepetition; j++ {
				start := time.Now()
				loopsCounter := 0
				for podName1 := range pe.podsMap {
					for podName2 := range pe.podsMap {
						if functionName == "AllAllowedConnections" {
							_, err := pe.allAllowedConnections(podName1, podName2)
							loopsCounter++
							if err != nil {
								t.Fatalf("error from AllAllowedConnections")
							}
						} else {
							for _, conn := range connectionsListForTest {
								if functionName == "CheckIfAllowed" {
									_, err := pe.CheckIfAllowed(podName1, podName2, conn.protocol, conn.port)
									loopsCounter++
									if err != nil {
										t.Fatalf("error from CheckIfAllowed")
									}
								} else {
									_, err := pe.checkIfAllowedNew(podName1, podName2, conn.protocol, conn.port)
									loopsCounter++
									if err != nil {
										t.Fatalf("error from CheckIfAllowed")
									}
								}
							}
						}
					}
				}
				elapsed := time.Since(start)
				loopsCounterPerFunction[functionName] = loopsCounter
				runTimes = append(runTimes, elapsed) // len is experimentsRepetition , each entry is runtime for loopsCounter iterations
			}
			// add a test result line here
			runtimeValues := ""
			lenValues := 0
			sumRuntime := time.Duration(0)
			for _, runtime := range runTimes {
				if float64(runtime) > float64(0.000000000001) {
					sumRuntime += runtime
					runtimeValues += fmt.Sprintf("%v,", runtime)
					lenValues++
				}
			}

			avgRuntime := time.Duration(0)
			if lenValues > 0 {
				avgRuntime = sumRuntime / time.Duration(lenValues)
			}

			// evaluate performance: number of calls per 1 second
			val := int64(avgRuntime) // runtime in nanoseconds
			numCallsPerSec := (int64(loopsCounterPerFunction[functionName]) * 1000000000) / val
			fmt.Printf("%v", numCallsPerSec)
			allResStr += fmt.Sprintf("runtime values: %v\n", runtimeValues)
			allResStr += fmt.Sprintf("function name: %v, netpolLimit: %v, average runtime is %v for %v iterations, numCallsPerSec: %v\n",
				functionName, i, avgRuntime, loopsCounterPerFunction[functionName], numCallsPerSec)
			allResStrPerFunc[functionName] += fmt.Sprintf("%v, %v\n", i, numCallsPerSec)
			allResPerFuncAndNetpolLimit[i][functionName] = fmt.Sprintf("%v", numCallsPerSec)
		}

		pe.ClearResources()
	}
	writeRes(allResStr, "test_all.txt")
	for funcName, res := range allResStrPerFunc {
		writeRes(res, "all_res_"+funcName+".txt")
	}
	resAllFuncNumCallsPerSec := ""
	for n, resMap := range allResPerFuncAndNetpolLimit {
		resAllFuncNumCallsPerSec += fmt.Sprintf("%v  ", n)
		for funcName, res := range resMap {
			resAllFuncNumCallsPerSec += fmt.Sprintf("  %v  %v  ", funcName, res)
		}
		resAllFuncNumCallsPerSec += "\n"
	}
	writeRes(resAllFuncNumCallsPerSec, "all_res_all.txt")
}

func TestFromFiles2(t *testing.T) {
	path := testutils.GetTestDirPath("onlineboutique")
	pe := NewPolicyEngine()
	err := setResourcesFromDir(pe, path)
	if err != nil {
		t.Fatalf("error from SetResourcesFromDir")
	}
	connectionsListForTest := []TestEntry{
		{protocol: "tcp", port: "5050"},
		{protocol: "tcp", port: "3550"},
		{protocol: "tcp", port: "50051"},
		{protocol: "tcp", port: "7070"},
		{protocol: "tcp", port: "8080"},
		{protocol: "tcp", port: "9555"},
		{protocol: "tcp", port: "7000"},
		{protocol: "udp", port: "7000"},
	}

	runTimes := []time.Duration{}
	experiments := 10

	allResStr := ""
	for i := 0; i < experiments; i++ {
		start := time.Now()
		for podName1 := range pe.podsMap {
			for podName2 := range pe.podsMap {
				for _, conn := range connectionsListForTest {
					if i < 5 {
						_, err := pe.CheckIfAllowed(podName1, podName2, conn.protocol, conn.port)
						if err != nil {
							t.Fatalf("error from CheckIfAllowed")
						}
					} else {
						_, err := pe.checkIfAllowedNew(podName1, podName2, conn.protocol, conn.port)
						if err != nil {
							t.Fatalf("error from CheckIfAllowed")
						}
					}
					/*// resStr := fmt.Sprintf("%v, %v, %v, %v, %v\n", podName1, podName2, conn.protocol, conn.port, res)
					// allResStr += resStr*/
				}
			}
		}
		elapsed := time.Since(start)
		runTimes = append(runTimes, elapsed)
	}
	for i, runtime := range runTimes {
		allResStr += fmt.Sprintf("%v, %s\n", i, runtime)
	}
	/*// allResStr += fmt.Sprintf("total runtime: %s\n", elapsed)*/
	writeRes(allResStr, "test_check_if_allowed_func.txt")
}

func TestFromFiles(t *testing.T) {
	path := testutils.GetTestDirPath("onlineboutique")
	pe := NewPolicyEngine()
	err := setResourcesFromDir(pe, path)
	if err != nil {
		t.Fatalf("error from SetResourcesFromDir")
	}
	res, err := pe.allAllowedConnections("default/frontend-99684f7f8-l7mqq", "default/adservice-77d5cd745d-t8mx4")
	if err != nil {
		t.Fatalf("error from AllAllowedConnectionSet")
	}
	fmt.Printf("%v", res)
	runTimes := []time.Duration{}
	experiments := 10
	allResStr := ""
	for i := 0; i < experiments; i++ {
		start := time.Now()
		/*// allResStr := ""*/
		for podName1 := range pe.podsMap {
			for podName2 := range pe.podsMap {
				_, err := pe.allAllowedConnections(podName1, podName2)
				if err != nil {
					t.Fatalf("error from AllAllowedConnections")
				}
				/*// resStr := fmt.Sprintf("%v, %v, %v,  time: %s\n", podName1, podName2, res.String(), elapsed)
				// resStr := fmt.Sprintf("%v, %v, %v\n", podName1, podName2, res.String())
				// writeRes(resStr)
				// allResStr += resStr
				// fmt.Printf("%v, %v, %v", podName1, podName2, res.String())*/
			}
		}
		elapsed := time.Since(start)
		runTimes = append(runTimes, elapsed)
	}
	for i, runtime := range runTimes {
		allResStr += fmt.Sprintf("%v, %s\n", i, runtime)
	}
	writeRes(allResStr, "test_all_allowed_conns_func.txt")
}

func TestNew(t *testing.T) {
	var AllExamples = map[string][]*netv1.NetworkPolicy{
		"AllowNothingTo":      {AllowNothingTo("default", map[string]string{"app": "web"})},
		"AllowAllTo":          {AllowAllTo("default", map[string]string{"app": "web"})},
		"AllowSpecificPortTo": {AllowSpecificPortTo("default", label("role", "monitoring"), label("app", "apiserver"), 5000)},
		"AllowAllTo_Version2": {AllowAllToVersion2("default", label("app", "web"))},
		"AllowFromDifferentNamespaceWithLabelsTo": {AllowFromDifferentNamespaceWithLabelsTo("default",
			label("type", "monitoring"), label("team", "operations"), label("app", "web"))},
		"AllowAllWithinNamespace": {AllowAllWithinNamespace("default")},
		"AllowAllTo_Version3":     {AllowAllToVersion3("default", label("app", "web"))},
		"AllowAllTo_Version4":     {AllowAllToVersion4("default", label("app", "web"))},
		"AllowNothingToAnything":  {AllowNothingToAnything("default")},
		"AllowFromTo": {AllowFromTo("default", map[string]string{"app": "apiserver"},
			map[string]string{"app": "web"})},
		"AllowFromAnywhere":                {AllowFromAnywhere("default", label("app", "web"))},
		"AllowFromNamespaceTo":             {AllowFromNamespaceTo("default", label("team", "operations"), label("app", "web"))},
		"AllowNoEgressFromLabels":          {AllowNoEgressFromLabels("default", label("app", "web"))},
		"AllowEgressOnPort":                {AllowEgressOnPort("default", label("app", "web"), 53)},
		"AllowNoEgressFromNamespace":       {AllowNoEgressFromNamespace("default")},
		"AllowEgressToAllNamespacesOnPort": {AllowEgressToAllNamespacesOnPort("default", label("app", "web"), 53)},
		"AllowNothingToEmptyIngress":       {AllowNothingToEmptyIngress("default", label("app", "web"))},
		"AllowNoIngressNorEgress":          {AllowNoIngressNorEgress("default", label("app", "web"))},
		"AllowFromMultipleTo": {AllowFromMultipleTo(
			"default",
			[]map[string]string{
				{"app": "bookstore", "role": "search"},
				{"app": "bookstore", "role": "api"},
				{"app": "inventory", "role": "web"},
			},
			map[string]string{"app": "bookstore", "role": "db"})},
		"AccidentalAnd": {AccidentalAnd("default", label("app", "web"), label("team", "operations"), label("type", "monitoring"))},
		"AccidentalOr":  {AccidentalOr("default", label("app", "web"), label("team", "operations"), label("role", "search"))},
		"AllowFromMultipleIpBlockTo": {AllowFromMultipleIPBlockTo("default",
			map[string]string{"172.17.0.0/16": "172.17.0.0/24", "10.0.0.0/16": "10.0.0.0/24"},
			label("app", "web"))},
	}

	podsList := []*v1.Pod{}
	podsYamlList := []string{podB, podC, podD}
	for _, podYaml := range podsYamlList {
		podObj, err := podFromYaml(podYaml)
		if err != nil {
			t.Fatalf("error getting pod object")
		}
		podsList = append(podsList, podObj)
	}
	// additional pods added here
	podE, err := addNewPod("default", "e", map[string]string{"app": "bookstore", "role": "search"})
	if err != nil {
		t.Fatalf("error getting pod object")
	}
	podF, err := addNewPod("default", "f", map[string]string{"app": "bookstore", "role": "api"})
	if err != nil {
		t.Fatalf("error getting pod object")
	}
	podG, err := addNewPod("default", "g", map[string]string{"app": "inventory", "role": "web"})
	if err != nil {
		t.Fatalf("error getting pod object")
	}
	podH, err := addNewPod("default", "h", map[string]string{"app": "bookstore", "role": "db"})
	if err != nil {
		t.Fatalf("error getting pod object")
	}
	podJ, err := addNewPod("operations", "j", map[string]string{"app": "bookstore1", "role": "db1"})
	if err != nil {
		t.Fatalf("error getting pod object")
	}
	podsList = append(podsList, []*v1.Pod{podE, podF, podG, podH, podJ}...)

	nsList := []*v1.Namespace{
		{ObjectMeta: metav1.ObjectMeta{Name: "default", Labels: map[string]string{"a": "b"}}},
		{ObjectMeta: metav1.ObjectMeta{Name: "operations", Labels: map[string]string{"team": "operations"}}},
	}

	testList := []TestEntry{
		{name: "t1", nsList: nsList, podsList: podsList, policies: AllExamples["AllowNothingTo"], src: "default/c",
			dst: "default/b", protocol: "tcp", port: "80", res: false, allConnsRes: "No Connections"},
		{name: "t2", nsList: nsList, podsList: podsList, policies: AllExamples["AllowAllTo"], src: "default/c",
			dst: "default/b", protocol: "tcp", port: "80", res: true, allConnsRes: "All Connections"},
		{name: "t3", nsList: nsList, podsList: podsList, policies: append(AllExamples["AllowNothingTo"],
			AllExamples["AllowAllTo"]...), src: "default/c",
			dst: "default/b", protocol: "tcp", port: "80", res: true, allConnsRes: "All Connections"},
		{name: "t4", nsList: nsList, podsList: podsList, policies: AllExamples["AllowSpecificPortTo"], src: "default/b",
			dst: "default/c", protocol: "tcp", port: "5000", res: true, allConnsRes: "TCP 5000"},
		{name: "t5", nsList: nsList, podsList: podsList, policies: AllExamples["AllowAllTo_Version2"], src: "default/c",
			dst: "default/b", protocol: "tcp", port: "80", res: true, allConnsRes: "All Connections"},
		{name: "t6", nsList: nsList, podsList: podsList, policies: AllExamples["AllowFromDifferentNamespaceWithLabelsTo"], src: "operations/d",
			dst: "default/b", protocol: "tcp", port: "80", res: true, allConnsRes: "All Connections"},
		{name: "t7", nsList: nsList, podsList: podsList, policies: AllExamples["AllowFromDifferentNamespaceWithLabelsTo"], src: "default/c",
			dst: "default/b", protocol: "tcp", port: "80", res: false, allConnsRes: "No Connections"},
		{name: "t8", nsList: nsList, podsList: podsList, policies: AllExamples["AllowAllWithinNamespace"], src: "default/c",
			dst: "default/b", protocol: "tcp", port: "80", res: true, allConnsRes: "All Connections"},
		{name: "t9", nsList: nsList, podsList: podsList, policies: AllExamples["AllowAllWithinNamespace"], src: "default/b",
			dst: "default/c", protocol: "tcp", port: "80", res: true, allConnsRes: "All Connections"},
		{name: "t10", nsList: nsList, podsList: podsList, policies: AllExamples["AllowAllWithinNamespace"], src: "operations/d",
			dst: "default/c", protocol: "tcp", port: "80", res: false, allConnsRes: "No Connections"},
		{name: "t11", nsList: nsList, podsList: podsList, policies: AllExamples["AllowAllTo_Version3"], src: "default/c",
			dst: "default/b", protocol: "tcp", port: "80", res: true, allConnsRes: "All Connections"},
		{name: "t12", nsList: nsList, podsList: podsList, policies: AllExamples["AllowAllTo_Version3"], src: "operations/d",
			dst: "default/b", protocol: "tcp", port: "80", res: true, allConnsRes: "All Connections"},
		{name: "t13", nsList: nsList, podsList: podsList, policies: AllExamples["AllowAllTo_Version4"], src: "default/c",
			dst: "default/b", protocol: "tcp", port: "80", res: true, allConnsRes: "All Connections"},
		{name: "t14", nsList: nsList, podsList: podsList, policies: AllExamples["AllowAllTo_Version4"], src: "operations/d",
			dst: "default/b", protocol: "tcp", port: "80", res: true, allConnsRes: "All Connections"},
		{name: "t15", nsList: nsList, podsList: podsList, policies: AllExamples["AllowNothingToAnything"], src: "default/c",
			dst: "default/b", protocol: "tcp", port: "80", res: false, allConnsRes: "No Connections"},
		{name: "t16", nsList: nsList, podsList: podsList, policies: AllExamples["AllowNothingToAnything"], src: "default/b",
			dst: "default/c", protocol: "tcp", port: "80", res: false, allConnsRes: "No Connections"},
		{name: "t17", nsList: nsList, podsList: podsList, policies: AllExamples["AllowNothingToAnything"], src: "operations/d",
			dst: "default/c", protocol: "tcp", port: "80", res: false, allConnsRes: "No Connections"},
		{name: "t18", nsList: nsList, podsList: podsList, policies: AllExamples["AllowNothingToAnything"], src: "default/b",
			dst: "operations/d", protocol: "tcp", port: "80", res: true, allConnsRes: "All Connections"},
		{name: "t19", nsList: nsList, podsList: podsList, policies: AllExamples["AllowFromTo"], src: "default/c",
			dst: "default/b", protocol: "tcp", port: "80", res: true, allConnsRes: "All Connections"},
		{name: "t20", nsList: nsList, podsList: podsList, policies: AllExamples["AllowFromTo"], src: "operations/d",
			dst: "default/b", protocol: "tcp", port: "80", res: false, allConnsRes: "No Connections"},
		{name: "t21", nsList: nsList, podsList: podsList, policies: AllExamples["AllowFromAnywhere"], src: "default/c",
			dst: "default/b", protocol: "tcp", port: "80", res: true, allConnsRes: "All Connections"},
		{name: "t22", nsList: nsList, podsList: podsList, policies: AllExamples["AllowFromAnywhere"], src: "192.168.242.0",
			dst: "default/b", protocol: "tcp", port: "80", res: true, allConnsRes: "All Connections"},
		{name: "t23", nsList: nsList, podsList: podsList, policies: AllExamples["AllowFromAnywhere"], src: "operations/d",
			dst: "default/b", protocol: "tcp", port: "80", res: true, allConnsRes: "All Connections"},
		{name: "t24", nsList: nsList, podsList: podsList, policies: AllExamples["AllowFromNamespaceTo"], src: "operations/d",
			dst: "default/b", protocol: "tcp", port: "80", res: true, allConnsRes: "All Connections"},
		{name: "t25", nsList: nsList, podsList: podsList, policies: AllExamples["AllowFromNamespaceTo"], src: "default/c",
			dst: "default/b", protocol: "tcp", port: "80", res: false, allConnsRes: "No Connections"},
		{name: "t26", nsList: nsList, podsList: podsList, policies: AllExamples["AllowNoEgressFromLabels"], src: "default/b",
			dst: "default/c", protocol: "tcp", port: "80", res: false, allConnsRes: "No Connections"},
		{name: "t27", nsList: nsList, podsList: podsList, policies: AllExamples["AllowNoEgressFromLabels"], src: "default/c",
			dst: "default/b", protocol: "tcp", port: "80", res: true, allConnsRes: "All Connections"},
		{name: "t28", nsList: nsList, podsList: podsList, policies: AllExamples["AllowEgressOnPort"], src: "default/b",
			dst: "default/c", protocol: "tcp", port: "53", res: true, allConnsRes: "TCP 53,UDP 53"},
		{name: "t29", nsList: nsList, podsList: podsList, policies: AllExamples["AllowEgressOnPort"], src: "default/c",
			dst: "default/b", protocol: "tcp", port: "80", res: true, allConnsRes: "All Connections"},
		{name: "t30", nsList: nsList, podsList: podsList, policies: AllExamples["AllowNoEgressFromNamespace"], src: "default/c",
			dst: "default/b", protocol: "tcp", port: "80", res: false, allConnsRes: "No Connections"},
		{name: "t31", nsList: nsList, podsList: podsList, policies: AllExamples["AllowNoEgressFromNamespace"], src: "default/b",
			dst: "default/c", protocol: "tcp", port: "80", res: false, allConnsRes: "No Connections"},
		{name: "t32", nsList: nsList, podsList: podsList, policies: AllExamples["AllowNoEgressFromNamespace"], src: "operations/d",
			dst: "default/c", protocol: "tcp", port: "80", res: true, allConnsRes: "All Connections"},
		{name: "t33", nsList: nsList, podsList: podsList, policies: AllExamples["AllowEgressToAllNamespacesOnPort"], src: "default/b",
			dst: "default/c", protocol: "tcp", port: "53", res: true, allConnsRes: "TCP 53,UDP 53"},
		{name: "t34", nsList: nsList, podsList: podsList, policies: AllExamples["AllowEgressToAllNamespacesOnPort"], src: "default/b",
			dst: "operations/d", protocol: "tcp", port: "53", res: true, allConnsRes: "TCP 53,UDP 53"},
		{name: "t35", nsList: nsList, podsList: podsList, policies: AllExamples["AllowEgressToAllNamespacesOnPort"], src: "default/b",
			dst: "192.168.242.0", protocol: "tcp", port: "53", res: false, allConnsRes: "No Connections"},
		{name: "t36", nsList: nsList, podsList: podsList, policies: AllExamples["AllowEgressToAllNamespacesOnPort"], src: "default/c",
			dst: "default/b", protocol: "tcp", port: "80", res: true, allConnsRes: "All Connections"},
		{name: "t37", nsList: nsList, podsList: podsList, policies: AllExamples["AllowNothingToEmptyIngress"], src: "default/c",
			dst: "default/b", protocol: "tcp", port: "80", res: false, allConnsRes: "No Connections"},
		{name: "t38", nsList: nsList, podsList: podsList, policies: AllExamples["AllowNothingToEmptyIngress"], src: "default/b",
			dst: "default/c", protocol: "tcp", port: "80", res: true, allConnsRes: "All Connections"},
		{name: "t39", nsList: nsList, podsList: podsList, policies: AllExamples["AllowNoIngressNorEgress"], src: "default/c",
			dst: "default/b", protocol: "tcp", port: "80", res: false, allConnsRes: "No Connections"},
		{name: "t40", nsList: nsList, podsList: podsList, policies: AllExamples["AllowNoIngressNorEgress"], src: "default/b",
			dst: "default/c", protocol: "tcp", port: "80", res: false, allConnsRes: "No Connections"},
		{name: "t41", nsList: nsList, podsList: podsList, policies: AllExamples["AllowNoIngressNorEgress"], src: "default/c",
			dst: "operations/d", protocol: "tcp", port: "80", res: true, allConnsRes: "All Connections"},
		{name: "t42", nsList: nsList, podsList: podsList, policies: AllExamples["AllowNoIngressNorEgress"], src: "operations/d",
			dst: "default/c", protocol: "tcp", port: "80", res: true, allConnsRes: "All Connections"},
		{name: "t43", nsList: nsList, podsList: podsList, policies: AllExamples["AllowFromMultipleTo"], src: "default/e",
			dst: "default/h", protocol: "tcp", port: "80", res: true, allConnsRes: "All Connections"},
		{name: "t44", nsList: nsList, podsList: podsList, policies: AllExamples["AllowFromMultipleTo"], src: "default/f",
			dst: "default/h", protocol: "tcp", port: "80", res: true, allConnsRes: "All Connections"},
		{name: "t45", nsList: nsList, podsList: podsList, policies: AllExamples["AllowFromMultipleTo"], src: "default/g",
			dst: "default/h", protocol: "tcp", port: "80", res: true, allConnsRes: "All Connections"},
		{name: "t46", nsList: nsList, podsList: podsList, policies: AllExamples["AllowFromMultipleTo"], src: "default/c",
			dst: "default/h", protocol: "tcp", port: "80", res: false, allConnsRes: "No Connections"},
		{name: "t47", nsList: nsList, podsList: podsList, policies: AllExamples["AllowFromMultipleTo"], src: "default/b",
			dst: "default/h", protocol: "tcp", port: "80", res: false, allConnsRes: "No Connections"},
		{name: "t48", nsList: nsList, podsList: podsList, policies: AllExamples["AccidentalAnd"], src: "operations/d",
			dst: "default/b", protocol: "tcp", port: "80", res: true, allConnsRes: "All Connections"},
		{name: "t49", nsList: nsList, podsList: podsList, policies: AllExamples["AccidentalAnd"], src: "default/c",
			dst: "default/b", protocol: "tcp", port: "80", res: false, allConnsRes: "No Connections"},
		{name: "t50", nsList: nsList, podsList: podsList, policies: AllExamples["AccidentalOr"], src: "operations/d",
			dst: "default/b", protocol: "tcp", port: "80", res: true, allConnsRes: "All Connections"},
		{name: "t51", nsList: nsList, podsList: podsList, policies: AllExamples["AccidentalOr"], src: "default/c",
			dst: "default/b", protocol: "tcp", port: "80", res: false, allConnsRes: "No Connections"},
		{name: "t52", nsList: nsList, podsList: podsList, policies: AllExamples["AccidentalOr"], src: "default/e",
			dst: "default/b", protocol: "tcp", port: "80", res: true, allConnsRes: "All Connections"},
		{name: "t53", nsList: nsList, podsList: podsList, policies: AllExamples["AllowFromMultipleIpBlockTo"], src: "172.17.1.0",
			dst: "default/b", protocol: "tcp", port: "80", res: true, allConnsRes: "All Connections"},
		{name: "t54", nsList: nsList, podsList: podsList, policies: AllExamples["AllowFromMultipleIpBlockTo"], src: "10.0.1.0",
			dst: "default/b", protocol: "tcp", port: "80", res: true, allConnsRes: "All Connections"},
		{name: "t55", nsList: nsList, podsList: podsList, policies: AllExamples["AllowFromMultipleIpBlockTo"], src: "172.17.0.0",
			dst: "default/b", protocol: "tcp", port: "80", res: false, allConnsRes: "No Connections"},
		{name: "t56", nsList: nsList, podsList: podsList, policies: AllExamples["AllowFromMultipleIpBlockTo"], src: "10.0.0.0",
			dst: "default/b", protocol: "tcp", port: "80", res: false, allConnsRes: "No Connections"},
		{name: "t57", nsList: nsList, podsList: podsList, policies: AllExamples["AllowFromMultipleIpBlockTo"], src: "11.0.0.0",
			dst: "default/b", protocol: "tcp", port: "80", res: false, allConnsRes: "No Connections"},
		{name: "t58", nsList: nsList, podsList: podsList, policies: AllExamples["AllowFromMultipleIpBlockTo"], src: "default/c",
			dst: "default/b", protocol: "tcp", port: "80", res: false, allConnsRes: "No Connections"},
	}

	for i := range testList {
		pe, err := initTest(&testList[i], t)
		if err != nil {
			t.Fatal(err)
		}
		checkTestEntry(&testList[i], t, pe)
		checkTestAllConnectionsEntry(&testList[i], t, pe)
		pe.ClearResources()
	}
}

/*
// canonical Pod name
func namespacedName(pod *v1.Pod) string {
	return pod.Namespace + "/" + pod.Name
}

func connectivityMap(pe *PolicyEngine, podsList []*v1.Pod, nsList []*v1.Namespace, netpolList []*netv1.NetworkPolicy) ([]string, error) {
	report := []string{}
	err := pe.SetResources(netpolList, podsList, nsList)
	if err != nil {
		return report, err
	}
	for i := range podsList {
		for j := range podsList {
			src := namespacedName(podsList[i])
			dst := namespacedName(podsList[j])
			allowedConnections, err := pe.AllAllowedConnections(src, dst)
			if err == nil {
				reportLine := fmt.Sprintf("src: %v, dest: %v, allowed conns: %v", src, dst, allowedConnections.String())
				report = append(report, reportLine)
			}
		}
	}
	return report, nil
}

func TestConnectivityMap(t *testing.T) {
	currentDir, _ := os.Getwd()
	path := filepath.Join(currentDir, "testdata")
	netpols, pods, ns, err := getResourcesFromDir(path)
	if err != nil {
		return
	}
	pe := NewPolicyEngine()
	res, err := connectivityMap(pe, pods, ns, netpols)
	if err != nil {
		fmt.Printf("%v", err)
		return
	}
	for i := range res {
		fmt.Printf("%v", res[i])
	}
}
*/

func computeExpectedCacheHits(pe *PolicyEngine) (int, error) {
	allPodsCount := len(pe.podsMap)
	podOwnersMap := map[string]int{}

	// count how many pods with common owner and same variant
	for _, pod := range pe.podsMap {
		podOwnerStr := pod.Owner.Name + string(types.Separator) + pod.Owner.Variant
		podOwnersMap[podOwnerStr] += 1
	}
	res := 0
	countSets := 0
	for _, lenMultiplePodsPerDistinctOwner := range podOwnersMap {
		if lenMultiplePodsPerDistinctOwner == 1 {
			continue
		}
		countSets += 1
		// currently assuming only one set of pods with common owner workload to simplify computation
		if countSets > 1 {
			return 0, errors.New("unsupported config for cache hits computation")
		}
		x := allPodsCount
		y := lenMultiplePodsPerDistinctOwner
		// computation: per each pod of such set, starting the second one, count all its pairs with pods without such owner
		// additionally, add for each pod of such set, all its pairs with other pods with such owner, and remove only the first
		// one that should be cached initially
		cacheHits := (y-1)*2*(x-y) + y*(y-1) - 1
		res += cacheHits
	}
	return res, nil
}

func TestCacheWithPodDeletion(t *testing.T) {
	pe := NewPolicyEngine()
	var err error
	testDir := testutils.GetTestDirPath("onlineboutique_with_replicas")
	if err = setResourcesFromDir(pe, testDir); err != nil {
		t.Fatal(err)
	}
	_, err = simpleConfigurableConnectivityMapTest(pe, false, "tcp", "80")
	if err != nil {
		t.Fatal(err)
	}
	countLoadGeneratorDeletion := 0
	cacheKeysCount := len(pe.cache.cache.Keys())
	// delete some pods, until its owner has no pods
	for podName, podObj := range pe.podsMap {
		if strings.Contains(podName, "loadgenerator") {
			v1Pod := &v1.Pod{}
			v1Pod.Name = podObj.Name
			v1Pod.Namespace = podObj.Namespace
			if err = pe.deletePod(v1Pod); err != nil {
				t.Fatal(err)
			}
			countLoadGeneratorDeletion += 1
		}
		// check that relevant cache entries are deleted.
		cacheKeysCountAfterDelete := len(pe.cache.cache.Keys())
		if countLoadGeneratorDeletion < 3 && cacheKeysCountAfterDelete != cacheKeysCount {
			t.Fatalf("unexpected cacheKeysCountAfterDelete : %v before deleting all loadgenerator pods", cacheKeysCountAfterDelete)
		} else if countLoadGeneratorDeletion == 3 && cacheKeysCountAfterDelete >= cacheKeysCount {
			t.Fatalf("unexpected cacheKeysCountAfterDelete : %v after deleting all loadgenerator pods", cacheKeysCountAfterDelete)
		}
	}
}

func TestConnectionsMapExamples(t *testing.T) {
	tests := []struct {
		testName           string
		resourcesDir       string
		expectedOutputFile string
		expectedCacheHits  int
		checkCacheHits     bool
		allConnections     bool
		port               string
		protocol           string
	}{
		// tests with AllAllowedConnections -----------------------------------------------------------------------
		{
			testName:           "onlineboutique_all_allowed_connections",
			resourcesDir:       testutils.GetTestDirPath("onlineboutique"),
			expectedOutputFile: testutils.GetTestDirPath(filepath.Join("onlineboutique", "connections_map_output.txt")),
			// expectedCacheHits:     0, // no pod replicas on this example,
			checkCacheHits: false, // currently not relevant for "all connections" computation( only for bool result is connection allowed )
			allConnections: true,
		},

		// tests with IsConnectionAllowed -----------------------------------------------------------------------------
		{
			testName:           "onlineboutique_bool_connectivity_results",
			resourcesDir:       testutils.GetTestDirPath("onlineboutique"),
			expectedOutputFile: testutils.GetTestDirPath(filepath.Join("onlineboutique", "connections_map_output_bool.txt")),
			//expectedCacheHits:  0, // no pod replicas on this example,
			checkCacheHits: true,
			allConnections: false,
		},

		{
			testName:           "onlineboutique_with_replicas_bool_connectivity_results",
			resourcesDir:       testutils.GetTestDirPath("onlineboutique_with_replicas"),
			expectedOutputFile: testutils.GetTestDirPath(filepath.Join("onlineboutique_with_replicas", "connections_map_with_replicas_output.txt")),
			checkCacheHits:     true,
			allConnections:     false,
			port:               "80",
			protocol:           "TCP",
			//expectedCacheHits:  49, // loadgenerator pod has 3 replicas
		},

		{
			testName:     "onlineboutique_with_replicas_and_variants_bool_connectivity_results",
			resourcesDir: testutils.GetTestDirPath("onlineboutique_with_replicas_and_variants"),
			expectedOutputFile: testutils.GetTestDirPath(filepath.Join("onlineboutique_with_replicas_and_variants",
				"connections_map_with_replicas_and_variants_output.txt")),
			checkCacheHits: true,
			allConnections: false,
			port:           "80",
			protocol:       "TCP",
			//expectedCacheHits: 25, // loadgenerator pod has 3 replicas but one with variant on labels
		},
	}
	for _, test := range tests {
		pe := NewPolicyEngine()
		var err error
		if err = setResourcesFromDir(pe, test.resourcesDir); err != nil {
			t.Fatal(err)
		}

		test.expectedCacheHits, err = computeExpectedCacheHits(pe)
		if err != nil {
			t.Fatal(err)
		}

		res, err := simpleConfigurableConnectivityMapTest(pe, test.allConnections, test.protocol, test.port)
		if err != nil {
			t.Fatal(err)
		}
		if test.checkCacheHits && test.expectedCacheHits != pe.cache.cacheHitsCount {
			t.Fatalf("Test %v: mismatch on expected num of cache hits: expected %v, got %v",
				test.testName, test.expectedCacheHits, pe.cache.cacheHitsCount)
		}

		comparisonRes, err := testConnectivityMapOutput(res, test.expectedOutputFile)
		if err != nil {
			t.Fatal(err)
		}
		if !comparisonRes {
			t.Fatalf("Test %v:mismatch for expected output on connections map test: expected output at %v",
				test.testName, test.expectedOutputFile)
		}
	}
}

func connectionsString(pe *PolicyEngine, srcPod, dstPod, protocol, port string, allConnections bool) (string, error) {
	var allowedConnectionsStr string
	var err error
	if allConnections {
		var allowedConnections *common.ConnectionSet
		allowedConnections, err = pe.allAllowedConnections(srcPod, dstPod)
		if err == nil {
			allowedConnectionsStr = allowedConnections.String()
		}
	} else {
		var allowedConnections bool
		allowedConnections, err = pe.CheckIfAllowed(srcPod, dstPod, protocol, port)
		allowedConnectionsStr = fmt.Sprintf("%v", allowedConnections)
	}
	return allowedConnectionsStr, err
}

func simpleConfigurableConnectivityMapTest(
	pe *PolicyEngine,
	allConnections bool,
	protocol,
	port string) ([]string, error) {
	report := []string{}
	for srcPod := range pe.podsMap {
		for dstPod := range pe.podsMap {
			allowedConnectionsStr, err := connectionsString(pe, srcPod, dstPod, protocol, port, allConnections)
			if err == nil {
				reportLine := fmt.Sprintf("src: %v, dest: %v, allowed conns: %v\n", srcPod, dstPod, allowedConnectionsStr)
				report = append(report, reportLine)
			} else {
				return []string{}, err
			}
		}
	}
	sort.Strings(report)
	return report, nil
}

func testConnectivityMapOutput(res []string, expectedFileName string) (bool, error) {
	outputRes := strings.ReplaceAll(strings.Join(res, ""), "\r", "")
	expectedBytes, err := os.ReadFile(expectedFileName)
	if err != nil {
		return false, err
	}
	expectedStr := strings.ReplaceAll(string(expectedBytes), "\r", "")
	return expectedStr == outputRes, nil
}

func TestDisjointIpBlocks(t *testing.T) {
	path := testutils.GetTestDirPath("ipblockstest")
	pe := NewPolicyEngine()
	if err := setResourcesFromDir(pe, path); err != nil {
		t.Errorf("%v", err)
	}

	_, _, ipList, err := pe.getDisjointIPBlocks()
	if err != nil {
		t.Fatalf("unexpected err getDisjointIPBlocks: %v", err)
	}
	ipStrList := []string{}
	for i := range ipList {
		ipStrList = append(ipStrList, ipList[i].ToIPRanges())
	}
	sort.Strings(ipStrList)
	res := fmt.Sprintf("%v", ipStrList)
	fmt.Printf("ipStrList: %v\n", res)
	ipAddressesExpected := []string{
		"0.0.0.0-9.255.255.255",
		"10.0.0.0-10.255.255.255",
		"11.0.0.0-172.20.255.255",
		"172.21.0.0-172.21.255.255",
		"172.22.0.0-172.29.255.255",
		"172.30.0.0-172.30.255.255",
		"172.31.0.0-255.255.255.255",
	}
	expectedOutput := fmt.Sprintf("%v", ipAddressesExpected)
	if res != expectedOutput {
		t.Fatalf("unexpected output for getDisjointIPBlocks")
	}
}

func TestPolicyEngineWithWorkloads(t *testing.T) {
	path := testutils.GetTestDirPath("onlineboutique_workloads")

	rList, _ := fsscanner.GetResourceInfosFromDirPath([]string{path}, true, false)
	objects, processingErrs := parser.ResourceInfoListToK8sObjectsList(rList, logger.NewDefaultLogger(), false)
	if len(processingErrs) > 0 {
		t.Fatalf("TestPolicyEngineWithWorkloads errors: %v", processingErrs)
	}
<<<<<<< HEAD
	pe, err := NewPolicyEngineWithObjects(objects, false)
=======
	pe, err := NewPolicyEngineWithOptionsList(WithObjectsList(objects))
>>>>>>> 18a750e9
	if err != nil {
		t.Fatalf("TestPolicyEngineWithWorkloads error: %v", err)
	}
	// 12 deployments, one with 3 replicas, thus expecting 13 pods in policy engine
	if len(pe.podsMap) != 13 {
		t.Fatalf("TestPolicyEngineWithWorkloads: unexpected podsMap len: %d ", len(pe.podsMap))
	}
}

const defaultPort = "80"

func pickContainedConn(conn *common.ConnectionSet) (resProtocol, resPort string) {
	if conn.IsEmpty() {
		return "", ""
	}
	if conn.AllowAll {
		return string(v1.ProtocolTCP), defaultPort
	}
	for protocol, portSet := range conn.AllowedProtocols {
		if portSet.IsEmpty() { // at least in some protocol, portSet will not be empty
			continue
		}
		resProtocol = string(protocol)
		if portSet.IsAll() {
			resPort = defaultPort
		} else {
			resPort = fmt.Sprintf("%d", portSet.Ports.Min())
		}
		break
	}
	return resProtocol, resPort
}

func pickUncontainedConn(conn *common.ConnectionSet) (resProtocol, resPort string) {
	complementSet := common.MakeConnectionSet(true)
	complementSet.Subtract(conn)
	return pickContainedConn(complementSet)
}

func runParsedResourcesEvalTests(t *testing.T, testList []examples.ParsedResourcesTest) {
	t.Helper()
	for i := 0; i < len(testList); i++ {
		test := &testList[i]
		t.Run(test.Name, func(t *testing.T) {
			t.Parallel()
<<<<<<< HEAD
			// TODO - support explain (and then change the 'false' below to 'true')
			pe, err := NewPolicyEngineWithObjects(test.GetK8sObjects(), false)
=======
			pe, err := NewPolicyEngineWithOptionsList(WithObjectsList(test.GetK8sObjects()))
>>>>>>> 18a750e9
			require.Nil(t, err, test.TestInfo)
			for _, evalTest := range test.EvalTests {
				src := evalTest.Src
				dst := evalTest.Dst
				allowedConns, err := pe.allAllowedConnections(src, dst)
				require.Nil(t, err, test.TestInfo)
				require.Equal(t, evalTest.ExpResult, allowedConns.String())

				contProtocol, contPort := pickContainedConn(allowedConns)
				if contPort != "" {
					var res bool
					res, err := pe.CheckIfAllowed(src, dst, contProtocol, contPort)
					require.Nil(t, err, test.TestInfo)
					require.Equal(t, true, res, test.TestInfo)
					res, err = pe.checkIfAllowedNew(src, dst, contProtocol, contPort)
					require.Nil(t, err, test.TestInfo)
					require.Equal(t, true, res, test.TestInfo)
				}
				uncontProtocol, uncontPort := pickUncontainedConn(allowedConns)
				if uncontPort != "" {
					var res bool
					res, err := pe.CheckIfAllowed(src, dst, uncontProtocol, uncontPort)
					require.Nil(t, err, test.TestInfo)
					require.Equal(t, false, res, test.TestInfo)
					res, err = pe.checkIfAllowedNew(src, dst, uncontProtocol, uncontPort)
					require.Nil(t, err, test.TestInfo)
					require.Equal(t, false, res, test.TestInfo)
				}
			}
		})
	}
}

func TestAllParsedResourcesEvalTests(t *testing.T) {
	runParsedResourcesEvalTests(t, examples.ANPConnectivityFromParsedResourcesTest)
	runParsedResourcesEvalTests(t, examples.BANPConnectivityFromParsedResourcesTest)
	runParsedResourcesEvalTests(t, examples.ANPWithNetPolV1FromParsedResourcesTest)
	runParsedResourcesEvalTests(t, examples.BANPWithNetPolV1FromParsedResourcesTest)
	runParsedResourcesEvalTests(t, examples.ANPWithBANPFromParsedResourcesTest)
}

// TestDirPathEvalResults tests eval results of an allowed connection between two peers in the given dir.
// note that: that for some tests, the directory may contain workload resources (not pod resources), then eval result will be
// between src pod and dst pod with pod names owned by these workloads (pods which are added by policy engine ).
func TestDirPathEvalResults(t *testing.T) {
	cases := []struct {
		dir            string
		sourceWorkload string
		sourceNs       string
		destNs         string
		destWorkload   string
		protocol       string
		port           string
		evalResult     bool
	}{
		{
			dir:            "anp_demo",
			sourceNs:       "gryffindor",
			sourceWorkload: "harry-potter",
			destWorkload:   "luna-lovegood",
			destNs:         "ravenclaw",
			protocol:       "udp",
			port:           "52",
			evalResult:     true,
		},
		{
			dir:            "anp_test_6",
			sourceNs:       "network-policy-conformance-slytherin",
			sourceWorkload: "draco-malfoy",
			destWorkload:   "cedric-diggory",
			destNs:         "network-policy-conformance-hufflepuff",
			protocol:       "udp",
			port:           "5353",
			evalResult:     false,
		},
		{
			dir:            "anp_test_multiple_anps",
			sourceNs:       "network-policy-conformance-ravenclaw",
			sourceWorkload: "luna-lovegood",
			destWorkload:   "draco-malfoy",
			destNs:         "network-policy-conformance-slytherin",
			protocol:       "sctp",
			port:           "9003",
			evalResult:     false,
		},
		{
			dir:            "anp_with_np_and_banp_pass_test",
			sourceNs:       "ns2",
			sourceWorkload: "pod1",
			destWorkload:   "pod1",
			destNs:         "ns1",
			port:           "80",
			evalResult:     true,
		},
		{
			dir:            "anp_with_np_pass_test",
			sourceNs:       "ns2",
			sourceWorkload: "pod1",
			destWorkload:   "pod1",
			destNs:         "ns1",
			port:           "8080",
			evalResult:     false,
		},
		{
			dir:            "anp_banp_core_test",
			sourceNs:       "network-policy-conformance-gryffindor",
			sourceWorkload: "harry-potter",
			destWorkload:   "cedric-diggory",
			destNs:         "network-policy-conformance-hufflepuff",
			port:           "8080",
			evalResult:     true,
		},
	}
	for _, tt := range cases {
		tt := tt
		testName := "eval_" + tt.dir + "_from_" + tt.sourceWorkload + "_to_" + tt.destWorkload
		t.Run(testName, func(t *testing.T) {
			t.Parallel()
			if tt.protocol == "" {
				tt.protocol = strings.ToLower(string(v1.ProtocolTCP))
			}
			path := testutils.GetTestDirPath(tt.dir)
			rList, errs := fsscanner.GetResourceInfosFromDirPath([]string{path}, true, false)
			require.Empty(t, errs, "test: %q", testName)
			objectsList, processingErrs := parser.ResourceInfoListToK8sObjectsList(rList, logger.NewDefaultLogger(), false)
			require.Empty(t, processingErrs, "test: %q", testName)
<<<<<<< HEAD
			// TODO - support explain (and then change the 'false' below to 'true')
			pe, err := NewPolicyEngineWithObjects(objectsList, false)
=======
			pe, err := NewPolicyEngineWithOptionsList(WithObjectsList(objectsList))
>>>>>>> 18a750e9
			require.Nil(t, err, "test: %q", testName)
			var src, dst string
			for podStr, podObj := range pe.podsMap {
				if podObj.Owner.Name == tt.sourceWorkload && podObj.Namespace == tt.sourceNs {
					src = podStr
				}
				if podObj.Owner.Name == tt.destWorkload && podObj.Namespace == tt.destNs {
					dst = podStr
				}
			}
			require.NotEmpty(t, src, "test %q, could not find pod for %s", testName, tt.sourceWorkload)
			require.NotEmpty(t, dst, "test %q, could not find pod for %s", testName, tt.destWorkload)
			res, err := pe.CheckIfAllowed(src, dst, tt.protocol, tt.port)
			require.Nil(t, err, "test: %q", testName)
			require.Equal(t, tt.evalResult, res, "unexpected result for test %q, should be %v", testName, tt.evalResult)
		})
	}
}<|MERGE_RESOLUTION|>--- conflicted
+++ resolved
@@ -1786,11 +1786,7 @@
 	if len(processingErrs) > 0 {
 		t.Fatalf("TestPolicyEngineWithWorkloads errors: %v", processingErrs)
 	}
-<<<<<<< HEAD
-	pe, err := NewPolicyEngineWithObjects(objects, false)
-=======
 	pe, err := NewPolicyEngineWithOptionsList(WithObjectsList(objects))
->>>>>>> 18a750e9
 	if err != nil {
 		t.Fatalf("TestPolicyEngineWithWorkloads error: %v", err)
 	}
@@ -1836,12 +1832,7 @@
 		test := &testList[i]
 		t.Run(test.Name, func(t *testing.T) {
 			t.Parallel()
-<<<<<<< HEAD
-			// TODO - support explain (and then change the 'false' below to 'true')
-			pe, err := NewPolicyEngineWithObjects(test.GetK8sObjects(), false)
-=======
 			pe, err := NewPolicyEngineWithOptionsList(WithObjectsList(test.GetK8sObjects()))
->>>>>>> 18a750e9
 			require.Nil(t, err, test.TestInfo)
 			for _, evalTest := range test.EvalTests {
 				src := evalTest.Src
@@ -1968,12 +1959,7 @@
 			require.Empty(t, errs, "test: %q", testName)
 			objectsList, processingErrs := parser.ResourceInfoListToK8sObjectsList(rList, logger.NewDefaultLogger(), false)
 			require.Empty(t, processingErrs, "test: %q", testName)
-<<<<<<< HEAD
-			// TODO - support explain (and then change the 'false' below to 'true')
-			pe, err := NewPolicyEngineWithObjects(objectsList, false)
-=======
 			pe, err := NewPolicyEngineWithOptionsList(WithObjectsList(objectsList))
->>>>>>> 18a750e9
 			require.Nil(t, err, "test: %q", testName)
 			var src, dst string
 			for podStr, podObj := range pe.podsMap {
