--- conflicted
+++ resolved
@@ -1807,7 +1807,6 @@
 	}
 	for protocol, portSet := range conn.AllowedProtocols {
 		resProtocol = string(protocol)
-<<<<<<< HEAD
 		resPort = ""
 		if portSet.IsAll() {
 			resPort = defaultPort
@@ -1816,14 +1815,6 @@
 			resPort = fmt.Sprintf("%d", portSet.Ports.Min())
 			break
 		}
-=======
-		if portSet.IsAll() {
-			resPort = defaultPort
-		} else {
-			resPort = fmt.Sprintf("%d", portSet.Ports.Min())
-		}
-		break
->>>>>>> bebdefc3
 	}
 	return resProtocol, resPort
 }
@@ -1834,21 +1825,13 @@
 	return pickContainedConn(complementSet)
 }
 
-<<<<<<< HEAD
-func runParsedResourcesEvalTests(t *testing.T, testList []testutils.ParsedResourcesTest) {
-=======
 func runParsedResourcesEvalTests(t *testing.T, testList []examples.ParsedResourcesTest) {
->>>>>>> bebdefc3
 	t.Helper()
 	for i := 0; i < len(testList); i++ {
 		test := &testList[i]
 		t.Run(test.Name, func(t *testing.T) {
 			t.Parallel()
-<<<<<<< HEAD
 			pe, err := NewPolicyEngineWithObjects(test.GetK8sObjects(), test.Explain)
-=======
-			pe, err := NewPolicyEngineWithObjects(test.GetK8sObjects())
->>>>>>> bebdefc3
 			require.Nil(t, err, test.TestInfo)
 			for _, evalTest := range test.EvalTests {
 				src := evalTest.Src
@@ -1885,17 +1868,9 @@
 }
 
 func TestAllParsedResourcesEvalTests(t *testing.T) {
-<<<<<<< HEAD
-	runParsedResourcesEvalTests(t, testutils.ANPConnectivityFromParsedResourcesTest)
-	runParsedResourcesEvalTests(t, testutils.BANPConnectivityFromParsedResourcesTest)
-	runParsedResourcesEvalTests(t, testutils.ANPWithNetPolV1FromParsedResourcesTest)
-	runParsedResourcesEvalTests(t, testutils.BANPWithNetPolV1FromParsedResourcesTest)
-	runParsedResourcesEvalTests(t, testutils.ANPWithBANPFromParsedResourcesTest)
-=======
 	runParsedResourcesEvalTests(t, examples.ANPConnectivityFromParsedResourcesTest)
 	runParsedResourcesEvalTests(t, examples.BANPConnectivityFromParsedResourcesTest)
 	runParsedResourcesEvalTests(t, examples.ANPWithNetPolV1FromParsedResourcesTest)
 	runParsedResourcesEvalTests(t, examples.BANPWithNetPolV1FromParsedResourcesTest)
 	runParsedResourcesEvalTests(t, examples.ANPWithBANPFromParsedResourcesTest)
->>>>>>> bebdefc3
 }