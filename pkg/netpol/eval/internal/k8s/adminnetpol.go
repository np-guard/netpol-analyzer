--- conflicted
+++ resolved
@@ -92,7 +92,9 @@
 		rulePorts := rule.Ports
 		ruleWarnings = []string{} // clear the ruleWarnings (for each rule)
 		// following func also updates the warnings var
-		err := updateConnsIfIngressRuleSelectsPeer(rulePeers, rulePorts, src, dst, res, string(rule.Action), false)
+		err := updateConnsIfIngressRuleSelectsPeer(rulePeers, rulePorts,
+			ruleFullName(anp.fullName(), rule.Name, string(rule.Action), true),
+			src, dst, res, string(rule.Action), false)
 		anp.savePolicyWarnings(rule.Name)
 		if err != nil {
 			return nil, anp.anpRuleErr(rule.Name, err.Error())
@@ -108,7 +110,9 @@
 		rulePeers := rule.To
 		rulePorts := rule.Ports
 		ruleWarnings = []string{} // clear ruleWarnings (for each rule), so it is updated by following call
-		err := updateConnsIfEgressRuleSelectsPeer(rulePeers, rulePorts, dst, res, string(rule.Action), false)
+		err := updateConnsIfEgressRuleSelectsPeer(rulePeers, rulePorts,
+			ruleFullName(anp.fullName(), rule.Name, string(rule.Action), false),
+			dst, res, string(rule.Action), false)
 		anp.savePolicyWarnings(rule.Name)
 		if err != nil {
 			return nil, anp.anpRuleErr(rule.Name, err.Error())
@@ -597,53 +601,14 @@
 	}
 }
 
-<<<<<<< HEAD
-////////////////////////////////////////////////////////////////////////////////////////////
-
-// AdminNetworkPolicy is an alias for k8s adminNetworkPolicy object
-type AdminNetworkPolicy apisv1a.AdminNetworkPolicy
-
-// note that could not use Generics with GO 1.21 or older versions; since:
-// according to https://tip.golang.org/doc/go1.18#generics :
-// "The Go compiler does not support accessing a struct field x.f where x is of type parameter type even if all types in the type
-// parameter’s type set have a field f. We may remove this restriction in a future release."
-// (till GO 1.21 this restriction is not removed yet.)
-// and to resolve remaining duplicated code for AdminNetworkPolicy and BaselineAdminNetworkPolicy we need the option of using
-// the inner fields of  generic type in the funcs, either implicitly or explicitly.
-// @todo: with upgraded GO version, check if using generics may help avoid remaining duplicates in
-// the files adminnetpol.go and baseline_admin_netpol.go
-
-// Selects returns true if the admin network policy's Spec.Subject selects the peer and if the required direction is in the policy spec
-func (anp *AdminNetworkPolicy) Selects(p Peer, isIngress bool) (bool, error) {
-	if p.PeerType() == IPBlockType {
-		// adminNetworkPolicy is a cluster level resource which selects peers with their namespaceSelectors and podSelectors only,
-		// so it might not select IPs
-		return false, nil
-	}
-	if !anp.adminPolicyAffectsDirection(isIngress) {
-		return false, nil
-	}
-	// check if the subject selects the given peer
-	errTitle := fmt.Sprintf("%s %q: ", anpErrTitle, anp.Name)
-	return subjectSelectsPeer(anp.Spec.Subject, p, errTitle)
-}
-
-// adminPolicyAffectsDirection returns whether the anp affects the given direction or not.
-// anp affects a direction, if its spec has rules on that direction
-func (anp *AdminNetworkPolicy) adminPolicyAffectsDirection(isIngress bool) bool {
-	if isIngress {
-		// ANPs with no ingress rules do not affect ingress traffic.
-		return len(anp.Spec.Ingress) > 0
-	}
-	// ANPs with no egress rules do not affect egress traffic.
-	return len(anp.Spec.Egress) > 0
-}
-
-const anpErrTitle = "admin network policy"
-
-// anpErr returns string format of an error in a rule in admin netpol
-func (anp *AdminNetworkPolicy) anpRuleErr(ruleName, description string) error {
-	return fmt.Errorf("%s %q: %s %q: %s", anpErrTitle, anp.Name, ruleErrTitle, ruleName, description)
+// isIPv6Cidr returns if the cidr is in IPv6 format
+func isIPv6Cidr(cidr apisv1a.CIDR) (bool, error) {
+	_, ipNet, err := net.ParseCIDR(string(cidr))
+	if err != nil {
+		return false, err
+	}
+	// if the IP is IPv6, return true
+	return ipNet.IP.To4() == nil, nil
 }
 
 func (anp *AdminNetworkPolicy) fullName() string {
@@ -658,41 +623,6 @@
 	return fmt.Sprintf("%s//%s rule %s (%s)", policyName, xgress, ruleName, action)
 }
 
-// GetIngressPolicyConns returns the connections from the ingress rules selecting the src in spec of the adminNetworkPolicy
-func (anp *AdminNetworkPolicy) GetIngressPolicyConns(src, dst Peer) (*PolicyConnections, error) {
-	res := NewPolicyConnections()
-	for _, rule := range anp.Spec.Ingress { // rule is apisv1a.AdminNetworkPolicyIngressRule
-		rulePeers := rule.From
-		rulePorts := rule.Ports
-		if err := updateConnsIfIngressRuleSelectsPeer(rulePeers, rulePorts,
-			ruleFullName(anp.fullName(), rule.Name, string(rule.Action), true),
-			src, dst, res, string(rule.Action), false); err != nil {
-			return nil, anp.anpRuleErr(rule.Name, err.Error())
-		}
-=======
-// isIPv6Cidr returns if the cidr is in IPv6 format
-func isIPv6Cidr(cidr apisv1a.CIDR) (bool, error) {
-	_, ipNet, err := net.ParseCIDR(string(cidr))
-	if err != nil {
-		return false, err
->>>>>>> 18a750e9
-	}
-	// if the IP is IPv6, return true
-	return ipNet.IP.To4() == nil, nil
-}
-
-<<<<<<< HEAD
-// GetEgressPolicyConns returns the connections from the egress rules selecting the dst in spec of the adminNetworkPolicy
-func (anp *AdminNetworkPolicy) GetEgressPolicyConns(dst Peer) (*PolicyConnections, error) {
-	res := NewPolicyConnections()
-	for _, rule := range anp.Spec.Egress { // rule is apisv1a.AdminNetworkPolicyEgressRule
-		rulePeers := rule.To
-		rulePorts := rule.Ports
-		if err := updateConnsIfEgressRuleSelectsPeer(rulePeers, rulePorts,
-			ruleFullName(anp.fullName(), rule.Name, string(rule.Action), false),
-			dst, res, string(rule.Action), false); err != nil {
-			return nil, anp.anpRuleErr(rule.Name, err.Error())
-=======
 // rulePeersReferencedNetworks returns a list of IPBlocks representing the CIDRs referenced by the given rulePeers' Networks field.
 func rulePeersReferencedIPBlocks(rulePeers []apisv1a.AdminNetworkPolicyEgressPeer) ([]*netset.IPBlock, error) {
 	res := []*netset.IPBlock{}
@@ -712,7 +642,6 @@
 				}
 				res = append(res, ipb.Split()...)
 			}
->>>>>>> 18a750e9
 		}
 	}
 	return res, nil
