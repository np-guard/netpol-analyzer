/*
Copyright 2023- IBM Inc. All Rights Reserved.

SPDX-License-Identifier: Apache-2.0
*/

package k8s

import (
	"errors"
	"fmt"

	v1 "k8s.io/api/core/v1"
	metav1 "k8s.io/apimachinery/pkg/apis/meta/v1"
	"k8s.io/apimachinery/pkg/labels"
	"k8s.io/apimachinery/pkg/util/intstr"
	apisv1a "sigs.k8s.io/network-policy-api/apis/v1alpha1"

	"github.com/np-guard/netpol-analyzer/pkg/internal/netpolerrors"
	"github.com/np-guard/netpol-analyzer/pkg/netpol/internal/common"
)

//// first section in the file contains:
// funcs which are commonly used by AdminNetworkPolicy and BaselineAdminNetworkPolicy types

// note that : according to "sigs.k8s.io/network-policy-api/apis/v1alpha1", AdminNetworkPolicy and BaselineAdminNetworkPolicy
// both use same objects type for :
// field: Subject, type: AdminNetworkPolicySubject
// field: From, type: []AdminNetworkPolicyIngressPeer
// field: To, type: []AdminNetworkPolicyEgressPeer
// field: Ports, type: *[]AdminNetworkPolicyPort
//
// But use different types for following fields:
// Spec, Ingress, Egress, Action, Status - then funcs using/looping any of these fields are not common (sub funcs are common)

<<<<<<< HEAD
const ruleErrTitle = "Error in rule"

// onlyOnePeersFieldIsSet returns if exactly one of the given objects is set (not nil)
func onlyOnePeersFieldIsSet(namespacesField *metav1.LabelSelector, podsField *apisv1a.NamespacedPod) bool {
	return (namespacesField == nil) != (podsField == nil)
}

// doesNamespacesFieldMatchPeer returns if the given namespaces LabelSelector matches the given peer
func doesNamespacesFieldMatchPeer(namespaces *metav1.LabelSelector, peer Peer) (bool, error) {
=======
// adminPolicyAffectsDirection returns whether the anp affects the given direction or not.
// anp affects a direction, if its spec has rules on that direction
func (anp *AdminNetworkPolicy) adminPolicyAffectsDirection(isIngress bool) bool {
	if isIngress {
		// ANPs with no ingress rules do not affect ingress traffic.
		return len(anp.Spec.Ingress) > 0
	}
	// ANPs with no egress rules do not affect egress traffic.
	return len(anp.Spec.Egress) > 0
}

// subjectSelectsPeer returns if the subject of the adminNetworkPolicy selects the given peer
func (anp *AdminNetworkPolicy) subjectSelectsPeer(p Peer) (bool, error) {
	anpSubject := anp.Spec.Subject
	if (anpSubject.Namespaces == nil) == (anpSubject.Pods == nil) {
		// AdminNetworkPolicySubject should contain exactly one field
		// (https://github.com/kubernetes-sigs/network-policy-api/blob/v0.1.5/apis/v1alpha1/shared_types.go#L27))
		return false, anp.anpErr(netpolerrors.SubjectErrTitle, netpolerrors.SubjectFieldsErr)
	}
	if anpSubject.Namespaces != nil {
		return anp.doesNamespacesFieldMatchPeer(anpSubject.Namespaces, p)
	}
	// else: Subject.Pods is not empty (Subject.Pods contains both NamespaceSelector and PodSelector)
	return anp.doesPodsFieldMatchPeer(anpSubject.Pods, p)
}

// doesNamespacesFieldMatchPeer returns true if the given namespaces LabelSelector matches the given peer
func (anp *AdminNetworkPolicy) doesNamespacesFieldMatchPeer(namespaces *metav1.LabelSelector, peer Peer) (bool, error) {
>>>>>>> 07787884
	if peer.PeerType() == IPBlockType {
		return false, nil // namespaces does not select IPs
	}
	namespacesSelector, err := metav1.LabelSelectorAsSelector(namespaces)
	if err != nil {
		return false, err
	}
	return namespacesSelector.Matches(labels.Set(peer.GetPeerNamespace().Labels)), nil
}

// doesPodsFieldMatchPeer returns if the given NamespacedPod object matches the given peer
// a NamespacedPod object contains both NamespaceSelector and PodSelector
func doesPodsFieldMatchPeer(pods *apisv1a.NamespacedPod, peer Peer) (bool, error) {
	if peer.PeerType() == IPBlockType {
		return false, nil // pods does not select IPs
	}
	nsSelector, err := metav1.LabelSelectorAsSelector(&pods.NamespaceSelector)
	if err != nil {
		return false, err
	}
	podSelector, err := metav1.LabelSelectorAsSelector(&pods.PodSelector)
	if err != nil {
		return false, err
	}
	return nsSelector.Matches(labels.Set(peer.GetPeerNamespace().Labels)) && podSelector.Matches(labels.Set(peer.GetPeerPod().Labels)), nil
}

// egressRuleSelectsPeer checks if the given AdminNetworkPolicyEgressPeer rule selects the given peer
// currently supposing an egressPeer rule may contain only Namespaces/ Pods Fields,
// @todo support also egress rule peer with Networks field
// @todo if egress rule peer contains Nodes field, raise a warning that we don't support it
//
<<<<<<< HEAD
//nolint:dupl // this loops egress spec - input is []apisv1a.AdminNetworkPolicyEgressPeer
func egressRuleSelectsPeer(rulePeers []apisv1a.AdminNetworkPolicyEgressPeer, dst Peer) (bool, error) {
	for i := range rulePeers {
		// only one field in a `apisv1a.AdminNetworkPolicyEgressPeer` may be not nil (set)
		if !onlyOnePeersFieldIsSet(rulePeers[i].Namespaces, rulePeers[i].Pods) {
			return false, errors.New(netpolerrors.OneFieldSetRulePeerErr)
=======
//nolint:dupl // this get AdminNetworkPolicyEgressPeer as input // todo: handling dups in PR #403
func (anp *AdminNetworkPolicy) egressRuleSelectsPeer(rulePeers []apisv1a.AdminNetworkPolicyEgressPeer, dst Peer) (bool, error) {
	for i := range rulePeers {
		// only one field in a `apisv1a.AdminNetworkPolicyEgressPeer` may be not nil (set)
		if (rulePeers[i].Namespaces == nil) == (rulePeers[i].Pods == nil) {
			return false, anp.anpErr(fmt.Sprintf(ruleErrTitle, rulePeers[i]), netpolerrors.SubjectFieldsErr)
>>>>>>> 07787884
		}
		fieldMatch := false
		var err error
		if rulePeers[i].Namespaces != nil {
			fieldMatch, err = doesNamespacesFieldMatchPeer(rulePeers[i].Namespaces, dst)
		} else { // else Pods is not nil
			fieldMatch, err = doesPodsFieldMatchPeer(rulePeers[i].Pods, dst)
		}
		if err != nil {
			return false, err
		}
		if fieldMatch {
			return true, nil
		}
	}
	return false, nil
}

// ingressRuleSelectsPeer checks if the given AdminNetworkPolicyIngressPeer rule selects the given peer
//
<<<<<<< HEAD
//nolint:dupl // this loops ingress spec - input is []apisv1a.AdminNetworkPolicyIngressPeer
func ingressRuleSelectsPeer(rulePeers []apisv1a.AdminNetworkPolicyIngressPeer, src Peer) (bool, error) {
	for i := range rulePeers {
		// only one field in a `apisv1a.AdminNetworkPolicyIngressPeer` may be not nil (set)
		if !onlyOnePeersFieldIsSet(rulePeers[i].Namespaces, rulePeers[i].Pods) {
			return false, errors.New(netpolerrors.OneFieldSetRulePeerErr)
=======
//nolint:dupl // this get AdminNetworkPolicyIngressPeer as input // todo: handling dups in PR #403
func (anp *AdminNetworkPolicy) ingressRuleSelectsPeer(rulePeers []apisv1a.AdminNetworkPolicyIngressPeer, src Peer) (bool, error) {
	for i := range rulePeers {
		// only one field in a `apisv1a.AdminNetworkPolicyIngressPeer` may be not nil (set)
		if (rulePeers[i].Namespaces == nil) == (rulePeers[i].Pods == nil) {
			return false, anp.anpErr(fmt.Sprintf(ruleErrTitle, rulePeers[i]), netpolerrors.SubjectFieldsErr)
>>>>>>> 07787884
		}
		fieldMatch := false
		var err error
		if rulePeers[i].Namespaces != nil {
			fieldMatch, err = doesNamespacesFieldMatchPeer(rulePeers[i].Namespaces, src)
		} else { // else Pods is not nil
			fieldMatch, err = doesPodsFieldMatchPeer(rulePeers[i].Pods, src)
		}
		if err != nil {
			return false, err
		}
		if fieldMatch {
			return true, nil
		}
	}
	return false, nil
}

// ruleConnections returns the connectionSet from the current rule.Ports
func ruleConnections(ports *[]apisv1a.AdminNetworkPolicyPort, dst Peer) (*common.ConnectionSet, error) {
	if ports == nil {
		return common.MakeConnectionSet(true), nil // If Ports is not set then the rule does not filter traffic via port.
	}
	res := common.MakeConnectionSet(false)
	for _, anpPort := range *ports {
		if !onlyOnePortFieldsSet(anpPort) {
			return nil, errors.New(netpolerrors.ANPPortsError)
		}
		protocol := v1.ProtocolTCP
		portSet := common.MakePortSet(false)
		switch {
		case anpPort.PortNumber != nil:
			if anpPort.PortNumber.Protocol != "" {
				protocol = anpPort.PortNumber.Protocol
			}
			portSet.AddPort(intstr.FromInt32(anpPort.PortNumber.Port))
		case anpPort.NamedPort != nil:
			podProtocol, podPort := dst.GetPeerPod().ConvertPodNamedPort(*anpPort.NamedPort)
			if podPort == common.NoPort { // pod does not have this named port in its container
				continue // @todo should raise a warning
			}
			if podProtocol != "" {
				protocol = podProtocol
			}
			portSet.AddPort(intstr.FromInt32(podPort))
		case anpPort.PortRange != nil:
			if anpPort.PortRange.Protocol != "" {
				protocol = anpPort.PortRange.Protocol
			}
			if isEmptyPortRange(anpPort.PortRange.Start, anpPort.PortRange.End) {
				continue // @todo should raise a warning
			}
			portSet.AddPortRange(int64(anpPort.PortRange.Start), int64(anpPort.PortRange.End))
		}
		res.AddConnection(protocol, portSet)
	}
	return res, nil
}

// checks if the AdminNetworkPolicyPort contains exactly one field (Exactly one field must be set)
func onlyOnePortFieldsSet(anpPort apisv1a.AdminNetworkPolicyPort) bool {
	count := 0
	if anpPort.PortNumber != nil {
		count++
	}
	if anpPort.PortRange != nil {
		count++
	}
	if anpPort.NamedPort != nil {
		count++
	}
	return count == 1
}

// subjectSelectsPeer returns if the given subject of the (baseline)adminNetworkPolicy selects the given peer
func subjectSelectsPeer(anpSubject apisv1a.AdminNetworkPolicySubject, p Peer) (bool, error) {
	if !onlyOnePeersFieldIsSet(anpSubject.Namespaces, anpSubject.Pods) {
		// (Baseline)AdminNetworkPolicySubject should contain exactly one field
		// (https://github.com/kubernetes-sigs/network-policy-api/blob/v0.1.5/apis/v1alpha1/shared_types.go#L27))
		return false, errors.New(netpolerrors.OneFieldSetSubjectErr)
	}
	if anpSubject.Namespaces != nil {
		return doesNamespacesFieldMatchPeer(anpSubject.Namespaces, p)
	}
	// else: Subject.Pods is not empty (Subject.Pods contains both NamespaceSelector and PodSelector)
	return doesPodsFieldMatchPeer(anpSubject.Pods, p)
}

////////////////////////////////////////////////////////////////////////////////////////////

// AdminNetworkPolicy is an alias for k8s adminNetworkPolicy object
type AdminNetworkPolicy apisv1a.AdminNetworkPolicy

// @todo: TBD if using generics may help avoid duplicates in the files adminnetpol.go and baseline_admin_netpol.go

// Selects returns true if the admin network policy's Spec.Subject selects the peer and if the required direction is in the policy spec
func (anp *AdminNetworkPolicy) Selects(p Peer, isIngress bool) (bool, error) {
	if p.PeerType() == IPBlockType {
		// adminNetworkPolicy is a cluster level resource which selects peers with their namespaceSelectors and podSelectors only,
		// so it might not select IPs
		return false, nil
	}
	if !anp.adminPolicyAffectsDirection(isIngress) {
		return false, nil
	}
	// check if the subject selects the given peer
	return subjectSelectsPeer(anp.Spec.Subject, p)
}

// adminPolicyAffectsDirection returns whether the anp affects the given direction or not.
// anp affects a direction, if its spec has rules on that direction
func (anp *AdminNetworkPolicy) adminPolicyAffectsDirection(isIngress bool) bool {
	if isIngress {
		return len(anp.Spec.Ingress) > 0
	}
	return len(anp.Spec.Egress) > 0
}

// anpErr returns string format of an error in a rule in admin netpol
func (anp *AdminNetworkPolicy) anpRuleErr(ruleName, description string) error {
	return fmt.Errorf("admin network policy %q: %s %q: %s", anp.Name, ruleErrTitle, ruleName, description)
}

// GetIngressPolicyConns returns the connections from the ingress rules selecting the src in spec of the adminNetworkPolicy
//
//nolint:dupl // this loops Ingress spec - different types
func (anp *AdminNetworkPolicy) GetIngressPolicyConns(src, dst Peer) (*PolicyConnections, error) {
	res := InitEmptyPolicyConnections()
	for _, rule := range anp.Spec.Ingress {
		rulePeers := rule.From
		if len(rulePeers) == 0 {
			return nil, anp.anpRuleErr(rule.Name, netpolerrors.ANPIngressRulePeersErr)
		}
		rulePorts := rule.Ports
		peerSelected, err := ingressRuleSelectsPeer(rulePeers, src)
		if err != nil {
			return nil, anp.anpRuleErr(rule.Name, err.Error())
		}
		if !peerSelected {
			continue
		}

		ruleConns, err := ruleConnections(rulePorts, dst)
		if err != nil {
			return nil, anp.anpRuleErr(rule.Name, err.Error())
		}
		err = res.UpdateWithRuleConns(ruleConns, string(rule.Action))
		if err != nil {
			return nil, anp.anpRuleErr(rule.Name, err.Error())
		}
	}
	return res, nil
}

// GetEgressPolicyConns returns the connections from the egress rules selecting the dst in spec of the adminNetworkPolicy
//
//nolint:dupl // this loops Egress spec - different types
func (anp *AdminNetworkPolicy) GetEgressPolicyConns(dst Peer) (*PolicyConnections, error) {
	res := InitEmptyPolicyConnections()
	for _, rule := range anp.Spec.Egress {
		rulePeers := rule.To
		if len(rulePeers) == 0 {
			return nil, anp.anpRuleErr(rule.Name, netpolerrors.ANPEgressRulePeersErr)
		}
		rulePorts := rule.Ports
		peerSelected, err := egressRuleSelectsPeer(rulePeers, dst)
		if err != nil {
			return nil, anp.anpRuleErr(rule.Name, err.Error())
		}
		if !peerSelected {
			continue
		}

		ruleConns, err := ruleConnections(rulePorts, dst)
		if err != nil {
			return nil, anp.anpRuleErr(rule.Name, err.Error())
		}
		err = res.UpdateWithRuleConns(ruleConns, string(rule.Action))
		if err != nil {
			return nil, anp.anpRuleErr(rule.Name, err.Error())
		}
	}
	return res, nil
}

const (
	minPriority = 0
	maxPriority = 1000
)

// HasValidPriority returns if the priority in a valid range
func (anp *AdminNetworkPolicy) HasValidPriority() bool {
	// note: k8s defines "1000" as the maximum numeric value for priority
	// but openshift currently only support priority values between 0 and 99
	// current implementation satisfies k8s requirement
	if anp.Spec.Priority >= minPriority && anp.Spec.Priority <= maxPriority {
		return true
	}
	return false
}<|MERGE_RESOLUTION|>--- conflicted
+++ resolved
@@ -33,17 +33,183 @@
 // But use different types for following fields:
 // Spec, Ingress, Egress, Action, Status - then funcs using/looping any of these fields are not common (sub funcs are common)
 
-<<<<<<< HEAD
 const ruleErrTitle = "Error in rule"
 
-// onlyOnePeersFieldIsSet returns if exactly one of the given objects is set (not nil)
-func onlyOnePeersFieldIsSet(namespacesField *metav1.LabelSelector, podsField *apisv1a.NamespacedPod) bool {
-	return (namespacesField == nil) != (podsField == nil)
-}
-
-// doesNamespacesFieldMatchPeer returns if the given namespaces LabelSelector matches the given peer
+// doesNamespacesFieldMatchPeer returns true if the given namespaces LabelSelector matches the given peer
 func doesNamespacesFieldMatchPeer(namespaces *metav1.LabelSelector, peer Peer) (bool, error) {
-=======
+	if peer.PeerType() == IPBlockType {
+		return false, nil // namespaces does not select IPs
+	}
+	namespacesSelector, err := metav1.LabelSelectorAsSelector(namespaces)
+	if err != nil {
+		return false, err
+	}
+	return namespacesSelector.Matches(labels.Set(peer.GetPeerNamespace().Labels)), nil
+}
+
+// doesPodsFieldMatchPeer returns if the given NamespacedPod object matches the given peer
+// a NamespacedPod object contains both NamespaceSelector and PodSelector
+func doesPodsFieldMatchPeer(pods *apisv1a.NamespacedPod, peer Peer) (bool, error) {
+	if peer.PeerType() == IPBlockType {
+		return false, nil // pods does not select IPs
+	}
+	nsSelector, err := metav1.LabelSelectorAsSelector(&pods.NamespaceSelector)
+	if err != nil {
+		return false, err
+	}
+	podSelector, err := metav1.LabelSelectorAsSelector(&pods.PodSelector)
+	if err != nil {
+		return false, err
+	}
+	return nsSelector.Matches(labels.Set(peer.GetPeerNamespace().Labels)) && podSelector.Matches(labels.Set(peer.GetPeerPod().Labels)), nil
+}
+
+// egressRuleSelectsPeer checks if the given AdminNetworkPolicyEgressPeer rule selects the given peer
+// currently supposing an egressPeer rule may contain only Namespaces/ Pods Fields,
+// @todo support also egress rule peer with Networks field
+// @todo if egress rule peer contains Nodes field, raise a warning that we don't support it
+//
+//nolint:dupl // this loops egress spec - input is []apisv1a.AdminNetworkPolicyEgressPeer // todo : use generics
+func egressRuleSelectsPeer(rulePeers []apisv1a.AdminNetworkPolicyEgressPeer, dst Peer) (bool, error) {
+	for i := range rulePeers {
+		// only one field in a `apisv1a.AdminNetworkPolicyEgressPeer` may be not nil (set)
+		if (rulePeers[i].Namespaces == nil) == (rulePeers[i].Pods == nil) {
+			return false, errors.New(netpolerrors.OneFieldSetRulePeerErr)
+		}
+		fieldMatch := false
+		var err error
+		if rulePeers[i].Namespaces != nil {
+			fieldMatch, err = doesNamespacesFieldMatchPeer(rulePeers[i].Namespaces, dst)
+		} else { // else Pods is not nil
+			fieldMatch, err = doesPodsFieldMatchPeer(rulePeers[i].Pods, dst)
+		}
+		if err != nil {
+			return false, err
+		}
+		if fieldMatch {
+			return true, nil
+		}
+	}
+	return false, nil
+}
+
+// ingressRuleSelectsPeer checks if the given AdminNetworkPolicyIngressPeer rule selects the given peer
+//
+//nolint:dupl // this loops ingress spec - input is []apisv1a.AdminNetworkPolicyIngressPeer // todo: use generics
+func ingressRuleSelectsPeer(rulePeers []apisv1a.AdminNetworkPolicyIngressPeer, src Peer) (bool, error) {
+	for i := range rulePeers {
+		// only one field in a `apisv1a.AdminNetworkPolicyIngressPeer` may be not nil (set)
+		if !onlyOnePeersFieldIsSet(rulePeers[i].Namespaces, rulePeers[i].Pods) {
+			return false, errors.New(netpolerrors.OneFieldSetRulePeerErr)
+		}
+		fieldMatch := false
+		var err error
+		if rulePeers[i].Namespaces != nil {
+			fieldMatch, err = doesNamespacesFieldMatchPeer(rulePeers[i].Namespaces, src)
+		} else { // else Pods is not nil
+			fieldMatch, err = doesPodsFieldMatchPeer(rulePeers[i].Pods, src)
+		}
+		if err != nil {
+			return false, err
+		}
+		if fieldMatch {
+			return true, nil
+		}
+	}
+	return false, nil
+}
+
+// ruleConnections returns the connectionSet from the current rule.Ports
+func ruleConnections(ports *[]apisv1a.AdminNetworkPolicyPort, dst Peer) (*common.ConnectionSet, error) {
+	if ports == nil {
+		return common.MakeConnectionSet(true), nil // If Ports is not set then the rule does not filter traffic via port.
+	}
+	res := common.MakeConnectionSet(false)
+	for _, anpPort := range *ports {
+		if !onlyOnePortFieldsSet(anpPort) {
+			return nil, errors.New(netpolerrors.ANPPortsError)
+		}
+		protocol := v1.ProtocolTCP
+		portSet := common.MakePortSet(false)
+		switch {
+		case anpPort.PortNumber != nil:
+			if anpPort.PortNumber.Protocol != "" {
+				protocol = anpPort.PortNumber.Protocol
+			}
+			portSet.AddPort(intstr.FromInt32(anpPort.PortNumber.Port))
+		case anpPort.NamedPort != nil:
+			podProtocol, podPort := dst.GetPeerPod().ConvertPodNamedPort(*anpPort.NamedPort)
+			if podPort == common.NoPort { // pod does not have this named port in its container
+				continue // @todo should raise a warning
+			}
+			if podProtocol != "" {
+				protocol = podProtocol
+			}
+			portSet.AddPort(intstr.FromInt32(podPort))
+		case anpPort.PortRange != nil:
+			if anpPort.PortRange.Protocol != "" {
+				protocol = anpPort.PortRange.Protocol
+			}
+			if isEmptyPortRange(anpPort.PortRange.Start, anpPort.PortRange.End) {
+				continue // @todo should raise a warning
+			}
+			portSet.AddPortRange(int64(anpPort.PortRange.Start), int64(anpPort.PortRange.End))
+		}
+		res.AddConnection(protocol, portSet)
+	}
+	return res, nil
+}
+
+// checks if the AdminNetworkPolicyPort contains exactly one field (Exactly one field must be set)
+func onlyOnePortFieldsSet(anpPort apisv1a.AdminNetworkPolicyPort) bool {
+	count := 0
+	if anpPort.PortNumber != nil {
+		count++
+	}
+	if anpPort.PortRange != nil {
+		count++
+	}
+	if anpPort.NamedPort != nil {
+		count++
+	}
+	return count == 1
+}
+
+// subjectSelectsPeer returns if the given subject of the (baseline)adminNetworkPolicy selects the given peer
+func subjectSelectsPeer(anpSubject apisv1a.AdminNetworkPolicySubject, p Peer) (bool, error) {
+	if !onlyOnePeersFieldIsSet(anpSubject.Namespaces, anpSubject.Pods) {
+		// (Baseline)AdminNetworkPolicySubject should contain exactly one field
+		// (https://github.com/kubernetes-sigs/network-policy-api/blob/v0.1.5/apis/v1alpha1/shared_types.go#L27))
+		return false, errors.New(netpolerrors.OneFieldSetSubjectErr)
+	}
+	if anpSubject.Namespaces != nil {
+		return doesNamespacesFieldMatchPeer(anpSubject.Namespaces, p)
+	}
+	// else: Subject.Pods is not empty (Subject.Pods contains both NamespaceSelector and PodSelector)
+	return doesPodsFieldMatchPeer(anpSubject.Pods, p)
+}
+
+////////////////////////////////////////////////////////////////////////////////////////////
+
+// AdminNetworkPolicy is an alias for k8s adminNetworkPolicy object
+type AdminNetworkPolicy apisv1a.AdminNetworkPolicy
+
+// @todo: TBD if using generics may help avoid duplicates in the files adminnetpol.go and baseline_admin_netpol.go
+
+// Selects returns true if the admin network policy's Spec.Subject selects the peer and if the required direction is in the policy spec
+func (anp *AdminNetworkPolicy) Selects(p Peer, isIngress bool) (bool, error) {
+	if p.PeerType() == IPBlockType {
+		// adminNetworkPolicy is a cluster level resource which selects peers with their namespaceSelectors and podSelectors only,
+		// so it might not select IPs
+		return false, nil
+	}
+	if !anp.adminPolicyAffectsDirection(isIngress) {
+		return false, nil
+	}
+	// check if the subject selects the given peer
+	return subjectSelectsPeer(anp.Spec.Subject, p)
+}
+
 // adminPolicyAffectsDirection returns whether the anp affects the given direction or not.
 // anp affects a direction, if its spec has rules on that direction
 func (anp *AdminNetworkPolicy) adminPolicyAffectsDirection(isIngress bool) bool {
@@ -52,224 +218,6 @@
 		return len(anp.Spec.Ingress) > 0
 	}
 	// ANPs with no egress rules do not affect egress traffic.
-	return len(anp.Spec.Egress) > 0
-}
-
-// subjectSelectsPeer returns if the subject of the adminNetworkPolicy selects the given peer
-func (anp *AdminNetworkPolicy) subjectSelectsPeer(p Peer) (bool, error) {
-	anpSubject := anp.Spec.Subject
-	if (anpSubject.Namespaces == nil) == (anpSubject.Pods == nil) {
-		// AdminNetworkPolicySubject should contain exactly one field
-		// (https://github.com/kubernetes-sigs/network-policy-api/blob/v0.1.5/apis/v1alpha1/shared_types.go#L27))
-		return false, anp.anpErr(netpolerrors.SubjectErrTitle, netpolerrors.SubjectFieldsErr)
-	}
-	if anpSubject.Namespaces != nil {
-		return anp.doesNamespacesFieldMatchPeer(anpSubject.Namespaces, p)
-	}
-	// else: Subject.Pods is not empty (Subject.Pods contains both NamespaceSelector and PodSelector)
-	return anp.doesPodsFieldMatchPeer(anpSubject.Pods, p)
-}
-
-// doesNamespacesFieldMatchPeer returns true if the given namespaces LabelSelector matches the given peer
-func (anp *AdminNetworkPolicy) doesNamespacesFieldMatchPeer(namespaces *metav1.LabelSelector, peer Peer) (bool, error) {
->>>>>>> 07787884
-	if peer.PeerType() == IPBlockType {
-		return false, nil // namespaces does not select IPs
-	}
-	namespacesSelector, err := metav1.LabelSelectorAsSelector(namespaces)
-	if err != nil {
-		return false, err
-	}
-	return namespacesSelector.Matches(labels.Set(peer.GetPeerNamespace().Labels)), nil
-}
-
-// doesPodsFieldMatchPeer returns if the given NamespacedPod object matches the given peer
-// a NamespacedPod object contains both NamespaceSelector and PodSelector
-func doesPodsFieldMatchPeer(pods *apisv1a.NamespacedPod, peer Peer) (bool, error) {
-	if peer.PeerType() == IPBlockType {
-		return false, nil // pods does not select IPs
-	}
-	nsSelector, err := metav1.LabelSelectorAsSelector(&pods.NamespaceSelector)
-	if err != nil {
-		return false, err
-	}
-	podSelector, err := metav1.LabelSelectorAsSelector(&pods.PodSelector)
-	if err != nil {
-		return false, err
-	}
-	return nsSelector.Matches(labels.Set(peer.GetPeerNamespace().Labels)) && podSelector.Matches(labels.Set(peer.GetPeerPod().Labels)), nil
-}
-
-// egressRuleSelectsPeer checks if the given AdminNetworkPolicyEgressPeer rule selects the given peer
-// currently supposing an egressPeer rule may contain only Namespaces/ Pods Fields,
-// @todo support also egress rule peer with Networks field
-// @todo if egress rule peer contains Nodes field, raise a warning that we don't support it
-//
-<<<<<<< HEAD
-//nolint:dupl // this loops egress spec - input is []apisv1a.AdminNetworkPolicyEgressPeer
-func egressRuleSelectsPeer(rulePeers []apisv1a.AdminNetworkPolicyEgressPeer, dst Peer) (bool, error) {
-	for i := range rulePeers {
-		// only one field in a `apisv1a.AdminNetworkPolicyEgressPeer` may be not nil (set)
-		if !onlyOnePeersFieldIsSet(rulePeers[i].Namespaces, rulePeers[i].Pods) {
-			return false, errors.New(netpolerrors.OneFieldSetRulePeerErr)
-=======
-//nolint:dupl // this get AdminNetworkPolicyEgressPeer as input // todo: handling dups in PR #403
-func (anp *AdminNetworkPolicy) egressRuleSelectsPeer(rulePeers []apisv1a.AdminNetworkPolicyEgressPeer, dst Peer) (bool, error) {
-	for i := range rulePeers {
-		// only one field in a `apisv1a.AdminNetworkPolicyEgressPeer` may be not nil (set)
-		if (rulePeers[i].Namespaces == nil) == (rulePeers[i].Pods == nil) {
-			return false, anp.anpErr(fmt.Sprintf(ruleErrTitle, rulePeers[i]), netpolerrors.SubjectFieldsErr)
->>>>>>> 07787884
-		}
-		fieldMatch := false
-		var err error
-		if rulePeers[i].Namespaces != nil {
-			fieldMatch, err = doesNamespacesFieldMatchPeer(rulePeers[i].Namespaces, dst)
-		} else { // else Pods is not nil
-			fieldMatch, err = doesPodsFieldMatchPeer(rulePeers[i].Pods, dst)
-		}
-		if err != nil {
-			return false, err
-		}
-		if fieldMatch {
-			return true, nil
-		}
-	}
-	return false, nil
-}
-
-// ingressRuleSelectsPeer checks if the given AdminNetworkPolicyIngressPeer rule selects the given peer
-//
-<<<<<<< HEAD
-//nolint:dupl // this loops ingress spec - input is []apisv1a.AdminNetworkPolicyIngressPeer
-func ingressRuleSelectsPeer(rulePeers []apisv1a.AdminNetworkPolicyIngressPeer, src Peer) (bool, error) {
-	for i := range rulePeers {
-		// only one field in a `apisv1a.AdminNetworkPolicyIngressPeer` may be not nil (set)
-		if !onlyOnePeersFieldIsSet(rulePeers[i].Namespaces, rulePeers[i].Pods) {
-			return false, errors.New(netpolerrors.OneFieldSetRulePeerErr)
-=======
-//nolint:dupl // this get AdminNetworkPolicyIngressPeer as input // todo: handling dups in PR #403
-func (anp *AdminNetworkPolicy) ingressRuleSelectsPeer(rulePeers []apisv1a.AdminNetworkPolicyIngressPeer, src Peer) (bool, error) {
-	for i := range rulePeers {
-		// only one field in a `apisv1a.AdminNetworkPolicyIngressPeer` may be not nil (set)
-		if (rulePeers[i].Namespaces == nil) == (rulePeers[i].Pods == nil) {
-			return false, anp.anpErr(fmt.Sprintf(ruleErrTitle, rulePeers[i]), netpolerrors.SubjectFieldsErr)
->>>>>>> 07787884
-		}
-		fieldMatch := false
-		var err error
-		if rulePeers[i].Namespaces != nil {
-			fieldMatch, err = doesNamespacesFieldMatchPeer(rulePeers[i].Namespaces, src)
-		} else { // else Pods is not nil
-			fieldMatch, err = doesPodsFieldMatchPeer(rulePeers[i].Pods, src)
-		}
-		if err != nil {
-			return false, err
-		}
-		if fieldMatch {
-			return true, nil
-		}
-	}
-	return false, nil
-}
-
-// ruleConnections returns the connectionSet from the current rule.Ports
-func ruleConnections(ports *[]apisv1a.AdminNetworkPolicyPort, dst Peer) (*common.ConnectionSet, error) {
-	if ports == nil {
-		return common.MakeConnectionSet(true), nil // If Ports is not set then the rule does not filter traffic via port.
-	}
-	res := common.MakeConnectionSet(false)
-	for _, anpPort := range *ports {
-		if !onlyOnePortFieldsSet(anpPort) {
-			return nil, errors.New(netpolerrors.ANPPortsError)
-		}
-		protocol := v1.ProtocolTCP
-		portSet := common.MakePortSet(false)
-		switch {
-		case anpPort.PortNumber != nil:
-			if anpPort.PortNumber.Protocol != "" {
-				protocol = anpPort.PortNumber.Protocol
-			}
-			portSet.AddPort(intstr.FromInt32(anpPort.PortNumber.Port))
-		case anpPort.NamedPort != nil:
-			podProtocol, podPort := dst.GetPeerPod().ConvertPodNamedPort(*anpPort.NamedPort)
-			if podPort == common.NoPort { // pod does not have this named port in its container
-				continue // @todo should raise a warning
-			}
-			if podProtocol != "" {
-				protocol = podProtocol
-			}
-			portSet.AddPort(intstr.FromInt32(podPort))
-		case anpPort.PortRange != nil:
-			if anpPort.PortRange.Protocol != "" {
-				protocol = anpPort.PortRange.Protocol
-			}
-			if isEmptyPortRange(anpPort.PortRange.Start, anpPort.PortRange.End) {
-				continue // @todo should raise a warning
-			}
-			portSet.AddPortRange(int64(anpPort.PortRange.Start), int64(anpPort.PortRange.End))
-		}
-		res.AddConnection(protocol, portSet)
-	}
-	return res, nil
-}
-
-// checks if the AdminNetworkPolicyPort contains exactly one field (Exactly one field must be set)
-func onlyOnePortFieldsSet(anpPort apisv1a.AdminNetworkPolicyPort) bool {
-	count := 0
-	if anpPort.PortNumber != nil {
-		count++
-	}
-	if anpPort.PortRange != nil {
-		count++
-	}
-	if anpPort.NamedPort != nil {
-		count++
-	}
-	return count == 1
-}
-
-// subjectSelectsPeer returns if the given subject of the (baseline)adminNetworkPolicy selects the given peer
-func subjectSelectsPeer(anpSubject apisv1a.AdminNetworkPolicySubject, p Peer) (bool, error) {
-	if !onlyOnePeersFieldIsSet(anpSubject.Namespaces, anpSubject.Pods) {
-		// (Baseline)AdminNetworkPolicySubject should contain exactly one field
-		// (https://github.com/kubernetes-sigs/network-policy-api/blob/v0.1.5/apis/v1alpha1/shared_types.go#L27))
-		return false, errors.New(netpolerrors.OneFieldSetSubjectErr)
-	}
-	if anpSubject.Namespaces != nil {
-		return doesNamespacesFieldMatchPeer(anpSubject.Namespaces, p)
-	}
-	// else: Subject.Pods is not empty (Subject.Pods contains both NamespaceSelector and PodSelector)
-	return doesPodsFieldMatchPeer(anpSubject.Pods, p)
-}
-
-////////////////////////////////////////////////////////////////////////////////////////////
-
-// AdminNetworkPolicy is an alias for k8s adminNetworkPolicy object
-type AdminNetworkPolicy apisv1a.AdminNetworkPolicy
-
-// @todo: TBD if using generics may help avoid duplicates in the files adminnetpol.go and baseline_admin_netpol.go
-
-// Selects returns true if the admin network policy's Spec.Subject selects the peer and if the required direction is in the policy spec
-func (anp *AdminNetworkPolicy) Selects(p Peer, isIngress bool) (bool, error) {
-	if p.PeerType() == IPBlockType {
-		// adminNetworkPolicy is a cluster level resource which selects peers with their namespaceSelectors and podSelectors only,
-		// so it might not select IPs
-		return false, nil
-	}
-	if !anp.adminPolicyAffectsDirection(isIngress) {
-		return false, nil
-	}
-	// check if the subject selects the given peer
-	return subjectSelectsPeer(anp.Spec.Subject, p)
-}
-
-// adminPolicyAffectsDirection returns whether the anp affects the given direction or not.
-// anp affects a direction, if its spec has rules on that direction
-func (anp *AdminNetworkPolicy) adminPolicyAffectsDirection(isIngress bool) bool {
-	if isIngress {
-		return len(anp.Spec.Ingress) > 0
-	}
 	return len(anp.Spec.Egress) > 0
 }
 
