--- conflicted
+++ resolved
@@ -238,7 +238,6 @@
 
 // anpPortContains returns if the given AdminNetworkPolicyPort selects the input connection
 //
-//nolint:gosec // memory aliasing in for loop is to fit an old func
 //gocyclo:ignore
 func anpPortContains(rulePorts *[]apisv1a.AdminNetworkPolicyPort, protocol, port string, dst Peer) (bool, error) {
 	if rulePorts == nil {
@@ -438,8 +437,7 @@
 	// note: k8s defines "1000" as the maximum numeric value for priority
 	// but openshift currently only support priority values between 0 and 99
 	// current implementation satisfies k8s requirement
-<<<<<<< HEAD
-	return anp.Spec.Priority >= minPriority && anp.Spec.Priority <= maxPriority
+	return anp.Spec.Priority >= minANPPriority && anp.Spec.Priority <= maxANPPriority
 }
 
 // CheckEgressConnAllowed checks if the input conn is allowed/passed/denied or not captured on egress
@@ -476,7 +474,4 @@
 	}
 	// getting here means the protocol+port was not captured
 	return Pass, false, nil
-=======
-	return anp.Spec.Priority >= minANPPriority && anp.Spec.Priority <= maxANPPriority
->>>>>>> 102fece8
 }