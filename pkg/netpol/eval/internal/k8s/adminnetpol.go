/*
Copyright 2023- IBM Inc. All Rights Reserved.

SPDX-License-Identifier: Apache-2.0
*/

package k8s

import (
	"errors"
	"fmt"
	"strconv"

	v1 "k8s.io/api/core/v1"
	metav1 "k8s.io/apimachinery/pkg/apis/meta/v1"
	"k8s.io/apimachinery/pkg/labels"
	"k8s.io/apimachinery/pkg/util/intstr"
	apisv1a "sigs.k8s.io/network-policy-api/apis/v1alpha1"

	pkgcommmon "github.com/np-guard/netpol-analyzer/pkg/internal/common"
	"github.com/np-guard/netpol-analyzer/pkg/internal/netpolerrors"
	"github.com/np-guard/netpol-analyzer/pkg/netpol/internal/common"
)

//// first section in the file contains:
// funcs which are commonly used by AdminNetworkPolicy and BaselineAdminNetworkPolicy types

// note that : according to "sigs.k8s.io/network-policy-api/apis/v1alpha1", AdminNetworkPolicy and BaselineAdminNetworkPolicy
// both use same objects type for :
// field: Subject, type: AdminNetworkPolicySubject
// field: From, type: []AdminNetworkPolicyIngressPeer
// field: To, type: []AdminNetworkPolicyEgressPeer
// field: Ports, type: *[]AdminNetworkPolicyPort
//
// But use different types for following fields:
// Spec, Ingress, Egress, Action, Status - then funcs using/looping any of these fields are not common (sub funcs are common)

const ruleErrTitle = "Error in rule"

// doesNamespacesFieldMatchPeer returns true if the given namespaces LabelSelector matches the given peer
func doesNamespacesFieldMatchPeer(namespaces *metav1.LabelSelector, peer Peer) (bool, error) {
	if peer.PeerType() == IPBlockType {
		return false, nil // namespaces does not select IPs
	}
	namespacesSelector, err := metav1.LabelSelectorAsSelector(namespaces)
	if err != nil {
		return false, err
	}
	return namespacesSelector.Matches(labels.Set(peer.GetPeerNamespace().Labels)), nil
}

// doesPodsFieldMatchPeer returns if the given NamespacedPod object matches the given peer
// a NamespacedPod object contains both NamespaceSelector and PodSelector
func doesPodsFieldMatchPeer(pods *apisv1a.NamespacedPod, peer Peer) (bool, error) {
	if peer.PeerType() == IPBlockType {
		return false, nil // pods does not select IPs
	}
	nsSelector, err := metav1.LabelSelectorAsSelector(&pods.NamespaceSelector)
	if err != nil {
		return false, err
	}
	podSelector, err := metav1.LabelSelectorAsSelector(&pods.PodSelector)
	if err != nil {
		return false, err
	}
	return nsSelector.Matches(labels.Set(peer.GetPeerNamespace().Labels)) && podSelector.Matches(labels.Set(peer.GetPeerPod().Labels)), nil
}

// egressRuleSelectsPeer checks if the given []AdminNetworkPolicyEgressPeer rule selects the given peer
// currently supposing a single egressPeer rule may contain only Namespaces/ Pods Fields,
// @todo support also egress rule peer with Networks field
// @todo if egress rule peer contains Nodes field, raise a warning that we don't support it
func egressRuleSelectsPeer(rulePeers []apisv1a.AdminNetworkPolicyEgressPeer, dst Peer) (bool, error) {
	for i := range rulePeers {
		fieldMatch, err := ruleFieldsSelectsPeer(rulePeers[i].Namespaces, rulePeers[i].Pods, dst)
		if err != nil {
			return false, err
		}
		if fieldMatch {
			return true, nil
		}
	}
	return false, nil
}

// ruleFieldsSelectsPeer returns wether the input rule fields selects the peer
func ruleFieldsSelectsPeer(namespaces *metav1.LabelSelector, pods *apisv1a.NamespacedPod, peer Peer) (bool, error) {
	// only one field in a rule `apisv1a.AdminNetworkPolicyEgressPeer` or `apisv1a.AdminNetworkPolicyIngressPeer` may be not nil (set)
	if (namespaces == nil) == (pods == nil) {
		return false, errors.New(netpolerrors.OneFieldSetRulePeerErr)
	}
	fieldMatch := false
	var err error
	if namespaces != nil {
		fieldMatch, err = doesNamespacesFieldMatchPeer(namespaces, peer)
	} else { // else Pods is not nil
		fieldMatch, err = doesPodsFieldMatchPeer(pods, peer)
	}
	if err != nil {
		return false, err
	}
	return fieldMatch, nil
}

// ingressRuleSelectsPeer checks if the given AdminNetworkPolicyIngressPeer rule selects the given peer
func ingressRuleSelectsPeer(rulePeers []apisv1a.AdminNetworkPolicyIngressPeer, src Peer) (bool, error) {
	for i := range rulePeers {
		fieldMatch, err := ruleFieldsSelectsPeer(rulePeers[i].Namespaces, rulePeers[i].Pods, src)
		if err != nil {
			return false, err
		}
		if fieldMatch {
			return true, nil
		}
	}
	return false, nil
}

// updateConnsIfEgressRuleSelectsPeer checks if the given dst is selected by given egress rule,
// if yes, updates given policyConns with the rule's connections
func updateConnsIfEgressRuleSelectsPeer(rulePeers []apisv1a.AdminNetworkPolicyEgressPeer,
	rulePorts *[]apisv1a.AdminNetworkPolicyPort, dst Peer, policyConns *PolicyConnections, action string, isBANPrule bool) error {
	if len(rulePeers) == 0 {
		return errors.New(netpolerrors.ANPEgressRulePeersErr)
	}
	peerSelected, err := egressRuleSelectsPeer(rulePeers, dst)
	if err != nil {
		return err
	}
	if !peerSelected {
		return nil
	}
	err = updatePolicyConns(rulePorts, policyConns, dst, action, isBANPrule)
	return err
}

// updateConnsIfIngressRuleSelectsPeer checks if the given src is selected by given ingress rule,
// if yes, updates given policyConns with the rule's connections
func updateConnsIfIngressRuleSelectsPeer(rulePeers []apisv1a.AdminNetworkPolicyIngressPeer,
	rulePorts *[]apisv1a.AdminNetworkPolicyPort, src, dst Peer, policyConns *PolicyConnections, action string, isBANPrule bool) error {
	if len(rulePeers) == 0 {
		return errors.New(netpolerrors.ANPIngressRulePeersErr)
	}
	peerSelected, err := ingressRuleSelectsPeer(rulePeers, src)
	if err != nil {
		return err
	}
	if !peerSelected {
		return nil
	}
	err = updatePolicyConns(rulePorts, policyConns, dst, action, isBANPrule)
	return err
}

// updatePolicyConns gets the rule connections from the rule.ports and updates the input policy connections
// with the rule's conns considering the action
func updatePolicyConns(rulePorts *[]apisv1a.AdminNetworkPolicyPort, policyConns *PolicyConnections, dst Peer,
	action string, isBANPrule bool) error {
	// get rule connections from rulePorts
	ruleConns, err := ruleConnections(rulePorts, dst)
	if err != nil {
		return err
	}
	// update the policy conns with this rule conns
	err = policyConns.UpdateWithRuleConns(ruleConns, action, isBANPrule)
	return err
}

// ruleConnections returns the connectionSet from the current rule.Ports
func ruleConnections(ports *[]apisv1a.AdminNetworkPolicyPort, dst Peer) (*common.ConnectionSet, error) {
	if ports == nil {
		return common.MakeConnectionSet(true), nil // If Ports is not set then the rule does not filter traffic via port.
	}
	res := common.MakeConnectionSet(false)
	for _, anpPort := range *ports {
		if !onlyOnePortFieldsSet(anpPort) {
			return nil, errors.New(netpolerrors.ANPPortsError)
		}
		protocol := v1.ProtocolTCP
		portSet := common.MakePortSet(false)
		switch {
		case anpPort.PortNumber != nil:
			if anpPort.PortNumber.Protocol != "" {
				protocol = anpPort.PortNumber.Protocol
			}
			portSet.AddPort(intstr.FromInt32(anpPort.PortNumber.Port))
		case anpPort.NamedPort != nil:
			podProtocol, podPort := dst.GetPeerPod().ConvertPodNamedPort(*anpPort.NamedPort)
			if podPort == common.NoPort { // pod does not have this named port in its container
				continue // @todo should raise a warning
			}
			if podProtocol != "" {
				protocol = v1.Protocol(podProtocol)
			}
			portSet.AddPort(intstr.FromInt32(podPort))
		case anpPort.PortRange != nil:
			if anpPort.PortRange.Protocol != "" {
				protocol = anpPort.PortRange.Protocol
			}
			if isEmptyPortRange(int64(anpPort.PortRange.Start), int64(anpPort.PortRange.End)) {
				continue // @todo should raise a warning
			}
			portSet.AddPortRange(int64(anpPort.PortRange.Start), int64(anpPort.PortRange.End))
		}
		res.AddConnection(protocol, portSet)
	}
	return res, nil
}

// checks if the AdminNetworkPolicyPort contains exactly one field (Exactly one field must be set)
func onlyOnePortFieldsSet(anpPort apisv1a.AdminNetworkPolicyPort) bool {
	count := 0
	if anpPort.PortNumber != nil {
		count++
	}
	if anpPort.PortRange != nil {
		count++
	}
	if anpPort.NamedPort != nil {
		count++
	}
	return count == 1
}

// subjectSelectsPeer returns true iff the given subject of the (baseline)adminNetworkPolicy selects the given peer
func subjectSelectsPeer(anpSubject apisv1a.AdminNetworkPolicySubject, p Peer) (bool, error) {
	if (anpSubject.Namespaces == nil) == (anpSubject.Pods == nil) {
		// (Baseline)AdminNetworkPolicySubject should contain exactly one field
		// (https://github.com/kubernetes-sigs/network-policy-api/blob/v0.1.5/apis/v1alpha1/shared_types.go#L27))
		return false, errors.New(netpolerrors.OneFieldSetSubjectErr)
	}
	if anpSubject.Namespaces != nil {
		return doesNamespacesFieldMatchPeer(anpSubject.Namespaces, p)
	}
	// else: Subject.Pods is not empty (Subject.Pods contains both NamespaceSelector and PodSelector)
	return doesPodsFieldMatchPeer(anpSubject.Pods, p)
}

// anpPortContains returns if the given AdminNetworkPolicyPort selects the input connection
//
//gocyclo:ignore
func anpPortContains(rulePorts *[]apisv1a.AdminNetworkPolicyPort, protocol, port string, dst Peer) (bool, error) {
	if rulePorts == nil {
		return true, nil // If this field is empty or missing, this rule matches all ports (traffic not restricted by port)
	}
	if protocol == "" && port == "" {
		return false, nil // nothing to do
	}
	intPort, err := strconv.ParseInt(port, portBase, portBits)
	if err != nil {
		return false, err
	}
	for _, anpPort := range *rulePorts {
		if !onlyOnePortFieldsSet(anpPort) {
			return false, errors.New(fmt.Sprintf("Error in Ports : %v", anpPort) + netpolerrors.ANPPortsError)
		}
		switch { // only one case fits
		case anpPort.PortNumber != nil:
			if doesRulePortContain(getProtocolStr(&anpPort.PortNumber.Protocol), protocol,
				int64(anpPort.PortNumber.Port), int64(anpPort.PortNumber.Port), intPort) {
				return true, nil
			}
		case anpPort.NamedPort != nil:
			podProtocol, podPort := dst.GetPeerPod().ConvertPodNamedPort(*anpPort.NamedPort)
			if doesRulePortContain(podProtocol, protocol, int64(podPort), int64(podPort), intPort) {
				return true, nil
			}
		case anpPort.PortRange != nil:
			ruleProtocol := &anpPort.PortRange.Protocol
			if doesRulePortContain(getProtocolStr(ruleProtocol), protocol, int64(anpPort.PortRange.Start),
				int64(anpPort.PortRange.End), intPort) {
				return true, nil
			}
		}
	}
	return false, nil
}

// checkIfEgressRuleContainsConn check if the egress rule captures the given connection, if yes returns if it is passed/allowed/denied
func checkIfEgressRuleContainsConn(rulePeers []apisv1a.AdminNetworkPolicyEgressPeer, rulePorts *[]apisv1a.AdminNetworkPolicyPort, dst Peer,
	action, protocol, port string, isBANPrule bool) (res ANPRulesResult, err error) {
	if len(rulePeers) == 0 {
		return NotCaptured, errors.New(netpolerrors.ANPEgressRulePeersErr)
	}
	peerSelected, err := egressRuleSelectsPeer(rulePeers, dst)
	if err != nil {
		return NotCaptured, err
	}
	if !peerSelected {
		return NotCaptured, nil
	}
	connSelected, err := anpPortContains(rulePorts, protocol, port, dst)
	if err != nil {
		return NotCaptured, err
	}
	if !connSelected {
		return NotCaptured, nil
	}
	// if the protocol and port are in the rulePorts, then action determines what to return
	return determineConnResByAction(action, isBANPrule)
}

// checkIfIngressRuleContainsConn check if the ingress rule captures the given connection, if yes returns if it is passed/allowed/denied
func checkIfIngressRuleContainsConn(rulePeers []apisv1a.AdminNetworkPolicyIngressPeer, rulePorts *[]apisv1a.AdminNetworkPolicyPort,
	src, dst Peer, action, protocol, port string, isBANPrule bool) (res ANPRulesResult, err error) {
	if len(rulePeers) == 0 {
		return NotCaptured, errors.New(netpolerrors.ANPIngressRulePeersErr)
	}
	peerSelected, err := ingressRuleSelectsPeer(rulePeers, src)
	if err != nil {
		return NotCaptured, err
	}
	if !peerSelected {
		return NotCaptured, nil
	}
	connSelected, err := anpPortContains(rulePorts, protocol, port, dst)
	if err != nil {
		return NotCaptured, err
	}
	if !connSelected {
		return NotCaptured, nil
	}
	// if the protocol and port are in the rulePorts, then action determines what to return
	return determineConnResByAction(action, isBANPrule)
}

// ANPRulesResult represents the result of the anp/banp rules to a given connection
// it may be : not-captured, pass (anp only), allow or deny
type ANPRulesResult int

const (
	NotCaptured ANPRulesResult = iota
	Pass
	Allow
	Deny
)

// determineConnResByAction gets rule action that captured a connection and returns the rule res (allow, pass, deny)
func determineConnResByAction(action string, isBANPrule bool) (res ANPRulesResult, err error) {
	switch action {
	case string(apisv1a.AdminNetworkPolicyRuleActionPass):
		if isBANPrule {
			return NotCaptured, errors.New(netpolerrors.UnknownRuleActionErr)
		}
		return Pass, nil
	case string(apisv1a.AdminNetworkPolicyRuleActionAllow):
		return Allow, nil
	case string(apisv1a.AdminNetworkPolicyRuleActionDeny):
		return Deny, nil
	default:
		return NotCaptured, errors.New(netpolerrors.UnknownRuleActionErr)
	}
}

////////////////////////////////////////////////////////////////////////////////////////////

// AdminNetworkPolicy is an alias for k8s adminNetworkPolicy object
type AdminNetworkPolicy apisv1a.AdminNetworkPolicy

// note that could not use Generics with GO 1.21 or older versions; since:
// according to https://tip.golang.org/doc/go1.18#generics :
// "The Go compiler does not support accessing a struct field x.f where x is of type parameter type even if all types in the type
// parameter’s type set have a field f. We may remove this restriction in a future release."
// (till GO 1.21 this restriction is not removed yet.)
// and to resolve remaining duplicated code for AdminNetworkPolicy and BaselineAdminNetworkPolicy we need the option of using
// the inner fields of  generic type in the funcs, either implicitly or explicitly.
// @todo: with upgraded GO version, check if using generics may help avoid remaining duplicates in
// the files adminnetpol.go and baseline_admin_netpol.go

// Selects returns true if the admin network policy's Spec.Subject selects the peer and if the required direction is in the policy spec
func (anp *AdminNetworkPolicy) Selects(p Peer, isIngress bool) (bool, error) {
	if p.PeerType() == IPBlockType {
		// adminNetworkPolicy is a cluster level resource which selects peers with their namespaceSelectors and podSelectors only,
		// so it might not select IPs
		return false, nil
	}
	if !anp.adminPolicyAffectsDirection(isIngress) {
		return false, nil
	}
	// check if the subject selects the given peer
	return subjectSelectsPeer(anp.Spec.Subject, p)
}

// adminPolicyAffectsDirection returns whether the anp affects the given direction or not.
// anp affects a direction, if its spec has rules on that direction
func (anp *AdminNetworkPolicy) adminPolicyAffectsDirection(isIngress bool) bool {
	if isIngress {
		// ANPs with no ingress rules do not affect ingress traffic.
		return len(anp.Spec.Ingress) > 0
	}
	// ANPs with no egress rules do not affect egress traffic.
	return len(anp.Spec.Egress) > 0
}

// anpErr returns string format of an error in a rule in admin netpol
func (anp *AdminNetworkPolicy) anpRuleErr(ruleName, description string) error {
	return fmt.Errorf("admin network policy %q: %s %q: %s", anp.Name, ruleErrTitle, ruleName, description)
}

// GetIngressPolicyConns returns the connections from the ingress rules selecting the src in spec of the adminNetworkPolicy
func (anp *AdminNetworkPolicy) GetIngressPolicyConns(src, dst Peer) (*PolicyConnections, error) {
	res := NewPolicyConnections()
	for _, rule := range anp.Spec.Ingress { // rule is apisv1a.AdminNetworkPolicyIngressRule
		rulePeers := rule.From
		rulePorts := rule.Ports
		if err := updateConnsIfIngressRuleSelectsPeer(rulePeers, rulePorts, src, dst, res, string(rule.Action), false); err != nil {
			return nil, anp.anpRuleErr(rule.Name, err.Error())
		}
	}
	return res, nil
}

// GetEgressPolicyConns returns the connections from the egress rules selecting the dst in spec of the adminNetworkPolicy
func (anp *AdminNetworkPolicy) GetEgressPolicyConns(dst Peer) (*PolicyConnections, error) {
	res := NewPolicyConnections()
	for _, rule := range anp.Spec.Egress { // rule is apisv1a.AdminNetworkPolicyEgressRule
		rulePeers := rule.To
		rulePorts := rule.Ports
		if err := updateConnsIfEgressRuleSelectsPeer(rulePeers, rulePorts, dst, res, string(rule.Action), false); err != nil {
			return nil, anp.anpRuleErr(rule.Name, err.Error())
		}
	}
	return res, nil
}

// HasValidPriority returns if the priority in a valid range
func (anp *AdminNetworkPolicy) HasValidPriority() bool {
	// note: k8s defines "1000" as the maximum numeric value for priority
	// but openshift currently only support priority values between 0 and 99
	// current implementation satisfies k8s requirement
<<<<<<< HEAD
	return anp.Spec.Priority >= netpolerrors.MinANPPriority && anp.Spec.Priority <= netpolerrors.MaxANPPriority
}

// CheckEgressConnAllowed checks if the input conn is allowed/passed/denied or not captured on egress by current admin-network-policy
func (anp *AdminNetworkPolicy) CheckEgressConnAllowed(dst Peer, protocol, port string) (res ANPRulesResult, err error) {
	for _, rule := range anp.Spec.Egress {
		rulePeers := rule.To
		rulePorts := rule.Ports
		ruleRes, err := checkIfEgressRuleContainsConn(rulePeers, rulePorts, dst, string(rule.Action), protocol, port, false)
		if err != nil {
			return NotCaptured, anp.anpRuleErr(rule.Name, err.Error())
		}
		if ruleRes == NotCaptured { // next rule
			continue
		}
		return ruleRes, nil
	}
	// getting here means the protocol+port was not captured
	return NotCaptured, nil
}

// CheckIngressConnAllowed checks if the input conn is allowed/passed/denied or not captured on ingress by current admin-network-policy
func (anp *AdminNetworkPolicy) CheckIngressConnAllowed(src, dst Peer, protocol, port string) (res ANPRulesResult, err error) {
	for _, rule := range anp.Spec.Ingress {
		rulePeers := rule.From
		rulePorts := rule.Ports
		ruleRes, err := checkIfIngressRuleContainsConn(rulePeers, rulePorts, src, dst, string(rule.Action), protocol, port, false)
		if err != nil {
			return NotCaptured, anp.anpRuleErr(rule.Name, err.Error())
		}
		if ruleRes == NotCaptured { // next rule
			continue
		}
		return ruleRes, nil
	}
	// getting here means the protocol+port was not captured
	return NotCaptured, nil
=======
	return anp.Spec.Priority >= pkgcommmon.MinANPPriority && anp.Spec.Priority <= pkgcommmon.MaxANPPriority
>>>>>>> 7b0c7b83
}<|MERGE_RESOLUTION|>--- conflicted
+++ resolved
@@ -428,8 +428,7 @@
 	// note: k8s defines "1000" as the maximum numeric value for priority
 	// but openshift currently only support priority values between 0 and 99
 	// current implementation satisfies k8s requirement
-<<<<<<< HEAD
-	return anp.Spec.Priority >= netpolerrors.MinANPPriority && anp.Spec.Priority <= netpolerrors.MaxANPPriority
+	return anp.Spec.Priority >= pkgcommmon.MinANPPriority && anp.Spec.Priority <= pkgcommmon.MaxANPPriority
 }
 
 // CheckEgressConnAllowed checks if the input conn is allowed/passed/denied or not captured on egress by current admin-network-policy
@@ -466,7 +465,4 @@
 	}
 	// getting here means the protocol+port was not captured
 	return NotCaptured, nil
-=======
-	return anp.Spec.Priority >= pkgcommmon.MinANPPriority && anp.Spec.Priority <= pkgcommmon.MaxANPPriority
->>>>>>> 7b0c7b83
 }