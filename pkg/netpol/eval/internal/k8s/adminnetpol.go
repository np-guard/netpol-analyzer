/*
Copyright 2023- IBM Inc. All Rights Reserved.

SPDX-License-Identifier: Apache-2.0
*/

package k8s

import (
	"errors"
	"fmt"
<<<<<<< HEAD
	"net"
=======
	"strconv"
>>>>>>> 16eb79f6

	v1 "k8s.io/api/core/v1"
	metav1 "k8s.io/apimachinery/pkg/apis/meta/v1"
	"k8s.io/apimachinery/pkg/labels"
	"k8s.io/apimachinery/pkg/util/intstr"
	apisv1a "sigs.k8s.io/network-policy-api/apis/v1alpha1"

	"github.com/np-guard/models/pkg/netset"

	pkgcommmon "github.com/np-guard/netpol-analyzer/pkg/internal/common"
	"github.com/np-guard/netpol-analyzer/pkg/internal/netpolerrors"
	"github.com/np-guard/netpol-analyzer/pkg/logger"
	"github.com/np-guard/netpol-analyzer/pkg/netpol/internal/alerts"
	"github.com/np-guard/netpol-analyzer/pkg/netpol/internal/common"
)

//// first section in the file contains:
// funcs which are commonly used by AdminNetworkPolicy and BaselineAdminNetworkPolicy types

// note that : according to "sigs.k8s.io/network-policy-api/apis/v1alpha1", AdminNetworkPolicy and BaselineAdminNetworkPolicy
// both use same objects type for :
// field: Subject, type: AdminNetworkPolicySubject
// field: From, type: []AdminNetworkPolicyIngressPeer
// field: To, type: []AdminNetworkPolicyEgressPeer
// field: Ports, type: *[]AdminNetworkPolicyPort
//
// But use different types for following fields:
// Spec, Ingress, Egress, Action, Status - then funcs using/looping any of these fields are not common (sub funcs are common)

const (
	ruleErrTitle     = "Error  "
	ruleWarningTitle = "Warning "
)

// warnings : to contain the warnings from a single rule of an adminNetworkPolicy or a BaselineAdminNetworkPolicy.
// global to be used in the common func, initialized (cleared) and logged by the relevant (B)ANP calling funcs
var warnings = []string{}

// doesNamespacesFieldMatchPeer returns true if the given namespaces LabelSelector matches the given peer
func doesNamespacesFieldMatchPeer(namespaces *metav1.LabelSelector, peer Peer) (bool, error) {
	if peer.PeerType() == IPBlockType {
		return false, nil // namespaces does not select IPs
	}
	namespacesSelector, err := metav1.LabelSelectorAsSelector(namespaces)
	if err != nil {
		return false, err
	}
	return namespacesSelector.Matches(labels.Set(peer.GetPeerNamespace().Labels)), nil
}

// doesPodsFieldMatchPeer returns if the given NamespacedPod object matches the given peer
// a NamespacedPod object contains both NamespaceSelector and PodSelector
func doesPodsFieldMatchPeer(pods *apisv1a.NamespacedPod, peer Peer) (bool, error) {
	if peer.PeerType() == IPBlockType {
		return false, nil // pods does not select IPs
	}
	nsSelector, err := metav1.LabelSelectorAsSelector(&pods.NamespaceSelector)
	if err != nil {
		return false, err
	}
	podSelector, err := metav1.LabelSelectorAsSelector(&pods.PodSelector)
	if err != nil {
		return false, err
	}
	return nsSelector.Matches(labels.Set(peer.GetPeerNamespace().Labels)) && podSelector.Matches(labels.Set(peer.GetPeerPod().Labels)), nil
}

// doesNetworksFieldMatchPeer checks if the given peer matches the networks field.
// returns true if the peer's IPBlock is contained within any of the cidr-s in networks field
func doesNetworksFieldMatchPeer(networks []apisv1a.CIDR, peer Peer) (bool, error) {
	if peer.GetPeerIPBlock() == nil {
		return false, nil // networks field selects peers via CIDR blocks (IPs).
		// nothing to do with Peer type which is not IPBlock
	}
	for _, cidr := range networks {
		isIPv6, err := isIPv6Cidr(cidr)
		if err != nil { // invalid cidr
			return false, err
		}
		if isIPv6 { // not supported addresses
			warnings = append(warnings, alerts.WarnUnsupportedIPv6Address)
			continue // next cidr
		}
		ipb, err := netset.IPBlockFromCidr(string(cidr))
		if err != nil {
			return false, errors.New(netpolerrors.InvalidCIDRAddr)
		}
		if peer.GetPeerIPBlock().IsSubset(ipb) {
			return true, nil
		}
	}
	return false, nil
}

// egressRuleSelectsPeer checks if the given []AdminNetworkPolicyEgressPeer rule selects the given peer
// AdminNetworkPolicyEgressPeer may define an:
// 1. in-cluster peer by one of  Namespaces/ Pods/ Nodes field
// 2. an external peer with Networks field;
// However, exactly one of the selector pointers must be set for a given peer.
func egressRuleSelectsPeer(rulePeers []apisv1a.AdminNetworkPolicyEgressPeer, dst Peer) (bool, error) {
	for i := range rulePeers {
		// Validate: Exactly one of the `AdminNetworkPolicyEgressPeer`'s selector pointers must be
		// set for a given peer.
		if !validateEgressRuleFields(rulePeers[i]) {
			return false, errors.New(netpolerrors.OneFieldSetRulePeerErr)
		}
		if rulePeers[i].Nodes != nil { // not supported field
			warnings = append(warnings, alerts.WarnUnsupportedNodesField)
			continue // next peer
		}
		fieldMatch, err := ruleFieldsSelectsPeer(rulePeers[i].Namespaces, rulePeers[i].Pods, rulePeers[i].Networks, dst)
		if err != nil {
			return false, err
		}
		if fieldMatch {
			return true, nil
		}
	}
	return false, nil
}

// validateEgressRuleFields checks if exactly one field of AdminNetworkPolicyEgressPeer is set.
func validateEgressRuleFields(rulePeers apisv1a.AdminNetworkPolicyEgressPeer) bool {
	count := 0
	if rulePeers.Namespaces != nil {
		count++
	}
	if rulePeers.Pods != nil {
		count++
	}
	if rulePeers.Nodes != nil {
		count++
	}
	if rulePeers.Networks != nil {
		count++
	}
	return count == 1
}

// ruleFieldsSelectsPeer returns wether the input rule field(s) selects the peer.
// note that the validation of the rulePeer already checked in the calling funcs, so exactly one of:
// namespaces , pods , networks input params is not nil.
func ruleFieldsSelectsPeer(namespaces *metav1.LabelSelector, pods *apisv1a.NamespacedPod,
	networks []apisv1a.CIDR, peer Peer) (bool, error) {
	switch {
	case namespaces != nil:
		return doesNamespacesFieldMatchPeer(namespaces, peer)
	case pods != nil:
		return doesPodsFieldMatchPeer(pods, peer)
	case networks != nil:
		return doesNetworksFieldMatchPeer(networks, peer)
	}
	return false, nil // will not get here
}

// ingressRuleSelectsPeer checks if the given AdminNetworkPolicyIngressPeer rule selects the given peer
// AdminNetworkPolicyIngressPeer defines an in-cluster peer to allow traffic from with either
// Namespaces or Pods field
func ingressRuleSelectsPeer(rulePeers []apisv1a.AdminNetworkPolicyIngressPeer, src Peer) (bool, error) {
	for i := range rulePeers {
		// 1.Validate:
		// Exactly one of the selector pointers must be set for a given peer.
		if (rulePeers[i].Namespaces == nil) == (rulePeers[i].Pods == nil) {
			return false, errors.New(netpolerrors.OneFieldSetRulePeerErr)
		}
		fieldMatch, err := ruleFieldsSelectsPeer(rulePeers[i].Namespaces, rulePeers[i].Pods, nil, src)
		if err != nil {
			return false, err
		}
		if fieldMatch {
			return true, nil
		}
	}
	return false, nil
}

// updateConnsIfEgressRuleSelectsPeer checks if the given dst is selected by given egress rule,
// if yes, updates given policyConns with the rule's connections
func updateConnsIfEgressRuleSelectsPeer(rulePeers []apisv1a.AdminNetworkPolicyEgressPeer,
	rulePorts *[]apisv1a.AdminNetworkPolicyPort, dst Peer, policyConns *PolicyConnections, action string, isBANPrule bool) error {
	if len(rulePeers) == 0 {
		return errors.New(netpolerrors.ANPEgressRulePeersErr)
	}
	peerSelected, err := egressRuleSelectsPeer(rulePeers, dst)
	if err != nil {
		return err
	}
	if !peerSelected {
		return nil
	}
	err = updatePolicyConns(rulePorts, policyConns, dst, action, isBANPrule)
	return err
}

// updateConnsIfIngressRuleSelectsPeer checks if the given src is selected by given ingress rule,
// if yes, updates given policyConns with the rule's connections
func updateConnsIfIngressRuleSelectsPeer(rulePeers []apisv1a.AdminNetworkPolicyIngressPeer,
	rulePorts *[]apisv1a.AdminNetworkPolicyPort, src, dst Peer, policyConns *PolicyConnections, action string, isBANPrule bool) error {
	if len(rulePeers) == 0 {
		return errors.New(netpolerrors.ANPIngressRulePeersErr)
	}
	peerSelected, err := ingressRuleSelectsPeer(rulePeers, src)
	if err != nil {
		return err
	}
	if !peerSelected {
		return nil
	}
	err = updatePolicyConns(rulePorts, policyConns, dst, action, isBANPrule)
	return err
}

// updatePolicyConns gets the rule connections from the rule.ports and updates the input policy connections
// with the rule's conns considering the action
func updatePolicyConns(rulePorts *[]apisv1a.AdminNetworkPolicyPort, policyConns *PolicyConnections, dst Peer,
	action string, isBANPrule bool) error {
	// get rule connections from rulePorts
	ruleConns, err := ruleConnections(rulePorts, dst)
	if err != nil {
		return err
	}
	// update the policy conns with this rule conns
	err = policyConns.UpdateWithRuleConns(ruleConns, action, isBANPrule)
	return err
}

// ruleConnections returns the connectionSet from the current rule.Ports
func ruleConnections(ports *[]apisv1a.AdminNetworkPolicyPort, dst Peer) (*common.ConnectionSet, error) {
	if ports == nil {
		return common.MakeConnectionSet(true), nil // If Ports is not set then the rule does not filter traffic via port.
	}
	res := common.MakeConnectionSet(false)
	for _, anpPort := range *ports {
		if !onlyOnePortFieldsSet(anpPort) {
			return nil, errors.New(netpolerrors.ANPPortsError)
		}
		protocol := v1.ProtocolTCP
		portSet := common.MakePortSet(false)
		switch {
		case anpPort.PortNumber != nil:
			if anpPort.PortNumber.Protocol != "" {
				protocol = anpPort.PortNumber.Protocol
			}
			portSet.AddPort(intstr.FromInt32(anpPort.PortNumber.Port))
		case anpPort.NamedPort != nil:
			if dst.PeerType() == IPBlockType {
				// IPblock does not have named-ports defined
				// @tbd should return error? (a rule that combines networks and pods may have such port?)
				continue // next port
			}
			podProtocol, podPort := dst.GetPeerPod().ConvertPodNamedPort(*anpPort.NamedPort)
			if podPort == common.NoPort { // pod does not have this named port in its container
				warnings = append(warnings, alerts.WarnUnmatchedNamedPort(*anpPort.NamedPort, dst.String()))
				continue // next port
			}
			if podProtocol != "" {
				protocol = v1.Protocol(podProtocol)
			}
			portSet.AddPort(intstr.FromInt32(podPort))
		case anpPort.PortRange != nil:
			if anpPort.PortRange.Protocol != "" {
				protocol = anpPort.PortRange.Protocol
			}
<<<<<<< HEAD
			if isEmptyPortRange(anpPort.PortRange.Start, anpPort.PortRange.End) {
				// rule with empty range; @tbd should return an error instead?
				warnings = append(warnings, alerts.WarnEmptyPortRange)
				continue // next port
=======
			if isEmptyPortRange(int64(anpPort.PortRange.Start), int64(anpPort.PortRange.End)) {
				continue // @todo should raise a warning
>>>>>>> 16eb79f6
			}
			portSet.AddPortRange(int64(anpPort.PortRange.Start), int64(anpPort.PortRange.End))
		}
		res.AddConnection(protocol, portSet)
	}
	return res, nil
}

// checks if the AdminNetworkPolicyPort contains exactly one field (Exactly one field must be set)
func onlyOnePortFieldsSet(anpPort apisv1a.AdminNetworkPolicyPort) bool {
	count := 0
	if anpPort.PortNumber != nil {
		count++
	}
	if anpPort.PortRange != nil {
		count++
	}
	if anpPort.NamedPort != nil {
		count++
	}
	return count == 1
}

// subjectSelectsPeer returns true iff the given subject of the (baseline)adminNetworkPolicy selects the given peer
func subjectSelectsPeer(anpSubject apisv1a.AdminNetworkPolicySubject, p Peer) (bool, error) {
	if (anpSubject.Namespaces == nil) == (anpSubject.Pods == nil) {
		// (Baseline)AdminNetworkPolicySubject should contain exactly one field
		// (https://github.com/kubernetes-sigs/network-policy-api/blob/v0.1.5/apis/v1alpha1/shared_types.go#L27))
		return false, errors.New(netpolerrors.OneFieldSetSubjectErr)
	}
	if anpSubject.Namespaces != nil {
		return doesNamespacesFieldMatchPeer(anpSubject.Namespaces, p)
	}
	// else: Subject.Pods is not empty (Subject.Pods contains both NamespaceSelector and PodSelector)
	return doesPodsFieldMatchPeer(anpSubject.Pods, p)
}

<<<<<<< HEAD
// isIPv6Cidr returns if the cidr is in IPv6 format
func isIPv6Cidr(cidr apisv1a.CIDR) (bool, error) {
	_, ipNet, err := net.ParseCIDR(string(cidr))
	if err != nil {
		return false, err
	}
	ip := ipNet.IP
	// if the IP is IPv6, return true
	return ip.To4() == nil, nil
}

// rulePeersReferencedNetworks returns a list of IPBlocks representing the CIDRs referenced by the given rulePeers' Networks field.
func rulePeersReferencedNetworks(rulePeers []apisv1a.AdminNetworkPolicyEgressPeer) ([]*netset.IPBlock, error) {
	res := []*netset.IPBlock{}
	for _, peerObj := range rulePeers {
		if peerObj.Networks != nil {
			for _, cidr := range peerObj.Networks {
				isIPv6, err := isIPv6Cidr(cidr)
				if err != nil { // invalid cidr
					return nil, err
				}
				if isIPv6 {
					continue
				}
				ipb, err := netset.IPBlockFromCidr(string(cidr))
				if err != nil {
					return nil, err
				}
				res = append(res, ipb.Split()...)
			}
		}
	}
	return res, nil
=======
// anpPortContains returns if the given AdminNetworkPolicyPort selects the input connection
//
//gocyclo:ignore
func anpPortContains(rulePorts *[]apisv1a.AdminNetworkPolicyPort, protocol, port string, dst Peer) (bool, error) {
	if rulePorts == nil {
		return true, nil // If this field is empty or missing, this rule matches all ports (traffic not restricted by port)
	}
	if protocol == "" && port == "" {
		return false, nil // nothing to do
	}
	intPort, err := strconv.ParseInt(port, portBase, portBits)
	if err != nil {
		return false, err
	}
	for _, anpPort := range *rulePorts {
		if !onlyOnePortFieldsSet(anpPort) {
			return false, errors.New(fmt.Sprintf("Error in Ports : %v", anpPort) + netpolerrors.ANPPortsError)
		}
		switch { // only one case fits
		case anpPort.PortNumber != nil:
			if doesRulePortContain(getProtocolStr(&anpPort.PortNumber.Protocol), protocol,
				int64(anpPort.PortNumber.Port), int64(anpPort.PortNumber.Port), intPort) {
				return true, nil
			}
		case anpPort.NamedPort != nil:
			podProtocol, podPort := dst.GetPeerPod().ConvertPodNamedPort(*anpPort.NamedPort)
			if doesRulePortContain(podProtocol, protocol, int64(podPort), int64(podPort), intPort) {
				return true, nil
			}
		case anpPort.PortRange != nil:
			ruleProtocol := &anpPort.PortRange.Protocol
			if doesRulePortContain(getProtocolStr(ruleProtocol), protocol, int64(anpPort.PortRange.Start),
				int64(anpPort.PortRange.End), intPort) {
				return true, nil
			}
		}
	}
	return false, nil
}

// checkIfEgressRuleContainsConn check if the egress rule captures the given connection, if yes returns if it is passed/allowed/denied
func checkIfEgressRuleContainsConn(rulePeers []apisv1a.AdminNetworkPolicyEgressPeer, rulePorts *[]apisv1a.AdminNetworkPolicyPort, dst Peer,
	action, protocol, port string, isBANPrule bool) (res ANPRulesResult, err error) {
	if len(rulePeers) == 0 {
		return NotCaptured, errors.New(netpolerrors.ANPEgressRulePeersErr)
	}
	peerSelected, err := egressRuleSelectsPeer(rulePeers, dst)
	if err != nil {
		return NotCaptured, err
	}
	if !peerSelected {
		return NotCaptured, nil
	}
	connSelected, err := anpPortContains(rulePorts, protocol, port, dst)
	if err != nil {
		return NotCaptured, err
	}
	if !connSelected {
		return NotCaptured, nil
	}
	// if the protocol and port are in the rulePorts, then action determines what to return
	return determineConnResByAction(action, isBANPrule)
}

// checkIfIngressRuleContainsConn check if the ingress rule captures the given connection, if yes returns if it is passed/allowed/denied
func checkIfIngressRuleContainsConn(rulePeers []apisv1a.AdminNetworkPolicyIngressPeer, rulePorts *[]apisv1a.AdminNetworkPolicyPort,
	src, dst Peer, action, protocol, port string, isBANPrule bool) (res ANPRulesResult, err error) {
	if len(rulePeers) == 0 {
		return NotCaptured, errors.New(netpolerrors.ANPIngressRulePeersErr)
	}
	peerSelected, err := ingressRuleSelectsPeer(rulePeers, src)
	if err != nil {
		return NotCaptured, err
	}
	if !peerSelected {
		return NotCaptured, nil
	}
	connSelected, err := anpPortContains(rulePorts, protocol, port, dst)
	if err != nil {
		return NotCaptured, err
	}
	if !connSelected {
		return NotCaptured, nil
	}
	// if the protocol and port are in the rulePorts, then action determines what to return
	return determineConnResByAction(action, isBANPrule)
}

// ANPRulesResult represents the result of the anp/banp rules to a given connection
// it may be : not-captured, pass (anp only), allow or deny
type ANPRulesResult int

const (
	NotCaptured ANPRulesResult = iota
	Pass
	Allow
	Deny
)

// determineConnResByAction gets rule action that captured a connection and returns the rule res (allow, pass, deny)
func determineConnResByAction(action string, isBANPrule bool) (res ANPRulesResult, err error) {
	switch action {
	case string(apisv1a.AdminNetworkPolicyRuleActionPass):
		if isBANPrule {
			return NotCaptured, errors.New(netpolerrors.UnknownRuleActionErr)
		}
		return Pass, nil
	case string(apisv1a.AdminNetworkPolicyRuleActionAllow):
		return Allow, nil
	case string(apisv1a.AdminNetworkPolicyRuleActionDeny):
		return Deny, nil
	default:
		return NotCaptured, errors.New(netpolerrors.UnknownRuleActionErr)
	}
>>>>>>> 16eb79f6
}

////////////////////////////////////////////////////////////////////////////////////////////

// AdminNetworkPolicy is an alias for k8s adminNetworkPolicy object
type AdminNetworkPolicy struct {
	*apisv1a.AdminNetworkPolicy // embedding k8s admin-network-policy object
	Logger                      logger.Logger
}

// note that could not use Generics with GO 1.21 or older versions; since:
// according to https://tip.golang.org/doc/go1.18#generics :
// "The Go compiler does not support accessing a struct field x.f where x is of type parameter type even if all types in the type
// parameter’s type set have a field f. We may remove this restriction in a future release."
// (till GO 1.21 this restriction is not removed yet.)
// and to resolve remaining duplicated code for AdminNetworkPolicy and BaselineAdminNetworkPolicy we need the option of using
// the inner fields of  generic type in the funcs, either implicitly or explicitly.
// @todo: with upgraded GO version, check if using generics may help avoid remaining duplicates in
// the files adminnetpol.go and baseline_admin_netpol.go

// Selects returns true if the admin network policy's Spec.Subject selects the peer and if the required direction is in the policy spec
func (anp *AdminNetworkPolicy) Selects(p Peer, isIngress bool) (bool, error) {
	if p.PeerType() == IPBlockType {
		// adminNetworkPolicy is a cluster level resource which selects peers with their namespaceSelectors and podSelectors only,
		// so it might not select IPs
		return false, nil
	}
	if !anp.adminPolicyAffectsDirection(isIngress) {
		return false, nil
	}
	// check if the subject selects the given peer
	return subjectSelectsPeer(anp.Spec.Subject, p)
}

// adminPolicyAffectsDirection returns whether the anp affects the given direction or not.
// anp affects a direction, if its spec has rules on that direction
func (anp *AdminNetworkPolicy) adminPolicyAffectsDirection(isIngress bool) bool {
	if isIngress {
		// ANPs with no ingress rules do not affect ingress traffic.
		return len(anp.Spec.Ingress) > 0
	}
	// ANPs with no egress rules do not affect egress traffic.
	return len(anp.Spec.Egress) > 0
}

const anpErrWarnFormat = "admin network policy %q: %s in rule %q: %s"

// anpErr returns string format of an error in a rule in admin netpol
func (anp *AdminNetworkPolicy) anpRuleErr(ruleName, description string) error {
	return fmt.Errorf(anpErrWarnFormat, anp.Name, ruleErrTitle, ruleName, description)
}

// anpRuleWarning logs a single warning message for an admin network policy rule.
func (anp *AdminNetworkPolicy) anpRuleWarning(ruleName, warning string) {
	anp.Logger.Warnf(fmt.Sprintf(anpErrWarnFormat, anp.Name, ruleWarningTitle, ruleName, warning))
}

// logWarnings logs any warnings generated for an admin network policy rule.
func (anp *AdminNetworkPolicy) logWarnings(ruleName string) {
	for _, warning := range warnings {
		anp.anpRuleWarning(ruleName, warning)
	}
}

// GetIngressPolicyConns returns the connections from the ingress rules selecting the src in spec of the adminNetworkPolicy
func (anp *AdminNetworkPolicy) GetIngressPolicyConns(src, dst Peer) (*PolicyConnections, error) {
	res := NewPolicyConnections()
	for _, rule := range anp.Spec.Ingress { // rule is apisv1a.AdminNetworkPolicyIngressRule
		rulePeers := rule.From
		rulePorts := rule.Ports
		warnings = []string{} // clear warnings (for each rule)
		// following func also updates the warnings var
		err := updateConnsIfIngressRuleSelectsPeer(rulePeers, rulePorts, src, dst, res, string(rule.Action), false)
		anp.logWarnings(rule.Name)
		if err != nil {
			return nil, anp.anpRuleErr(rule.Name, err.Error())
		}
	}
	return res, nil
}

// GetEgressPolicyConns returns the connections from the egress rules selecting the dst in spec of the adminNetworkPolicy
func (anp *AdminNetworkPolicy) GetEgressPolicyConns(dst Peer) (*PolicyConnections, error) {
	res := NewPolicyConnections()
	for _, rule := range anp.Spec.Egress { // rule is apisv1a.AdminNetworkPolicyEgressRule
		rulePeers := rule.To
		rulePorts := rule.Ports
		warnings = []string{} // clear warnings (for each rule), so it is updated by following call
		err := updateConnsIfEgressRuleSelectsPeer(rulePeers, rulePorts, dst, res, string(rule.Action), false)
		anp.logWarnings(rule.Name)
		if err != nil {
			return nil, anp.anpRuleErr(rule.Name, err.Error())
		}
	}
	return res, nil
}

// HasValidPriority returns if the priority in a valid range
func (anp *AdminNetworkPolicy) HasValidPriority() bool {
	// note: k8s defines "1000" as the maximum numeric value for priority
	// but openshift currently only support priority values between 0 and 99
	// current implementation satisfies k8s requirement
	return anp.Spec.Priority >= pkgcommmon.MinANPPriority && anp.Spec.Priority <= pkgcommmon.MaxANPPriority
}

<<<<<<< HEAD
// GetReferencedIPBlocks returns a list of IPBlocks referenced by the AdminNetworkPolicy's Egress rules.
func (anp *AdminNetworkPolicy) GetReferencedIPBlocks() ([]*netset.IPBlock, error) {
	res := []*netset.IPBlock{}
	// in ANP only egress rules may contains ip addresses
	for _, rule := range anp.Spec.Egress {
		ruleRes, err := rulePeersReferencedNetworks(rule.To)
		if err != nil {
			return nil, err
		}
		res = append(res, ruleRes...)
	}
	return res, nil
=======
// CheckEgressConnAllowed checks if the input conn is allowed/passed/denied or not captured on egress by current admin-network-policy
func (anp *AdminNetworkPolicy) CheckEgressConnAllowed(dst Peer, protocol, port string) (res ANPRulesResult, err error) {
	for _, rule := range anp.Spec.Egress {
		rulePeers := rule.To
		rulePorts := rule.Ports
		ruleRes, err := checkIfEgressRuleContainsConn(rulePeers, rulePorts, dst, string(rule.Action), protocol, port, false)
		if err != nil {
			return NotCaptured, anp.anpRuleErr(rule.Name, err.Error())
		}
		if ruleRes == NotCaptured { // next rule
			continue
		}
		return ruleRes, nil
	}
	// getting here means the protocol+port was not captured
	return NotCaptured, nil
}

// CheckIngressConnAllowed checks if the input conn is allowed/passed/denied or not captured on ingress by current admin-network-policy
func (anp *AdminNetworkPolicy) CheckIngressConnAllowed(src, dst Peer, protocol, port string) (res ANPRulesResult, err error) {
	for _, rule := range anp.Spec.Ingress {
		rulePeers := rule.From
		rulePorts := rule.Ports
		ruleRes, err := checkIfIngressRuleContainsConn(rulePeers, rulePorts, src, dst, string(rule.Action), protocol, port, false)
		if err != nil {
			return NotCaptured, anp.anpRuleErr(rule.Name, err.Error())
		}
		if ruleRes == NotCaptured { // next rule
			continue
		}
		return ruleRes, nil
	}
	// getting here means the protocol+port was not captured
	return NotCaptured, nil
>>>>>>> 16eb79f6
}<|MERGE_RESOLUTION|>--- conflicted
+++ resolved
@@ -9,11 +9,8 @@
 import (
 	"errors"
 	"fmt"
-<<<<<<< HEAD
 	"net"
-=======
 	"strconv"
->>>>>>> 16eb79f6
 
 	v1 "k8s.io/api/core/v1"
 	metav1 "k8s.io/apimachinery/pkg/apis/meta/v1"
@@ -277,15 +274,10 @@
 			if anpPort.PortRange.Protocol != "" {
 				protocol = anpPort.PortRange.Protocol
 			}
-<<<<<<< HEAD
-			if isEmptyPortRange(anpPort.PortRange.Start, anpPort.PortRange.End) {
+			if isEmptyPortRange(int64(anpPort.PortRange.Start), int64(anpPort.PortRange.End)) {
 				// rule with empty range; @tbd should return an error instead?
 				warnings = append(warnings, alerts.WarnEmptyPortRange)
 				continue // next port
-=======
-			if isEmptyPortRange(int64(anpPort.PortRange.Start), int64(anpPort.PortRange.End)) {
-				continue // @todo should raise a warning
->>>>>>> 16eb79f6
 			}
 			portSet.AddPortRange(int64(anpPort.PortRange.Start), int64(anpPort.PortRange.End))
 		}
@@ -323,7 +315,122 @@
 	return doesPodsFieldMatchPeer(anpSubject.Pods, p)
 }
 
-<<<<<<< HEAD
+// anpPortContains returns if the given AdminNetworkPolicyPort selects the input connection
+//
+//gocyclo:ignore
+func anpPortContains(rulePorts *[]apisv1a.AdminNetworkPolicyPort, protocol, port string, dst Peer) (bool, error) {
+	if rulePorts == nil {
+		return true, nil // If this field is empty or missing, this rule matches all ports (traffic not restricted by port)
+	}
+	if protocol == "" && port == "" {
+		return false, nil // nothing to do
+	}
+	intPort, err := strconv.ParseInt(port, portBase, portBits)
+	if err != nil {
+		return false, err
+	}
+	for _, anpPort := range *rulePorts {
+		if !onlyOnePortFieldsSet(anpPort) {
+			return false, errors.New(fmt.Sprintf("Error in Ports : %v", anpPort) + netpolerrors.ANPPortsError)
+		}
+		switch { // only one case fits
+		case anpPort.PortNumber != nil:
+			if doesRulePortContain(getProtocolStr(&anpPort.PortNumber.Protocol), protocol,
+				int64(anpPort.PortNumber.Port), int64(anpPort.PortNumber.Port), intPort) {
+				return true, nil
+			}
+		case anpPort.NamedPort != nil:
+			podProtocol, podPort := dst.GetPeerPod().ConvertPodNamedPort(*anpPort.NamedPort)
+			if doesRulePortContain(podProtocol, protocol, int64(podPort), int64(podPort), intPort) {
+				return true, nil
+			}
+		case anpPort.PortRange != nil:
+			ruleProtocol := &anpPort.PortRange.Protocol
+			if doesRulePortContain(getProtocolStr(ruleProtocol), protocol, int64(anpPort.PortRange.Start),
+				int64(anpPort.PortRange.End), intPort) {
+				return true, nil
+			}
+		}
+	}
+	return false, nil
+}
+
+// checkIfEgressRuleContainsConn check if the egress rule captures the given connection, if yes returns if it is passed/allowed/denied
+func checkIfEgressRuleContainsConn(rulePeers []apisv1a.AdminNetworkPolicyEgressPeer, rulePorts *[]apisv1a.AdminNetworkPolicyPort, dst Peer,
+	action, protocol, port string, isBANPrule bool) (res ANPRulesResult, err error) {
+	if len(rulePeers) == 0 {
+		return NotCaptured, errors.New(netpolerrors.ANPEgressRulePeersErr)
+	}
+	peerSelected, err := egressRuleSelectsPeer(rulePeers, dst)
+	if err != nil {
+		return NotCaptured, err
+	}
+	if !peerSelected {
+		return NotCaptured, nil
+	}
+	connSelected, err := anpPortContains(rulePorts, protocol, port, dst)
+	if err != nil {
+		return NotCaptured, err
+	}
+	if !connSelected {
+		return NotCaptured, nil
+	}
+	// if the protocol and port are in the rulePorts, then action determines what to return
+	return determineConnResByAction(action, isBANPrule)
+}
+
+// checkIfIngressRuleContainsConn check if the ingress rule captures the given connection, if yes returns if it is passed/allowed/denied
+func checkIfIngressRuleContainsConn(rulePeers []apisv1a.AdminNetworkPolicyIngressPeer, rulePorts *[]apisv1a.AdminNetworkPolicyPort,
+	src, dst Peer, action, protocol, port string, isBANPrule bool) (res ANPRulesResult, err error) {
+	if len(rulePeers) == 0 {
+		return NotCaptured, errors.New(netpolerrors.ANPIngressRulePeersErr)
+	}
+	peerSelected, err := ingressRuleSelectsPeer(rulePeers, src)
+	if err != nil {
+		return NotCaptured, err
+	}
+	if !peerSelected {
+		return NotCaptured, nil
+	}
+	connSelected, err := anpPortContains(rulePorts, protocol, port, dst)
+	if err != nil {
+		return NotCaptured, err
+	}
+	if !connSelected {
+		return NotCaptured, nil
+	}
+	// if the protocol and port are in the rulePorts, then action determines what to return
+	return determineConnResByAction(action, isBANPrule)
+}
+
+// ANPRulesResult represents the result of the anp/banp rules to a given connection
+// it may be : not-captured, pass (anp only), allow or deny
+type ANPRulesResult int
+
+const (
+	NotCaptured ANPRulesResult = iota
+	Pass
+	Allow
+	Deny
+)
+
+// determineConnResByAction gets rule action that captured a connection and returns the rule res (allow, pass, deny)
+func determineConnResByAction(action string, isBANPrule bool) (res ANPRulesResult, err error) {
+	switch action {
+	case string(apisv1a.AdminNetworkPolicyRuleActionPass):
+		if isBANPrule {
+			return NotCaptured, errors.New(netpolerrors.UnknownRuleActionErr)
+		}
+		return Pass, nil
+	case string(apisv1a.AdminNetworkPolicyRuleActionAllow):
+		return Allow, nil
+	case string(apisv1a.AdminNetworkPolicyRuleActionDeny):
+		return Deny, nil
+	default:
+		return NotCaptured, errors.New(netpolerrors.UnknownRuleActionErr)
+	}
+}
+
 // isIPv6Cidr returns if the cidr is in IPv6 format
 func isIPv6Cidr(cidr apisv1a.CIDR) (bool, error) {
 	_, ipNet, err := net.ParseCIDR(string(cidr))
@@ -357,122 +464,6 @@
 		}
 	}
 	return res, nil
-=======
-// anpPortContains returns if the given AdminNetworkPolicyPort selects the input connection
-//
-//gocyclo:ignore
-func anpPortContains(rulePorts *[]apisv1a.AdminNetworkPolicyPort, protocol, port string, dst Peer) (bool, error) {
-	if rulePorts == nil {
-		return true, nil // If this field is empty or missing, this rule matches all ports (traffic not restricted by port)
-	}
-	if protocol == "" && port == "" {
-		return false, nil // nothing to do
-	}
-	intPort, err := strconv.ParseInt(port, portBase, portBits)
-	if err != nil {
-		return false, err
-	}
-	for _, anpPort := range *rulePorts {
-		if !onlyOnePortFieldsSet(anpPort) {
-			return false, errors.New(fmt.Sprintf("Error in Ports : %v", anpPort) + netpolerrors.ANPPortsError)
-		}
-		switch { // only one case fits
-		case anpPort.PortNumber != nil:
-			if doesRulePortContain(getProtocolStr(&anpPort.PortNumber.Protocol), protocol,
-				int64(anpPort.PortNumber.Port), int64(anpPort.PortNumber.Port), intPort) {
-				return true, nil
-			}
-		case anpPort.NamedPort != nil:
-			podProtocol, podPort := dst.GetPeerPod().ConvertPodNamedPort(*anpPort.NamedPort)
-			if doesRulePortContain(podProtocol, protocol, int64(podPort), int64(podPort), intPort) {
-				return true, nil
-			}
-		case anpPort.PortRange != nil:
-			ruleProtocol := &anpPort.PortRange.Protocol
-			if doesRulePortContain(getProtocolStr(ruleProtocol), protocol, int64(anpPort.PortRange.Start),
-				int64(anpPort.PortRange.End), intPort) {
-				return true, nil
-			}
-		}
-	}
-	return false, nil
-}
-
-// checkIfEgressRuleContainsConn check if the egress rule captures the given connection, if yes returns if it is passed/allowed/denied
-func checkIfEgressRuleContainsConn(rulePeers []apisv1a.AdminNetworkPolicyEgressPeer, rulePorts *[]apisv1a.AdminNetworkPolicyPort, dst Peer,
-	action, protocol, port string, isBANPrule bool) (res ANPRulesResult, err error) {
-	if len(rulePeers) == 0 {
-		return NotCaptured, errors.New(netpolerrors.ANPEgressRulePeersErr)
-	}
-	peerSelected, err := egressRuleSelectsPeer(rulePeers, dst)
-	if err != nil {
-		return NotCaptured, err
-	}
-	if !peerSelected {
-		return NotCaptured, nil
-	}
-	connSelected, err := anpPortContains(rulePorts, protocol, port, dst)
-	if err != nil {
-		return NotCaptured, err
-	}
-	if !connSelected {
-		return NotCaptured, nil
-	}
-	// if the protocol and port are in the rulePorts, then action determines what to return
-	return determineConnResByAction(action, isBANPrule)
-}
-
-// checkIfIngressRuleContainsConn check if the ingress rule captures the given connection, if yes returns if it is passed/allowed/denied
-func checkIfIngressRuleContainsConn(rulePeers []apisv1a.AdminNetworkPolicyIngressPeer, rulePorts *[]apisv1a.AdminNetworkPolicyPort,
-	src, dst Peer, action, protocol, port string, isBANPrule bool) (res ANPRulesResult, err error) {
-	if len(rulePeers) == 0 {
-		return NotCaptured, errors.New(netpolerrors.ANPIngressRulePeersErr)
-	}
-	peerSelected, err := ingressRuleSelectsPeer(rulePeers, src)
-	if err != nil {
-		return NotCaptured, err
-	}
-	if !peerSelected {
-		return NotCaptured, nil
-	}
-	connSelected, err := anpPortContains(rulePorts, protocol, port, dst)
-	if err != nil {
-		return NotCaptured, err
-	}
-	if !connSelected {
-		return NotCaptured, nil
-	}
-	// if the protocol and port are in the rulePorts, then action determines what to return
-	return determineConnResByAction(action, isBANPrule)
-}
-
-// ANPRulesResult represents the result of the anp/banp rules to a given connection
-// it may be : not-captured, pass (anp only), allow or deny
-type ANPRulesResult int
-
-const (
-	NotCaptured ANPRulesResult = iota
-	Pass
-	Allow
-	Deny
-)
-
-// determineConnResByAction gets rule action that captured a connection and returns the rule res (allow, pass, deny)
-func determineConnResByAction(action string, isBANPrule bool) (res ANPRulesResult, err error) {
-	switch action {
-	case string(apisv1a.AdminNetworkPolicyRuleActionPass):
-		if isBANPrule {
-			return NotCaptured, errors.New(netpolerrors.UnknownRuleActionErr)
-		}
-		return Pass, nil
-	case string(apisv1a.AdminNetworkPolicyRuleActionAllow):
-		return Allow, nil
-	case string(apisv1a.AdminNetworkPolicyRuleActionDeny):
-		return Deny, nil
-	default:
-		return NotCaptured, errors.New(netpolerrors.UnknownRuleActionErr)
-	}
->>>>>>> 16eb79f6
 }
 
 ////////////////////////////////////////////////////////////////////////////////////////////
@@ -578,7 +569,42 @@
 	return anp.Spec.Priority >= pkgcommmon.MinANPPriority && anp.Spec.Priority <= pkgcommmon.MaxANPPriority
 }
 
-<<<<<<< HEAD
+// CheckEgressConnAllowed checks if the input conn is allowed/passed/denied or not captured on egress by current admin-network-policy
+func (anp *AdminNetworkPolicy) CheckEgressConnAllowed(dst Peer, protocol, port string) (res ANPRulesResult, err error) {
+	for _, rule := range anp.Spec.Egress {
+		rulePeers := rule.To
+		rulePorts := rule.Ports
+		ruleRes, err := checkIfEgressRuleContainsConn(rulePeers, rulePorts, dst, string(rule.Action), protocol, port, false)
+		if err != nil {
+			return NotCaptured, anp.anpRuleErr(rule.Name, err.Error())
+		}
+		if ruleRes == NotCaptured { // next rule
+			continue
+		}
+		return ruleRes, nil
+	}
+	// getting here means the protocol+port was not captured
+	return NotCaptured, nil
+}
+
+// CheckIngressConnAllowed checks if the input conn is allowed/passed/denied or not captured on ingress by current admin-network-policy
+func (anp *AdminNetworkPolicy) CheckIngressConnAllowed(src, dst Peer, protocol, port string) (res ANPRulesResult, err error) {
+	for _, rule := range anp.Spec.Ingress {
+		rulePeers := rule.From
+		rulePorts := rule.Ports
+		ruleRes, err := checkIfIngressRuleContainsConn(rulePeers, rulePorts, src, dst, string(rule.Action), protocol, port, false)
+		if err != nil {
+			return NotCaptured, anp.anpRuleErr(rule.Name, err.Error())
+		}
+		if ruleRes == NotCaptured { // next rule
+			continue
+		}
+		return ruleRes, nil
+	}
+	// getting here means the protocol+port was not captured
+	return NotCaptured, nil
+}
+
 // GetReferencedIPBlocks returns a list of IPBlocks referenced by the AdminNetworkPolicy's Egress rules.
 func (anp *AdminNetworkPolicy) GetReferencedIPBlocks() ([]*netset.IPBlock, error) {
 	res := []*netset.IPBlock{}
@@ -591,40 +617,4 @@
 		res = append(res, ruleRes...)
 	}
 	return res, nil
-=======
-// CheckEgressConnAllowed checks if the input conn is allowed/passed/denied or not captured on egress by current admin-network-policy
-func (anp *AdminNetworkPolicy) CheckEgressConnAllowed(dst Peer, protocol, port string) (res ANPRulesResult, err error) {
-	for _, rule := range anp.Spec.Egress {
-		rulePeers := rule.To
-		rulePorts := rule.Ports
-		ruleRes, err := checkIfEgressRuleContainsConn(rulePeers, rulePorts, dst, string(rule.Action), protocol, port, false)
-		if err != nil {
-			return NotCaptured, anp.anpRuleErr(rule.Name, err.Error())
-		}
-		if ruleRes == NotCaptured { // next rule
-			continue
-		}
-		return ruleRes, nil
-	}
-	// getting here means the protocol+port was not captured
-	return NotCaptured, nil
-}
-
-// CheckIngressConnAllowed checks if the input conn is allowed/passed/denied or not captured on ingress by current admin-network-policy
-func (anp *AdminNetworkPolicy) CheckIngressConnAllowed(src, dst Peer, protocol, port string) (res ANPRulesResult, err error) {
-	for _, rule := range anp.Spec.Ingress {
-		rulePeers := rule.From
-		rulePorts := rule.Ports
-		ruleRes, err := checkIfIngressRuleContainsConn(rulePeers, rulePorts, src, dst, string(rule.Action), protocol, port, false)
-		if err != nil {
-			return NotCaptured, anp.anpRuleErr(rule.Name, err.Error())
-		}
-		if ruleRes == NotCaptured { // next rule
-			continue
-		}
-		return ruleRes, nil
-	}
-	// getting here means the protocol+port was not captured
-	return NotCaptured, nil
->>>>>>> 16eb79f6
 }