/*
Copyright 2023- IBM Inc. All Rights Reserved.

SPDX-License-Identifier: Apache-2.0
*/

package k8s

import (
	"errors"
	"fmt"
	"strconv"

	v1 "k8s.io/api/core/v1"
	metav1 "k8s.io/apimachinery/pkg/apis/meta/v1"
	"k8s.io/apimachinery/pkg/labels"
	"k8s.io/apimachinery/pkg/util/intstr"
	apisv1a "sigs.k8s.io/network-policy-api/apis/v1alpha1"

	"github.com/np-guard/netpol-analyzer/pkg/internal/netpolerrors"
	"github.com/np-guard/netpol-analyzer/pkg/netpol/internal/common"
)

//// first section in the file contains:
// funcs which are commonly used by AdminNetworkPolicy and BaselineAdminNetworkPolicy types

// note that : according to "sigs.k8s.io/network-policy-api/apis/v1alpha1", AdminNetworkPolicy and BaselineAdminNetworkPolicy
// both use same objects type for :
// field: Subject, type: AdminNetworkPolicySubject
// field: From, type: []AdminNetworkPolicyIngressPeer
// field: To, type: []AdminNetworkPolicyEgressPeer
// field: Ports, type: *[]AdminNetworkPolicyPort
//
// But use different types for following fields:
// Spec, Ingress, Egress, Action, Status - then funcs using/looping any of these fields are not common (sub funcs are common)

const ruleErrTitle = "Error in rule"

// doesNamespacesFieldMatchPeer returns true if the given namespaces LabelSelector matches the given peer
func doesNamespacesFieldMatchPeer(namespaces *metav1.LabelSelector, peer Peer) (bool, error) {
	if peer.PeerType() == IPBlockType {
		return false, nil // namespaces does not select IPs
	}
	namespacesSelector, err := metav1.LabelSelectorAsSelector(namespaces)
	if err != nil {
		return false, err
	}
	return namespacesSelector.Matches(labels.Set(peer.GetPeerNamespace().Labels)), nil
}

// doesPodsFieldMatchPeer returns if the given NamespacedPod object matches the given peer
// a NamespacedPod object contains both NamespaceSelector and PodSelector
func doesPodsFieldMatchPeer(pods *apisv1a.NamespacedPod, peer Peer) (bool, error) {
	if peer.PeerType() == IPBlockType {
		return false, nil // pods does not select IPs
	}
	nsSelector, err := metav1.LabelSelectorAsSelector(&pods.NamespaceSelector)
	if err != nil {
		return false, err
	}
	podSelector, err := metav1.LabelSelectorAsSelector(&pods.PodSelector)
	if err != nil {
		return false, err
	}
	return nsSelector.Matches(labels.Set(peer.GetPeerNamespace().Labels)) && podSelector.Matches(labels.Set(peer.GetPeerPod().Labels)), nil
}

// egressRuleSelectsPeer checks if the given []AdminNetworkPolicyEgressPeer rule selects the given peer
// currently supposing a single egressPeer rule may contain only Namespaces/ Pods Fields,
// @todo support also egress rule peer with Networks field
// @todo if egress rule peer contains Nodes field, raise a warning that we don't support it
func egressRuleSelectsPeer(rulePeers []apisv1a.AdminNetworkPolicyEgressPeer, dst Peer) (bool, error) {
	for i := range rulePeers {
		fieldMatch, err := ruleFieldsSelectsPeer(rulePeers[i].Namespaces, rulePeers[i].Pods, dst)
		if err != nil {
			return false, err
		}
		if fieldMatch {
			return true, nil
		}
	}
	return false, nil
}

// ruleFieldsSelectsPeer returns wether the input rule fields selects the peer
func ruleFieldsSelectsPeer(namespaces *metav1.LabelSelector, pods *apisv1a.NamespacedPod, peer Peer) (bool, error) {
	// only one field in a rule `apisv1a.AdminNetworkPolicyEgressPeer` or `apisv1a.AdminNetworkPolicyIngressPeer` may be not nil (set)
	if (namespaces == nil) == (pods == nil) {
		return false, errors.New(netpolerrors.OneFieldSetRulePeerErr)
	}
	fieldMatch := false
	var err error
	if namespaces != nil {
		fieldMatch, err = doesNamespacesFieldMatchPeer(namespaces, peer)
	} else { // else Pods is not nil
		fieldMatch, err = doesPodsFieldMatchPeer(pods, peer)
	}
	if err != nil {
		return false, err
	}
	return fieldMatch, nil
}

// ingressRuleSelectsPeer checks if the given AdminNetworkPolicyIngressPeer rule selects the given peer
func ingressRuleSelectsPeer(rulePeers []apisv1a.AdminNetworkPolicyIngressPeer, src Peer) (bool, error) {
	for i := range rulePeers {
		fieldMatch, err := ruleFieldsSelectsPeer(rulePeers[i].Namespaces, rulePeers[i].Pods, src)
		if err != nil {
			return false, err
		}
		if fieldMatch {
			return true, nil
		}
	}
	return false, nil
}

// updateConnsIfEgressRuleSelectsPeer checks if the given dst is selected by given egress rule,
// if yes, updates given policyConns with the rule's connections
func updateConnsIfEgressRuleSelectsPeer(rulePeers []apisv1a.AdminNetworkPolicyEgressPeer,
	rulePorts *[]apisv1a.AdminNetworkPolicyPort, dst Peer, policyConns *PolicyConnections, action string, isBANPrule bool) error {
	if len(rulePeers) == 0 {
		return errors.New(netpolerrors.ANPEgressRulePeersErr)
	}
	peerSelected, err := egressRuleSelectsPeer(rulePeers, dst)
	if err != nil {
		return err
	}
	if !peerSelected {
		return nil
	}
	err = updatePolicyConns(rulePorts, policyConns, dst, action, isBANPrule)
	return err
}

// updateConnsIfIngressRuleSelectsPeer checks if the given src is selected by given ingress rule,
// if yes, updates given policyConns with the rule's connections
func updateConnsIfIngressRuleSelectsPeer(rulePeers []apisv1a.AdminNetworkPolicyIngressPeer,
	rulePorts *[]apisv1a.AdminNetworkPolicyPort, src, dst Peer, policyConns *PolicyConnections, action string, isBANPrule bool) error {
	if len(rulePeers) == 0 {
		return errors.New(netpolerrors.ANPIngressRulePeersErr)
	}
	peerSelected, err := ingressRuleSelectsPeer(rulePeers, src)
	if err != nil {
		return err
	}
	if !peerSelected {
		return nil
	}
	err = updatePolicyConns(rulePorts, policyConns, dst, action, isBANPrule)
	return err
}

// updatePolicyConns gets the rule connections from the rule.ports and updates the input policy connections
// with the rule's conns considering the action
func updatePolicyConns(rulePorts *[]apisv1a.AdminNetworkPolicyPort, policyConns *PolicyConnections, dst Peer,
	action string, isBANPrule bool) error {
	// get rule connections from rulePorts
	ruleConns, err := ruleConnections(rulePorts, dst)
	if err != nil {
		return err
	}
	// update the policy conns with this rule conns
	err = policyConns.UpdateWithRuleConns(ruleConns, action, isBANPrule)
	return err
}

// ruleConnections returns the connectionSet from the current rule.Ports
func ruleConnections(ports *[]apisv1a.AdminNetworkPolicyPort, dst Peer) (*common.ConnectionSet, error) {
	if ports == nil {
		return common.MakeConnectionSet(true), nil // If Ports is not set then the rule does not filter traffic via port.
	}
	res := common.MakeConnectionSet(false)
	for _, anpPort := range *ports {
		if !onlyOnePortFieldsSet(anpPort) {
			return nil, errors.New(netpolerrors.ANPPortsError)
		}
		protocol := v1.ProtocolTCP
		portSet := common.MakePortSet(false)
		switch {
		case anpPort.PortNumber != nil:
			if anpPort.PortNumber.Protocol != "" {
				protocol = anpPort.PortNumber.Protocol
			}
			portSet.AddPort(intstr.FromInt32(anpPort.PortNumber.Port))
		case anpPort.NamedPort != nil:
			podProtocol, podPort := dst.GetPeerPod().ConvertPodNamedPort(*anpPort.NamedPort)
			if podPort == common.NoPort { // pod does not have this named port in its container
				continue // @todo should raise a warning
			}
			if podProtocol != "" {
				protocol = v1.Protocol(podProtocol)
			}
			portSet.AddPort(intstr.FromInt32(podPort))
		case anpPort.PortRange != nil:
			if anpPort.PortRange.Protocol != "" {
				protocol = anpPort.PortRange.Protocol
			}
			if isEmptyPortRange(int64(anpPort.PortRange.Start), int64(anpPort.PortRange.End)) {
				continue // @todo should raise a warning
			}
			portSet.AddPortRange(int64(anpPort.PortRange.Start), int64(anpPort.PortRange.End))
		}
		res.AddConnection(protocol, portSet)
	}
	return res, nil
}

// checks if the AdminNetworkPolicyPort contains exactly one field (Exactly one field must be set)
func onlyOnePortFieldsSet(anpPort apisv1a.AdminNetworkPolicyPort) bool {
	count := 0
	if anpPort.PortNumber != nil {
		count++
	}
	if anpPort.PortRange != nil {
		count++
	}
	if anpPort.NamedPort != nil {
		count++
	}
	return count == 1
}

// subjectSelectsPeer returns true iff the given subject of the (baseline)adminNetworkPolicy selects the given peer
func subjectSelectsPeer(anpSubject apisv1a.AdminNetworkPolicySubject, p Peer) (bool, error) {
	if (anpSubject.Namespaces == nil) == (anpSubject.Pods == nil) {
		// (Baseline)AdminNetworkPolicySubject should contain exactly one field
		// (https://github.com/kubernetes-sigs/network-policy-api/blob/v0.1.5/apis/v1alpha1/shared_types.go#L27))
		return false, errors.New(netpolerrors.OneFieldSetSubjectErr)
	}
	if anpSubject.Namespaces != nil {
		return doesNamespacesFieldMatchPeer(anpSubject.Namespaces, p)
	}
	// else: Subject.Pods is not empty (Subject.Pods contains both NamespaceSelector and PodSelector)
	return doesPodsFieldMatchPeer(anpSubject.Pods, p)
}

// anpPortContains returns if the given AdminNetworkPolicyPort selects the input connection
//
//gocyclo:ignore
func anpPortContains(rulePorts *[]apisv1a.AdminNetworkPolicyPort, protocol, port string, dst Peer) (bool, error) {
	if rulePorts == nil {
		return true, nil // If this field is empty or missing, this rule matches all ports (traffic not restricted by port)
	}
	if protocol == "" && port == "" {
		return false, nil // nothing to do
	}
	intPort, err := strconv.ParseInt(port, portBase, portBits)
	if err != nil {
		return false, err
	}
	for _, anpPort := range *rulePorts {
		if !onlyOnePortFieldsSet(anpPort) {
			return false, errors.New(fmt.Sprintf("Error in Ports : %v", anpPort) + netpolerrors.ANPPortsError)
		}
		switch { // only one case fits
		case anpPort.PortNumber != nil:
			if doesRulePortContain(getProtocolStr(&anpPort.PortNumber.Protocol), protocol,
				int64(anpPort.PortNumber.Port), int64(anpPort.PortNumber.Port), intPort) {
				return true, nil
			}
		case anpPort.NamedPort != nil:
			podProtocol, podPort := dst.GetPeerPod().ConvertPodNamedPort(*anpPort.NamedPort)
			if doesRulePortContain(podProtocol, protocol, int64(podPort), int64(podPort), intPort) {
				return true, nil
			}
		case anpPort.PortRange != nil:
			ruleProtocol := &anpPort.PortRange.Protocol
			if doesRulePortContain(getProtocolStr(ruleProtocol), protocol, int64(anpPort.PortRange.Start),
				int64(anpPort.PortRange.End), intPort) {
				return true, nil
			}
		}
	}
	return false, nil
}

// checkIfEgressRuleContainsConn check if the egress rule captures the given connection, if yes returns if it is passed/allowed/denied
func checkIfEgressRuleContainsConn(rulePeers []apisv1a.AdminNetworkPolicyEgressPeer, rulePorts *[]apisv1a.AdminNetworkPolicyPort, dst Peer,
	action, protocol, port string, isBANPrule bool) (res ANPRulesResult, err error) {
	if len(rulePeers) == 0 {
		return NotCaptured, errors.New(netpolerrors.ANPEgressRulePeersErr)
	}
	peerSelected, err := egressRuleSelectsPeer(rulePeers, dst)
	if err != nil {
		return NotCaptured, err
	}
	if !peerSelected {
		return NotCaptured, nil
	}
	connSelected, err := anpPortContains(rulePorts, protocol, port, dst)
	if err != nil {
		return NotCaptured, err
	}
	if !connSelected {
		return NotCaptured, nil
	}
	// if the protocol and port are in the rulePorts, then action determines what to return
	return determineConnResByAction(action, isBANPrule)
}

// checkIfIngressRuleContainsConn check if the ingress rule captures the given connection, if yes returns if it is passed/allowed/denied
func checkIfIngressRuleContainsConn(rulePeers []apisv1a.AdminNetworkPolicyIngressPeer, rulePorts *[]apisv1a.AdminNetworkPolicyPort,
	src, dst Peer, action, protocol, port string, isBANPrule bool) (res ANPRulesResult, err error) {
	if len(rulePeers) == 0 {
		return NotCaptured, errors.New(netpolerrors.ANPIngressRulePeersErr)
	}
	peerSelected, err := ingressRuleSelectsPeer(rulePeers, src)
	if err != nil {
		return NotCaptured, err
	}
	if !peerSelected {
		return NotCaptured, nil
	}
	connSelected, err := anpPortContains(rulePorts, protocol, port, dst)
	if err != nil {
		return NotCaptured, err
	}
	if !connSelected {
		return NotCaptured, nil
	}
	// if the protocol and port are in the rulePorts, then action determines what to return
	return determineConnResByAction(action, isBANPrule)
}

// ANPRulesResult represents the result of the anp/banp rules to a given connection
// it may be : not-captured, pass (anp only), allow or deny
type ANPRulesResult int

const (
	NotCaptured ANPRulesResult = iota
	Pass
	Allow
	Deny
)

// determineConnResByAction gets rule action that captured a connection and returns the rule res (allow, pass, deny)
func determineConnResByAction(action string, isBANPrule bool) (res ANPRulesResult, err error) {
	switch action {
	case string(apisv1a.AdminNetworkPolicyRuleActionPass):
		if isBANPrule {
			return NotCaptured, errors.New(netpolerrors.UnknownRuleActionErr)
		}
		return Pass, nil
	case string(apisv1a.AdminNetworkPolicyRuleActionAllow):
		return Allow, nil
	case string(apisv1a.AdminNetworkPolicyRuleActionDeny):
		return Deny, nil
	default:
		return NotCaptured, errors.New(netpolerrors.UnknownRuleActionErr)
	}
}

////////////////////////////////////////////////////////////////////////////////////////////

// AdminNetworkPolicy is an alias for k8s adminNetworkPolicy object
type AdminNetworkPolicy apisv1a.AdminNetworkPolicy

// note that could not use Generics with GO 1.21 or older versions; since:
// according to https://tip.golang.org/doc/go1.18#generics :
// "The Go compiler does not support accessing a struct field x.f where x is of type parameter type even if all types in the type
// parameter’s type set have a field f. We may remove this restriction in a future release."
// (till GO 1.21 this restriction is not removed yet.)
// and to resolve remaining duplicated code for AdminNetworkPolicy and BaselineAdminNetworkPolicy we need the option of using
// the inner fields of  generic type in the funcs, either implicitly or explicitly.
// @todo: with upgraded GO version, check if using generics may help avoid remaining duplicates in
// the files adminnetpol.go and baseline_admin_netpol.go

// Selects returns true if the admin network policy's Spec.Subject selects the peer and if the required direction is in the policy spec
func (anp *AdminNetworkPolicy) Selects(p Peer, isIngress bool) (bool, error) {
	if p.PeerType() == IPBlockType {
		// adminNetworkPolicy is a cluster level resource which selects peers with their namespaceSelectors and podSelectors only,
		// so it might not select IPs
		return false, nil
	}
	if !anp.adminPolicyAffectsDirection(isIngress) {
		return false, nil
	}
	// check if the subject selects the given peer
	return subjectSelectsPeer(anp.Spec.Subject, p)
}

// adminPolicyAffectsDirection returns whether the anp affects the given direction or not.
// anp affects a direction, if its spec has rules on that direction
func (anp *AdminNetworkPolicy) adminPolicyAffectsDirection(isIngress bool) bool {
	if isIngress {
		// ANPs with no ingress rules do not affect ingress traffic.
		return len(anp.Spec.Ingress) > 0
	}
	// ANPs with no egress rules do not affect egress traffic.
	return len(anp.Spec.Egress) > 0
}

// anpErr returns string format of an error in a rule in admin netpol
func (anp *AdminNetworkPolicy) anpRuleErr(ruleName, description string) error {
	return fmt.Errorf("admin network policy %q: %s %q: %s", anp.Name, ruleErrTitle, ruleName, description)
}

// GetIngressPolicyConns returns the connections from the ingress rules selecting the src in spec of the adminNetworkPolicy
func (anp *AdminNetworkPolicy) GetIngressPolicyConns(src, dst Peer) (*PolicyConnections, error) {
	res := NewPolicyConnections()
	for _, rule := range anp.Spec.Ingress { // rule is apisv1a.AdminNetworkPolicyIngressRule
		rulePeers := rule.From
		rulePorts := rule.Ports
		if err := updateConnsIfIngressRuleSelectsPeer(rulePeers, rulePorts, src, dst, res, string(rule.Action), false); err != nil {
			return nil, anp.anpRuleErr(rule.Name, err.Error())
		}
	}
	return res, nil
}

// GetEgressPolicyConns returns the connections from the egress rules selecting the dst in spec of the adminNetworkPolicy
func (anp *AdminNetworkPolicy) GetEgressPolicyConns(dst Peer) (*PolicyConnections, error) {
	res := NewPolicyConnections()
	for _, rule := range anp.Spec.Egress { // rule is apisv1a.AdminNetworkPolicyEgressRule
		rulePeers := rule.To
		rulePorts := rule.Ports
		if err := updateConnsIfEgressRuleSelectsPeer(rulePeers, rulePorts, dst, res, string(rule.Action), false); err != nil {
			return nil, anp.anpRuleErr(rule.Name, err.Error())
		}
	}
	return res, nil
}

// HasValidPriority returns if the priority in a valid range
func (anp *AdminNetworkPolicy) HasValidPriority() bool {
	// note: k8s defines "1000" as the maximum numeric value for priority
	// but openshift currently only support priority values between 0 and 99
	// current implementation satisfies k8s requirement
<<<<<<< HEAD
	return anp.Spec.Priority >= minANPPriority && anp.Spec.Priority <= maxANPPriority
}

// CheckEgressConnAllowed checks if the input conn is allowed/passed/denied or not captured on egress by current admin-network-policy
func (anp *AdminNetworkPolicy) CheckEgressConnAllowed(dst Peer, protocol, port string) (res ANPRulesResult, err error) {
	for _, rule := range anp.Spec.Egress {
		rulePeers := rule.To
		rulePorts := rule.Ports
		ruleRes, err := checkIfEgressRuleContainsConn(rulePeers, rulePorts, dst, string(rule.Action), protocol, port, false)
		if err != nil {
			return NotCaptured, anp.anpRuleErr(rule.Name, err.Error())
		}
		if ruleRes == NotCaptured { // next rule
			continue
		}
		return ruleRes, nil
	}
	// getting here means the protocol+port was not captured
	return NotCaptured, nil
}

// CheckIngressConnAllowed checks if the input conn is allowed/passed/denied or not captured on ingress by current admin-network-policy
func (anp *AdminNetworkPolicy) CheckIngressConnAllowed(src, dst Peer, protocol, port string) (res ANPRulesResult, err error) {
	for _, rule := range anp.Spec.Ingress {
		rulePeers := rule.From
		rulePorts := rule.Ports
		ruleRes, err := checkIfIngressRuleContainsConn(rulePeers, rulePorts, src, dst, string(rule.Action), protocol, port, false)
		if err != nil {
			return NotCaptured, anp.anpRuleErr(rule.Name, err.Error())
		}
		if ruleRes == NotCaptured { // next rule
			continue
		}
		return ruleRes, nil
	}
	// getting here means the protocol+port was not captured
	return NotCaptured, nil
=======
	return anp.Spec.Priority >= netpolerrors.MinANPPriority && anp.Spec.Priority <= netpolerrors.MaxANPPriority
>>>>>>> 9d5eab25
}<|MERGE_RESOLUTION|>--- conflicted
+++ resolved
@@ -427,8 +427,7 @@
 	// note: k8s defines "1000" as the maximum numeric value for priority
 	// but openshift currently only support priority values between 0 and 99
 	// current implementation satisfies k8s requirement
-<<<<<<< HEAD
-	return anp.Spec.Priority >= minANPPriority && anp.Spec.Priority <= maxANPPriority
+	return anp.Spec.Priority >= netpolerrors.MinANPPriority && anp.Spec.Priority <= netpolerrors.MaxANPPriority
 }
 
 // CheckEgressConnAllowed checks if the input conn is allowed/passed/denied or not captured on egress by current admin-network-policy
@@ -465,7 +464,4 @@
 	}
 	// getting here means the protocol+port was not captured
 	return NotCaptured, nil
-=======
-	return anp.Spec.Priority >= netpolerrors.MinANPPriority && anp.Spec.Priority <= netpolerrors.MaxANPPriority
->>>>>>> 9d5eab25
 }