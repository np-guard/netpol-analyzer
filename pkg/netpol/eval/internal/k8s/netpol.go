/*
Copyright 2023- IBM Inc. All Rights Reserved.

SPDX-License-Identifier: Apache-2.0
*/

package k8s

import (
	"fmt"
	"strconv"
	"strings"

	v1 "k8s.io/api/core/v1"
	netv1 "k8s.io/api/networking/v1"
	metav1 "k8s.io/apimachinery/pkg/apis/meta/v1"
	"k8s.io/apimachinery/pkg/labels"
	"k8s.io/apimachinery/pkg/types"
	"k8s.io/apimachinery/pkg/util/intstr"

	"github.com/np-guard/models/pkg/netset"

	"github.com/np-guard/netpol-analyzer/pkg/internal/netpolerrors"
	"github.com/np-guard/netpol-analyzer/pkg/netpol/internal/common"
)

// @todo is there another preprocessed form of the object that would make more sense?
//
//	for example, converting Spec.PodSelector to labels.Selector on initialization
//	or preprocessing namespaces and pods that match selector in ingress/egress rules, etc
//
// -> might help to pre-process and store peers that match policy selectors + selectors in rules + set of allowed connections per rule
type NetworkPolicy struct {
	*netv1.NetworkPolicy // embedding k8s network policy object
	// following data stored in preprocessing when exposure-analysis is on;
	// IngressPolicyExposure contains:
	// - the maximal connection-set which the policy's rules allow from external destinations on ingress direction
	// - the maximal connection-set which the policy's rules allow from all namespaces in the cluster on ingress direction
	IngressPolicyExposure PolicyExposureWithoutSelectors
	// EgressPolicyExposure contains:
	// - the maximal connection-set which the policy's rules allow to external destinations on egress direction
	// - the maximal connection-set which the policy's rules allow to all namespaces in the cluster on egress direction
	EgressPolicyExposure PolicyExposureWithoutSelectors
}

// @todo might help if while pre-process, to check containment of all rules' connections; if all "specific" rules
// connections are contained in the "general" rules connections, then we can avoid iterating policy rules for computing
// connections between two peers

// PolicyExposureWithoutSelectors describes the maximum allowed conns that the policy exposes as cluster wide or as external,
// those conns are inferred when the policy has no rules, or from empty rules
type PolicyExposureWithoutSelectors struct {
	// ExternalExposure  contains the maximal connection-set which the policy's rules allow from/to external and cluster-wide destinations
	// (all namespaces, pods and IP addresses)
	ExternalExposure *common.ConnectionSet
	// ClusterWideExposure  contains the maximal connection-set which the policy's rules allow from/to all namespaces in the cluster
	ClusterWideExposure *common.ConnectionSet
}

// @todo need a network policy collection type along with convenience methods?
// 	if so, also consider concurrent access (or declare not goroutine safe?)

const (
	portBase    = 10
	portBits    = 32
	egressName  = "Egress"
	ingressName = "Ingress"
)

func getProtocolStr(p *v1.Protocol) string {
	if p == nil || string(*p) == "" { // If not specified, this field defaults to TCP.
		return string(v1.ProtocolTCP)
	}
	return string(*p)
}

// getPortsRange given a rule port and dest peer, returns: the start and end port numbers,
// or the port name if it is a named port
// if input port is a named port, and the dst peer is nil or does not have a matching named port defined, returns
// an empty range represented by (-1,-1) with the named port string
func (np *NetworkPolicy) getPortsRange(rulePort netv1.NetworkPolicyPort, dst Peer) (start, end int64,
	portName string, err error) {
	if rulePort.Port.Type == intstr.String { // rule.Port is namedPort
		ruleProtocol := getProtocolStr(rulePort.Protocol)
		portName = rulePort.Port.StrVal
		if dst == nil {
			// dst is nil, so the namedPort can not be converted, return string port name
			return common.NoPort, common.NoPort, portName, nil
		}
		if dst.PeerType() != PodType {
			// namedPort is not defined for IP-blocks
			return start, end, "", np.netpolErr(netpolerrors.NamedPortErrTitle, netpolerrors.ConvertNamedPortErrStr)
		}
		podProtocol, podPortNum := dst.GetPeerPod().ConvertPodNamedPort(portName)
		if podProtocol == "" && podPortNum == common.NoPort {
			// there is no match for the namedPort in the configuration of the pod, return the portName string as "ports range"
			return common.NoPort, common.NoPort, portName, nil
		}
		if podProtocol != ruleProtocol {
			// the pod has a matching namedPort, but not on same protocol as the rule's protocol; so it can not be converted,
			// return the string named-port as the "ports range"
			return common.NoPort, common.NoPort, portName, nil
		}
		// else, found match for the rule's named-port in the pod's ports, so it may be converted to port number
		start = int64(podPortNum)
		end = int64(podPortNum)
	} else { // rule.Port is number
		start = int64(rulePort.Port.IntVal)
		end = start
		if rulePort.EndPort != nil {
			end = int64(*rulePort.EndPort)
		}
	}
	return start, end, portName, nil
}

func isEmptyPortRange(start, end int64) bool {
	return start == common.NoPort && end == common.NoPort
}

<<<<<<< HEAD
func (np *NetworkPolicy) rulePeersAndPorts(ruleIdx int, isIngress bool) ([]netv1.NetworkPolicyPeer, []netv1.NetworkPolicyPort) {
	if isIngress {
		return np.Spec.Ingress[ruleIdx].From, np.Spec.Ingress[ruleIdx].Ports
	}
	return np.Spec.Egress[ruleIdx].To, np.Spec.Egress[ruleIdx].Ports
}

func (np *NetworkPolicy) ruleConnections(rulePorts []netv1.NetworkPolicyPort, dst Peer,
	ruleIdx int, isIngress bool) (*common.ConnectionSet, error) {
=======
// doesRulePortContain gets protocol and port numbers of a rule and other protocol and port;
// returns if other is contained in the rule's port
func doesRulePortContain(ruleProtocol, otherProtocol string, ruleStartPort, ruleEndPort, otherPort int64) bool {
	if !strings.EqualFold(ruleProtocol, otherProtocol) {
		return false
	}
	if isEmptyPortRange(ruleStartPort, ruleEndPort) {
		return false
	}
	if otherPort >= ruleStartPort && otherPort <= ruleEndPort {
		return true
	}
	return false
}

func (np *NetworkPolicy) ruleConnections(rulePorts []netv1.NetworkPolicyPort, dst Peer) (*common.ConnectionSet, error) {
>>>>>>> c4811e01
	if len(rulePorts) == 0 {
		// If this field is empty or missing, this rule matches all ports
		// (traffic not restricted by port)
		return common.MakeAllConnectionSetWithRule(np.ruleName(ruleIdx, isIngress), isIngress), nil
	}
	res := common.MakeConnectionSet(false)
	ruleName := np.ruleName(ruleIdx, isIngress)
	for i := range rulePorts {
		protocol := v1.ProtocolTCP
		if rulePorts[i].Protocol != nil {
			protocol = *rulePorts[i].Protocol
		}
		ports := common.MakePortSet(false)
		if rulePorts[i].Port == nil {
			ports = common.MakePortSet(true)
		} else {
			startPort, endPort, portName, err := np.getPortsRange(rulePorts[i], dst)
			if err != nil {
				return res, err
			}
			// valid returned values from `getsPortsRange` :
			// 1. empty-numbered-range with the string namedPort, if the rule has a named-port which is not (or cannot be) converted to a
			// numbered-range by the dst's ports.
			//  2. non empty-range when the rule ports are numbered or the named-port was converted
			if (dst == nil || isPeerRepresentative(dst)) && isEmptyPortRange(startPort, endPort) && portName != "" {
				// this func may be called:
				// 1- for computing cluster-wide exposure of the policy (dst is nil);
				// 2- in-order to get a connection from a real workload to a representative dst.
				// in both first cases, we can't convert the named port to its number, like when dst peer is a real
				// pod from manifests, so we use the named-port as is.
				// 3- in order to get a connection from any pod to a real dst.
				// in the third case the namedPort of the policy rule may not have a match in the Pod's configuration,
				// so it will be ignored (the pod has no matching named-port in its configuration - unknown connection is not allowed)
				// 4- in order to get a connection from any pod to an ip dst (will not get here, as named ports are not defined for ip-blocks)

				// adding portName string to the portSet
				ports.AddPort(intstr.FromString(portName), common.MakeImplyingRulesWithRule(ruleName, isIngress))
			}
			if !isEmptyPortRange(startPort, endPort) {
<<<<<<< HEAD
				ports.AddPortRange(int64(startPort), int64(endPort), true, ruleName, isIngress)
=======
				ports.AddPortRange(startPort, endPort)
>>>>>>> c4811e01
			}
		}
		res.AddConnection(protocol, ports)
	}
	return res, nil
}

// isPeerRepresentative  determines if the peer's source is representativePeer; i.e. its pod fake and has RepresentativePodName
func isPeerRepresentative(peer Peer) bool {
	if peer.GetPeerPod() == nil {
		return false
	}
	return peer.GetPeerPod().IsPodRepresentative()
}

// ruleConnsContain returns true if the given protocol and port are contained in connections allowed by rulePorts
func (np *NetworkPolicy) ruleConnsContain(rulePorts []netv1.NetworkPolicyPort, protocol, port string, dst Peer) (bool, error) {
	if len(rulePorts) == 0 {
		return true, nil // If this field is empty or missing, this rule matches all ports (traffic not restricted by port)
	}
	if protocol == "" && port == "" {
		return false, nil // nothing to do
	}
	intPort, err := strconv.ParseInt(port, portBase, portBits)
	if err != nil {
		return false, err
	}
	for i := range rulePorts {
		if rulePorts[i].Port == nil { // If this field is not provided, this matches all port names and numbers.
			return true, nil
		}
		startPort, endPort, _, err := np.getPortsRange(rulePorts[i], dst)
		if err != nil {
			return false, err
		}
		if doesRulePortContain(getProtocolStr(rulePorts[i].Protocol), protocol,
			startPort, endPort, intPort) {
			return true, nil
		}
	}
	return false, nil
}

// ruleSelectsPeer returns true if the given peer is in the set of peers selected by rulePeers
//
//gocyclo:ignore
func (np *NetworkPolicy) ruleSelectsPeer(rulePeers []netv1.NetworkPolicyPeer, peer Peer) (bool, error) {
	if len(rulePeers) == 0 {
		return true, nil // If this field is empty or missing, this rule matches all destinations
	}
	for i := range rulePeers {
		if rulePeers[i].PodSelector == nil && rulePeers[i].NamespaceSelector == nil && rulePeers[i].IPBlock == nil {
			return false, np.netpolErr(netpolerrors.RulePeerErrTitle, netpolerrors.EmptyRulePeerErrStr)
		}
		if rulePeers[i].PodSelector != nil || rulePeers[i].NamespaceSelector != nil {
			if rulePeers[i].IPBlock != nil {
				return false, np.netpolErr(netpolerrors.RulePeerErrTitle, netpolerrors.CombinedRulePeerErrStr)
			}
			if peer.PeerType() == IPBlockType {
				continue // assuming that peer of type IP cannot be selected by pod selector
			}
			// peer is a pod
			peerMatchesPodSelector := false
			peerMatchesNamespaceSelector := false
			var err error
			if rulePeers[i].NamespaceSelector == nil {
				peerMatchesNamespaceSelector = (np.ObjectMeta.Namespace == peer.GetPeerPod().Namespace)
			} else {
				peerNamespace := peer.GetPeerNamespace()
				var peerNsLabels map[string]string
				if peerNamespace != nil { // peerNamespace may be nil for representative peers
					peerNsLabels = peerNamespace.Labels
				}
				peerMatchesNamespaceSelector, err = np.selectorsMatch(rulePeers[i].NamespaceSelector, peer.GetPeerPod().RepresentativeNsLabelSelector,
					peerNsLabels, isPeerRepresentative(peer))
				if err != nil {
					return false, err
				}
			}
			if !peerMatchesNamespaceSelector {
				continue // skip to next peerObj
			}
			if rulePeers[i].PodSelector == nil {
				peerMatchesPodSelector = true
			} else {
				peerMatchesPodSelector, err = np.selectorsMatch(rulePeers[i].PodSelector, peer.GetPeerPod().RepresentativePodLabelSelector,
					peer.GetPeerPod().Labels, isPeerRepresentative(peer))
				if err != nil {
					return false, err
				}
			}
			if peerMatchesPodSelector {
				return true, nil //  matching both pod selector and ns_selector here
			}
		} else { // ipblock
			if peer.PeerType() == PodType {
				continue // assuming that peer of type Pod cannot be selected by IPBlock
				// TODO: is this reasonable to assume?
			}
			// check that peer.IP matches the IPBlock
			ruleIPBlock, err := np.parseNetpolCIDR(rulePeers[i].IPBlock.CIDR, rulePeers[i].IPBlock.Except)
			if err != nil {
				return false, err
			}

			peerIPBlock := peer.GetPeerIPBlock()
			res := peerIPBlock.IsSubset(ruleIPBlock)
			if res {
				return true, nil
			}
		}
	}
	return false, nil
}

// selectorsMatch checks if the given selectors match each other.
// called either with namespace-selectors, or with pod-selectors
// when exposure analysis is on : checks the match between rule selector and the relevant representativePeer selector
// otherwise, checks match between rule-selector and pod/namespace labels
func (np *NetworkPolicy) selectorsMatch(ruleSelector, peerSelector *metav1.LabelSelector, peerLabels map[string]string,
	isPeerRepresentative bool) (selectorsMatch bool, err error) {
	// for exposure analysis (representative-peer), use relevant func to check if representative peer is matched by rule's selector
	if isPeerRepresentative {
		// representative peer is inferred from a rule:
		// - by having representative selector pointing to same reference of the rule's selector
		// - or by having representative labelSelector with requirements equal to the rule's requirements
		// note that if the given ruleSelector is nil, we don't get here.
		return SelectorsFullMatch(ruleSelector, peerSelector)
	} // else for real peer just check if the selector matches the peer's labels
	selector, err := np.parseNetpolLabelSelector(ruleSelector)
	if err != nil {
		return false, err
	}
	return selector.Matches(labels.Set(peerLabels)), nil
}

// IngressAllowedConn returns true  if the given connections from src to any of the pods captured by the policy is allowed
func (np *NetworkPolicy) IngressAllowedConn(src Peer, protocol, port string, dst Peer) (bool, error) {
	// iterate list of rules: []NetworkPolicyIngressRule
	for i := range np.Spec.Ingress {
		rulePeers := np.Spec.Ingress[i].From
		rulePorts := np.Spec.Ingress[i].Ports

		peerSelected, err := np.ruleSelectsPeer(rulePeers, src)
		if err != nil {
			return false, err
		}
		if !peerSelected {
			continue
		}
		connSelected, err := np.ruleConnsContain(rulePorts, protocol, port, dst)
		if err != nil {
			return false, err
		}
		if connSelected {
			return true, nil
		}
	}
	return false, nil
}

// EgressAllowedConn returns true if the given connection to dst from any of the pods captured by the policy is allowed
func (np *NetworkPolicy) EgressAllowedConn(dst Peer, protocol, port string) (bool, error) {
	for i := range np.Spec.Egress {
		rulePeers := np.Spec.Egress[i].To
		rulePorts := np.Spec.Egress[i].Ports

		peerSelected, err := np.ruleSelectsPeer(rulePeers, dst)
		if err != nil {
			return false, err
		}
		if !peerSelected {
			continue
		}
		connSelected, err := np.ruleConnsContain(rulePorts, protocol, port, dst)
		if err != nil {
			return false, err
		}
		if connSelected {
			return true, nil
		}
	}
	return false, nil
}

const (
	NoXgressRulesExpl          = "(no %s rules defined)"
	CapturedButNotSelectedExpl = "(captured but not selected by any %s rule)"
)

func (np *NetworkPolicy) nameWithDirectionAndExpl(isIngress bool, expl string) string {
	xgress := "Egress"
	if isIngress {
		xgress = "Ingress"
	}
	return fmt.Sprintf("%s//%s "+expl, np.fullName(), xgress, xgress)
}

// GetXgressAllowedConns returns the set of allowed connections to a captured dst pod from the src peer (for Ingress)
// or from any captured pod to the dst peer (for Egress)
func (np *NetworkPolicy) GetXgressAllowedConns(src, dst Peer, isIngress bool) (*common.ConnectionSet, error) {
	res := common.MakeConnectionSet(false)
	if (isIngress && len(np.Spec.Ingress) == 0) || (!isIngress && len(np.Spec.Egress) == 0) {
		res.AddCommonImplyingRule(np.nameWithDirectionAndExpl(isIngress, NoXgressRulesExpl), isIngress)
		return res, nil
	}
	peerSelectedByAnyRule := false
	numOfRules := len(np.Spec.Egress)
	if isIngress {
		numOfRules = len(np.Spec.Ingress)
	}
	for idx := 0; idx < numOfRules; idx++ {
		rulePeers, rulePorts := np.rulePeersAndPorts(idx, isIngress)
		peerToSelect := dst
		if isIngress {
			peerToSelect = src
		}
		peerSelected, err := np.ruleSelectsPeer(rulePeers, peerToSelect)
		if err != nil {
			return res, err
		}
		if !peerSelected {
			continue
		}
		peerSelectedByAnyRule = true
		ruleConns, err := np.ruleConnections(rulePorts, dst, idx, isIngress)
		if err != nil {
			return res, err
		}
		res.Union(ruleConns, false)
		if res.AllowAll {
			return res, nil
		}
	}
	if !peerSelectedByAnyRule {
		res.AddCommonImplyingRule(np.nameWithDirectionAndExpl(isIngress, CapturedButNotSelectedExpl), isIngress)
	}
	return res, nil
}

func (np *NetworkPolicy) netpolErr(title, description string) error {
	return fmt.Errorf("network policy %s %s: %s", np.fullName(), title, description)
}

func (np *NetworkPolicy) parseNetpolCIDR(cidr string, except []string) (*netset.IPBlock, error) {
	ipb, err := netset.IPBlockFromCidr(cidr)
	if err != nil {
		return nil, np.netpolErr(netpolerrors.CidrErrTitle, err.Error())
	}
	ipb, err = ipb.ExceptCidrs(except...)
	if err != nil {
		return nil, np.netpolErr(netpolerrors.CidrErrTitle, err.Error())
	}
	return ipb, nil
}

func (np *NetworkPolicy) parseNetpolLabelSelector(selector *metav1.LabelSelector) (labels.Selector, error) {
	selectorRes, err := metav1.LabelSelectorAsSelector(selector)
	if err != nil {
		return nil, np.netpolErr(netpolerrors.SelectorErrTitle, err.Error())
	}
	return selectorRes, nil
}

func (np *NetworkPolicy) rulePeersReferencedIPBlocks(rulePeers []netv1.NetworkPolicyPeer) ([]*netset.IPBlock, error) {
	res := []*netset.IPBlock{}
	for _, peerObj := range rulePeers {
		if peerObj.IPBlock != nil {
			ipb, err := np.parseNetpolCIDR(peerObj.IPBlock.CIDR, peerObj.IPBlock.Except)
			if err != nil {
				return nil, err
			}
			res = append(res, ipb.Split()...)
		}
	}
	return res, nil
}

// GetReferencedIPBlocks: return list of IPBlock objects referenced in the current network policy
func (np *NetworkPolicy) GetReferencedIPBlocks() ([]*netset.IPBlock, error) {
	res := []*netset.IPBlock{}
	for _, rule := range np.Spec.Ingress {
		ruleRes, err := np.rulePeersReferencedIPBlocks(rule.From)
		if err != nil {
			return nil, err
		}
		res = append(res, ruleRes...)
	}
	for _, rule := range np.Spec.Egress {
		ruleRes, err := np.rulePeersReferencedIPBlocks(rule.To)
		if err != nil {
			return nil, err
		}
		res = append(res, ruleRes...)
	}
	return res, nil
}

// policyAffectsDirection receives ingress/egress direction and returns true if it affects this direction on its captured pods
func (np *NetworkPolicy) policyAffectsDirection(direction netv1.PolicyType) bool {
	// check if direction (Ingress/Egress) is in np.PolicyTypes [if PolicyTypes was specified]
	if len(np.Spec.PolicyTypes) > 0 {
		for _, affectedDirection := range np.Spec.PolicyTypes {
			if direction == affectedDirection {
				return true
			}
		}
		return false
	} else if direction == netv1.PolicyTypeIngress {
		return true // all policies without defined PolicyTypes are assumed to affect Ingress
	}
	// policy without defined PolicyTypes affects Egress only if it has Egress rules
	return len(np.Spec.Egress) > 0
}

// Selects returns true if the network policy's Spec.PodSelector selects the Pod and if the required direction is in the policy types
func (np *NetworkPolicy) Selects(p *Pod, direction netv1.PolicyType) (bool, error) {
	//  @todo check namespace matching here? -> namespace should match
	if p.Namespace != np.Namespace {
		return false, nil
	}

	if !np.policyAffectsDirection(direction) {
		return false, nil
	}
	// currently ignoring policies which select representative peers, as exposure analysis goal is
	// to hint where a policy selecting real workloads can be tightened
	if p.IsPodRepresentative() {
		return false, nil
	}

	//  @todo check if the empty selector is handled by Matches() below
	if len(np.Spec.PodSelector.MatchLabels) == 0 && len(np.Spec.PodSelector.MatchExpressions) == 0 {
		return true, nil //  empty selector matches all pods
	}

	selector, err := np.parseNetpolLabelSelector(&np.Spec.PodSelector)
	if err != nil {
		return false, err
	}
	return selector.Matches(labels.Set(p.Labels)), nil
}

func (np *NetworkPolicy) fullName() string {
	return "[NP] " + types.NamespacedName{Name: np.Name, Namespace: np.Namespace}.String()
}

func (np *NetworkPolicy) ruleName(ruleIdx int, isIngress bool) string {
	xgress := egressName
	if isIngress {
		xgress = ingressName
	}
	return fmt.Sprintf("%s//%s rule #%d", np.fullName(), xgress, ruleIdx+1)
}

// /////////////////////////////////////////////////////////////////////////////////////////////
// pre-processing computations - currently performed for exposure-analysis goals only;

// SingleRuleSelectors contains LabelSelector objects representing namespaceSelector or/and podSelector
// of a single rule in the policy
type SingleRuleSelectors struct {
	NsSelector  *metav1.LabelSelector
	PodSelector *metav1.LabelSelector
}

// GetPolicyRulesSelectorsAndUpdateExposureClusterWideConns scans policy rules and :
// - updates policy's exposed cluster-wide connections from/to external resources or/and from/to all namespaces in the cluster on
// ingress and egress directions
// - returns list of labels.selectors from rules which have non-empty selectors, for which the representative peers should be generated
func (np *NetworkPolicy) GetPolicyRulesSelectorsAndUpdateExposureClusterWideConns() (rulesSelectors []SingleRuleSelectors, err error) {
	if np.policyAffectsDirection(netv1.PolicyTypeIngress) {
		selectors, err := np.scanIngressRules()
		if err != nil {
			return nil, err
		}
		rulesSelectors = append(rulesSelectors, selectors...)
	}
	if np.policyAffectsDirection(netv1.PolicyTypeEgress) {
		selectors, err := np.scanEgressRules()
		if err != nil {
			return nil, err
		}
		rulesSelectors = append(rulesSelectors, selectors...)
	}
	return rulesSelectors, nil
}

// scanIngressRules handles policy's ingress rules (for updating policy's wide conns/ returning specific rules' selectors)
func (np *NetworkPolicy) scanIngressRules() ([]SingleRuleSelectors, error) {
	rulesSelectors := []SingleRuleSelectors{}
	for idx, rule := range np.Spec.Ingress {
		rulePeers := rule.From
		rulePorts := rule.Ports
		selectors, err := np.getSelectorsAndUpdateExposureClusterWideConns(rulePeers, rulePorts, idx, true)
		if err != nil {
			return nil, err
		}
		rulesSelectors = append(rulesSelectors, selectors...)
	}
	return rulesSelectors, nil
}

// scanEgressRules handles policy's egress rules (for updating policy's wide conns/ returning specific rules' selectors)
func (np *NetworkPolicy) scanEgressRules() ([]SingleRuleSelectors, error) {
	rulesSelectors := []SingleRuleSelectors{}
	for idx, rule := range np.Spec.Egress {
		rulePeers := rule.To
		rulePorts := rule.Ports
		selectors, err := np.getSelectorsAndUpdateExposureClusterWideConns(rulePeers, rulePorts, idx, false)
		if err != nil {
			return nil, err
		}
		// rule with selectors selecting specific namespaces/ pods
		rulesSelectors = append(rulesSelectors, selectors...)
	}
	return rulesSelectors, nil
}

// getSelectorsAndUpdateExposureClusterWideConns:
// loops given rules list:
// - if the rules list is empty updates the external and cluster wide exposure of the policy
// - if a rule have empty selectors (podSelector and namespaceSelector)or just empty namespaceSelector (nil podSelector)
// updates the cluster wide exposure of the policy
// - if a rule contains at least one defined selector : appends the rule selectors to a selector list which will be returned.
// this func assumes rules are legal (rules correctness check occurs later)
func (np *NetworkPolicy) getSelectorsAndUpdateExposureClusterWideConns(rules []netv1.NetworkPolicyPeer, rulePorts []netv1.NetworkPolicyPort,
	ruleIdx int, isIngress bool) (rulesSelectors []SingleRuleSelectors, err error) {
	if len(rules) == 0 {
		err = np.updateNetworkPolicyExposureClusterWideConns(true, true, rulePorts, ruleIdx, isIngress)
		return nil, err
	}
	for i := range rules {
		var ruleSel SingleRuleSelectors
		if rules[i].IPBlock != nil {
			continue
		}
		// a rule is exposed to entire cluster if :
		// 1. the podSelector is nil (no podSelector) but the namespaceSelector is empty ({}) not nil
		// 2. both podSelector and namespaceSelector are empty ({})
		// (note that podSelector and namespaceSelector cannot be both nil, this is invalid )
		// if podSelector is not nil but namespaceSelector is nil, this is the netpol's namespace
		if rules[i].NamespaceSelector != nil && rules[i].NamespaceSelector.Size() == 0 &&
			(rules[i].PodSelector == nil || rules[i].PodSelector.Size() == 0) {
			err = np.updateNetworkPolicyExposureClusterWideConns(false, true, rulePorts, ruleIdx, isIngress)
			return nil, err
		}
		// else selectors' combination specifies workloads by labels (at least one is not nil and not empty)
		ruleSel.PodSelector = rules[i].PodSelector
		ruleSel.NsSelector = rules[i].NamespaceSelector
		rulesSelectors = append(rulesSelectors, ruleSel)
	}
	return rulesSelectors, nil
}

// updateNetworkPolicyExposureClusterWideConns updates the cluster-wide exposure connections of the policy
func (np *NetworkPolicy) updateNetworkPolicyExposureClusterWideConns(externalExposure, entireCluster bool,
	rulePorts []netv1.NetworkPolicyPort, ruleIdx int, isIngress bool) error {
	ruleConns, err := np.ruleConnections(rulePorts, nil, ruleIdx, isIngress)
	if err != nil {
		return err
	}
	if externalExposure {
		if isIngress {
			np.IngressPolicyExposure.ExternalExposure.Union(ruleConns, false)
		} else {
			np.EgressPolicyExposure.ExternalExposure.Union(ruleConns, false)
		}
	}
	if entireCluster {
		if isIngress {
			np.IngressPolicyExposure.ClusterWideExposure.Union(ruleConns, false)
		} else {
			np.EgressPolicyExposure.ClusterWideExposure.Union(ruleConns, false)
		}
	}
	return nil
}<|MERGE_RESOLUTION|>--- conflicted
+++ resolved
@@ -118,7 +118,6 @@
 	return start == common.NoPort && end == common.NoPort
 }
 
-<<<<<<< HEAD
 func (np *NetworkPolicy) rulePeersAndPorts(ruleIdx int, isIngress bool) ([]netv1.NetworkPolicyPeer, []netv1.NetworkPolicyPort) {
 	if isIngress {
 		return np.Spec.Ingress[ruleIdx].From, np.Spec.Ingress[ruleIdx].Ports
@@ -126,9 +125,6 @@
 	return np.Spec.Egress[ruleIdx].To, np.Spec.Egress[ruleIdx].Ports
 }
 
-func (np *NetworkPolicy) ruleConnections(rulePorts []netv1.NetworkPolicyPort, dst Peer,
-	ruleIdx int, isIngress bool) (*common.ConnectionSet, error) {
-=======
 // doesRulePortContain gets protocol and port numbers of a rule and other protocol and port;
 // returns if other is contained in the rule's port
 func doesRulePortContain(ruleProtocol, otherProtocol string, ruleStartPort, ruleEndPort, otherPort int64) bool {
@@ -144,8 +140,8 @@
 	return false
 }
 
-func (np *NetworkPolicy) ruleConnections(rulePorts []netv1.NetworkPolicyPort, dst Peer) (*common.ConnectionSet, error) {
->>>>>>> c4811e01
+func (np *NetworkPolicy) ruleConnections(rulePorts []netv1.NetworkPolicyPort, dst Peer,
+	ruleIdx int, isIngress bool) (*common.ConnectionSet, error) {
 	if len(rulePorts) == 0 {
 		// If this field is empty or missing, this rule matches all ports
 		// (traffic not restricted by port)
@@ -185,11 +181,7 @@
 				ports.AddPort(intstr.FromString(portName), common.MakeImplyingRulesWithRule(ruleName, isIngress))
 			}
 			if !isEmptyPortRange(startPort, endPort) {
-<<<<<<< HEAD
 				ports.AddPortRange(int64(startPort), int64(endPort), true, ruleName, isIngress)
-=======
-				ports.AddPortRange(startPort, endPort)
->>>>>>> c4811e01
 			}
 		}
 		res.AddConnection(protocol, ports)
