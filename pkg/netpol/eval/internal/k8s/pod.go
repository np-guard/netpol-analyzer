--- conflicted
+++ resolved
@@ -279,12 +279,6 @@
 
 // ConvertPodNamedPort returns the ContainerPort's protocol and number that matches the named port
 // if there is no match, returns empty string for protocol and -1 for number
-<<<<<<< HEAD
-func (pod *Pod) ConvertPodNamedPort(namedPort string) (protocol corev1.Protocol, portNum int32) {
-	for _, containerPort := range pod.Ports {
-		if namedPort == containerPort.Name {
-			return containerPort.Protocol, containerPort.ContainerPort
-=======
 // namedPort is unique within the pod
 func (pod *Pod) ConvertPodNamedPort(namedPort string) (protocol string, portNum int32) {
 	for _, containerPort := range pod.Ports {
@@ -294,7 +288,6 @@
 				return string(corev1.ProtocolTCP), containerPort.ContainerPort
 			}
 			return string(containerPort.Protocol), containerPort.ContainerPort
->>>>>>> eb62282a
 		}
 	}
 	return "", common.NoPort
@@ -327,15 +320,10 @@
 	// the named ports with pod's port numbers if possible
 	for protocol, namedPorts := range connNamedPorts {
 		for _, namedPort := range namedPorts {
-<<<<<<< HEAD
-			_, portNum := pod.ConvertPodNamedPort(namedPort)
-			connsCopy.ReplaceNamedPortWithMatchingPortNum(protocol, namedPort, portNum)
-=======
 			podProtocol, portNum := pod.ConvertPodNamedPort(namedPort)
 			if podProtocol == string(protocol) && portNum != common.NoPort { // matching port and protocol
 				connsCopy.ReplaceNamedPortWithMatchingPortNum(protocol, namedPort, portNum)
 			}
->>>>>>> eb62282a
 		}
 	}
 	return connsCopy
