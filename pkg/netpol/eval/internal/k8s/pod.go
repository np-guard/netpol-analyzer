--- conflicted
+++ resolved
@@ -92,13 +92,5 @@
 }
 
 func variantFromLabelsMap(labels map[string]string) string {
-<<<<<<< HEAD
-	s := fmt.Sprintf("%v", labels)
-	h := sha1.New() //nolint:gosec
-	h.Write([]byte(s))
-	sha1Hash := hex.EncodeToString(h.Sum(nil))
-	return sha1Hash
-=======
 	return hex.EncodeToString(sha1.New().Sum([]byte(fmt.Sprintf("%v", labels)))) //nolint:gosec
->>>>>>> 9ff84b36
 }