/*
Copyright 2023- IBM Inc. All Rights Reserved.

SPDX-License-Identifier: Apache-2.0
*/

package k8s

import (
	"crypto/sha1" //nolint:gosec // Non-crypto use
	"encoding/hex"
	"errors"
	"fmt"

	appsv1 "k8s.io/api/apps/v1"
	batchv1 "k8s.io/api/batch/v1"
	corev1 "k8s.io/api/core/v1"
	v1 "k8s.io/apimachinery/pkg/apis/meta/v1"
	"k8s.io/apimachinery/pkg/types"
	"k8s.io/apimachinery/pkg/util/intstr"

	"github.com/np-guard/netpol-analyzer/pkg/manifests/parser"
	"github.com/np-guard/netpol-analyzer/pkg/netpol/internal/common"
)

const defaultPortsListSize = 8

type PodExposureInfo struct {
	// 	IsProtected indicates if the pod is selected by any network-policy or not
	IsProtected bool
	// ClusterWideConnection contains the maximal connection-set for which the pod is exposed to all namespaces by network policies
	ClusterWideConnection *common.ConnectionSet
}

func initiatePodExposure() PodExposureInfo {
	return PodExposureInfo{
		IsProtected:           false,
		ClusterWideConnection: common.MakeConnectionSet(false),
	}
}

// Pod encapsulates k8s Pod fields that are relevant for evaluating network policies
type Pod struct {
	Name      string
	Namespace string
	FakePod   bool // this flag is used to indicate if the pod is created from scanner objects or fake (ingress-controller/ representative pod)
	Labels    map[string]string
	IPs       []corev1.PodIP
	Ports     []corev1.ContainerPort
	HostIP    string
	Owner     Owner

	// The fields below are relevant to real pods when exposure analysis is active:

	// IngressExposureData contains:
	// - whether the pod is protected by any network-policy on ingress direction or not;
	// - the maximal connection-set for which the pod is exposed to all namespaces  in the cluster by
	// network policies on ingress direction
	IngressExposureData PodExposureInfo
	// EgressExposureData contains:
	// - whether the pod is protected by any network-policy on egress direction or not;
	// - the maximal connection-set for which the pod is exposed to all namespaces in the cluster by
	// network policies on egress direction
	EgressExposureData PodExposureInfo
	// RepresentativePodLabelSelector contains reference to the podSelector of the policy-rule which the representative peer was inferred from
	// used only with representative Pods
	// RepresentativePodLabelSelector might be nil/ empty selector / a specific non-empty selector

	// The fields below are relevant only to representative pod:
	RepresentativePodLabelSelector *v1.LabelSelector
	// RepresentativeNsLabelSelector points to the namespaceSelector of the policy rule which this representative pod was inferred from
	// used only with representative peers (exposure-analysis)
	// RepresentativeNsLabelSelector might represent an empty selector / a specific non-empty selector (will not be nil)
	// nil namespaceSelector in a policy-rule will be converted to the namespace name label when creating the representative pod.
	RepresentativeNsLabelSelector *v1.LabelSelector

	// possible combinations of RepresentativePodLabelSelector and RepresentativeNsLabelSelector:
	// - both are specific non-empty selectors : implies for any pod with labels matching RepresentativePodLabelSelector;
	// in a any namespace with labels matching RepresentativeNsLabelSelector.
	// - RepresentativePodLabelSelector is nil + RepresentativeNsLabelSelector is a specific non-empty selector : implies
	// for all pods in a namespace with labels matching RepresentativeNsLabelSelector.
	// - RepresentativePodLabelSelector is empty + RepresentativeNsLabelSelector is a specific non-empty selector : also
	// implies for all pods in a namespace with labels matching RepresentativeNsLabelSelector.
	// - RepresentativePodLabelSelector a specific non-empty selector + RepresentativeNsLabelSelector is an empty selector :
	// implies for any pod with labels matching RepresentativePodLabelSelector in any namespace in the cluster.
	// both might not be nil / empty at same time
}

// Owner encapsulates pod owner workload info
type Owner struct {
	Kind       string
	Name       string
	APIVersion string
	Variant    string // indicate the label set applied
}

// @todo need a Pod collection type along with convenience methods?
// 	if so, also consider concurrent access (or declare not goroutine safe?)

// PodFromCoreObject creates a PodRef by extracting relevant fields from the k8s Pod
func PodFromCoreObject(p *corev1.Pod) (*Pod, error) {
	if p.Status.HostIP == "" || len(p.Status.PodIPs) == 0 { // not scheduled nor assigned IP addresses - ignore
		return nil, errors.New("no worker node or IP assigned for pod: " + namespacedName(p))
	}

	pr := &Pod{
		Name:                p.Name,
		Namespace:           p.Namespace,
		Labels:              make(map[string]string, len(p.Labels)),
		IPs:                 make([]corev1.PodIP, len(p.Status.PodIPs)),
		Ports:               make([]corev1.ContainerPort, 0, defaultPortsListSize),
		HostIP:              p.Status.HostIP,
		Owner:               Owner{},
		FakePod:             false,
		IngressExposureData: initiatePodExposure(),
		EgressExposureData:  initiatePodExposure(),
	}

	copy(pr.IPs, p.Status.PodIPs)

	for k, v := range p.Labels {
		pr.Labels[k] = v
	}

	for i := range p.Spec.Containers {
		pr.Ports = append(pr.Ports, p.Spec.Containers[i].Ports...)
	}

	for refIndex := range p.ObjectMeta.OwnerReferences {
		ownerRef := p.ObjectMeta.OwnerReferences[refIndex]
		if *ownerRef.Controller {
			if addOwner := addPodOwner(&ownerRef, pr); addOwner {
				pr.Owner.Variant = variantFromLabelsMap(p.Labels)
			}
			break
		}
	}

	return pr, nil
}

// return true if adding pod owner of a relevant kind
func addPodOwner(ownerRef *v1.OwnerReference, pod *Pod) bool {
	if ownerRef.Kind == "Node" {
		return false
	}
	pod.Owner.Name = ownerRef.Name
	pod.Owner.Kind = ownerRef.Kind
	pod.Owner.APIVersion = ownerRef.APIVersion
	return true
}

func getReplicas(r *int32) int32 {
	if r == nil {
		return 1
	}
	return *r
}

// PodsFromWorkloadObject creates a slice of one or two Pod objects by extracting relevant fields from the k8s workload
func PodsFromWorkloadObject(workload interface{}, kind string) ([]*Pod, error) { //nolint:funlen // should not break this up
	var replicas int32
	var workloadName string
	var workloadNamespace string
	var APIVersion string
	var podTemplate corev1.PodTemplateSpec
	numReplicas := 1
	switch kind {
	case parser.ReplicaSet:
		obj := workload.(*appsv1.ReplicaSet)
		replicas = getReplicas(obj.Spec.Replicas)
		workloadName = obj.Name
		workloadNamespace = obj.Namespace
		podTemplate = obj.Spec.Template
		APIVersion = obj.APIVersion
	case parser.Deployment:
		obj := workload.(*appsv1.Deployment)
		replicas = getReplicas(obj.Spec.Replicas)
		workloadName = obj.Name
		workloadNamespace = obj.Namespace
		podTemplate = obj.Spec.Template
		APIVersion = obj.APIVersion
	case parser.StatefulSet:
		obj := workload.(*appsv1.StatefulSet)
		replicas = getReplicas(obj.Spec.Replicas)
		workloadName = obj.Name
		workloadNamespace = obj.Namespace
		podTemplate = obj.Spec.Template
		APIVersion = obj.APIVersion
	case parser.DaemonSet:
		obj := workload.(*appsv1.DaemonSet)
		replicas = 1
		workloadName = obj.Name
		workloadNamespace = obj.Namespace
		podTemplate = obj.Spec.Template
		APIVersion = obj.APIVersion
	case parser.ReplicationController:
		obj := workload.(*corev1.ReplicationController)
		replicas = getReplicas(obj.Spec.Replicas)
		workloadName = obj.Name
		workloadNamespace = obj.Namespace
		podTemplate = *obj.Spec.Template
		APIVersion = obj.APIVersion
	case parser.CronJob:
		obj := workload.(*batchv1.CronJob)
		replicas = 1
		workloadName = obj.Name
		workloadNamespace = obj.Namespace
		podTemplate = obj.Spec.JobTemplate.Spec.Template
		APIVersion = obj.APIVersion
	case parser.Job:
		obj := workload.(*batchv1.Job)
		replicas = getReplicas(obj.Spec.Parallelism)
		workloadName = obj.Name
		workloadNamespace = obj.Namespace
		podTemplate = obj.Spec.Template
		APIVersion = obj.APIVersion

	default:
		return nil, fmt.Errorf("unexpected workload kind: %s", kind)
	}

	// allow at most 2 peers from each equivalence group
	if replicas > 1 {
		numReplicas = 2
	}

	res := make([]*Pod, numReplicas)
	for index := 1; index <= numReplicas; index++ {
		pod := &Pod{}
		pod.Name = fmt.Sprintf("%s-%d", workloadName, index)
		pod.Namespace = workloadNamespace
		pod.Labels = make(map[string]string, len(podTemplate.Labels))
		pod.IPs = make([]corev1.PodIP, 0)
		pod.Ports = make([]corev1.ContainerPort, 0, defaultPortsListSize)
		pod.HostIP = getFakePodIP()
		pod.Owner = Owner{Name: workloadName, Kind: kind, APIVersion: APIVersion}
		pod.FakePod = false
		pod.IngressExposureData = initiatePodExposure()
		pod.EgressExposureData = initiatePodExposure()
		for k, v := range podTemplate.Labels {
			pod.Labels[k] = v
		}
		for i := range podTemplate.Spec.Containers {
			pod.Ports = append(pod.Ports, podTemplate.Spec.Containers[i].Ports...)
		}
		pod.Owner.Variant = variantFromLabelsMap(podTemplate.Labels)
		res[index-1] = pod
	}
	return res, nil
}

// canonical Pod name
func namespacedName(pod *corev1.Pod) string {
	return types.NamespacedName{Name: pod.Name, Namespace: pod.Namespace}.String()
}

// variantFromLabelsMap returns a unique hash key from given labels map
func variantFromLabelsMap(labels map[string]string) string {
	return hex.EncodeToString(sha1.New().Sum([]byte(fmt.Sprintf("%v", labels)))) //nolint:gosec // Non-crypto use
}

func getFakePodIP() string {
	return parser.IPv4LoopbackAddr
}

// PodExposedTCPConnections returns TCP connections exposed by a pod
func (pod *Pod) PodExposedTCPConnections() *common.ConnectionSet {
	res := common.MakeConnectionSet(false)
	for _, cPort := range pod.Ports {
		protocol := corev1.ProtocolTCP
		if cPort.Protocol == "" || protocol == corev1.ProtocolTCP {
			ports := common.MakePortSet(false)
			ports.AddPortRange(int64(cPort.ContainerPort), int64(cPort.ContainerPort), true, "", common.DefaultLayer, true)
			res.AddConnection(protocol, ports)
		}
	}
	return res
}

// ConvertPodNamedPort returns the ContainerPort's protocol and number that matches the named port
// if there is no match, returns empty string for protocol and -1 for number
// namedPort is unique within the pod
func (pod *Pod) ConvertPodNamedPort(namedPort string) (protocol string, portNum int32) {
	for _, containerPort := range pod.Ports {
		if namedPort == containerPort.Name { // found
			if containerPort.Protocol == "" {
				// found the named port with unspecified protocol this means "TCP" protocol (default)
				return string(corev1.ProtocolTCP), containerPort.ContainerPort
			}
			return string(containerPort.Protocol), containerPort.ContainerPort
		}
	}
	return "", common.NoPort
}

// updatePodXgressExposureToEntireClusterData updates the pods' fields which are related to entire class exposure on ingress/egress
func (pod *Pod) UpdatePodXgressExposureToEntireClusterData(ruleConns *common.ConnectionSet, isIngress bool) {
	if isIngress {
		// for a dst pod check if the given ruleConns contains namedPorts; if yes replace them with pod's
		// matching port number
		convertedConns := pod.checkAndConvertNamedPortsInConnection(ruleConns)
		if convertedConns != nil {
			pod.IngressExposureData.ClusterWideConnection.Union(convertedConns, false)
		} else {
			pod.IngressExposureData.ClusterWideConnection.Union(ruleConns, false)
		}
	} else {
		pod.EgressExposureData.ClusterWideConnection.Union(ruleConns, false)
	}
}

// checkAndConvertNamedPortsInConnection returns the copy of the given connectionSet where named ports are converted;
// returns nil if the given connectionSet has no named ports
func (pod *Pod) checkAndConvertNamedPortsInConnection(conns *common.ConnectionSet) *common.ConnectionSet {
	connNamedPorts := conns.GetNamedPorts()
	if len(connNamedPorts) == 0 {
		return nil
	} // else - found named ports
	connsCopy := conns.Copy() // copying the connectionSet; in order to replace
	// the named ports with pod's port numbers if possible
	for protocol, namedPorts := range connNamedPorts {
<<<<<<< HEAD
		for namedPort, implyingRules := range namedPorts {
			podProtocol, portNum := pod.ConvertPodNamedPort(namedPort)
			if podProtocol == string(protocol) && portNum != common.NoPort { // matching port and protocol
				connsCopy.ReplaceNamedPortWithMatchingPortNum(protocol, namedPort, portNum, implyingRules)
=======
		for _, namedPort := range namedPorts {
			// get the matching protocol and port-number from the pod-configuration
			podProtocol, portNum := pod.ConvertPodNamedPort(namedPort)
			if podProtocol != "" && portNum != common.NoPort { // there is a matching containerPort in the pod configuration
				switch protocol { // the original protocol in the given conns may be either empty or not
				case "": // if empty - means inferred from an ANP rule
					// in this case we need to add the matching connection (pods' protocol+number) to the connsCopy
					newPort := common.MakePortSet(false)
					newPort.AddPort(intstr.FromInt32(portNum))
					connsCopy.AddConnection(corev1.Protocol(podProtocol), newPort)
					// and remove the entry with "" protocol from connsCopy
					delete(connsCopy.AllowedProtocols, protocol)
				default: // protocol is defined, replace named-port of the given protocol with its matching number
					connsCopy.ReplaceNamedPortWithMatchingPortNum(protocol, namedPort, portNum)
				}
>>>>>>> b6d6085e
			}
		}
	}
	return connsCopy
}

// UpdatePodXgressProtectedFlag updates to true the relevant ingress/egress protected flag of the pod
func (pod *Pod) UpdatePodXgressProtectedFlag(isIngress bool) {
	if isIngress {
		pod.IngressExposureData.IsProtected = true
	} else {
		pod.EgressExposureData.IsProtected = true
	}
}

// IsPodRepresentative returns if the pod is a representative pod
func (pod *Pod) IsPodRepresentative() bool {
	return pod.FakePod && pod.Name == RepresentativePodName
	// representative Pod is always generated with the RepresentativePodName (in pe.addRepresentativePod)
	// all representative pods have same name, since the name is used only here (to indicate if it is a representative)
	// not used for storing/ comparing with other pods
}<|MERGE_RESOLUTION|>--- conflicted
+++ resolved
@@ -320,13 +320,7 @@
 	connsCopy := conns.Copy() // copying the connectionSet; in order to replace
 	// the named ports with pod's port numbers if possible
 	for protocol, namedPorts := range connNamedPorts {
-<<<<<<< HEAD
 		for namedPort, implyingRules := range namedPorts {
-			podProtocol, portNum := pod.ConvertPodNamedPort(namedPort)
-			if podProtocol == string(protocol) && portNum != common.NoPort { // matching port and protocol
-				connsCopy.ReplaceNamedPortWithMatchingPortNum(protocol, namedPort, portNum, implyingRules)
-=======
-		for _, namedPort := range namedPorts {
 			// get the matching protocol and port-number from the pod-configuration
 			podProtocol, portNum := pod.ConvertPodNamedPort(namedPort)
 			if podProtocol != "" && portNum != common.NoPort { // there is a matching containerPort in the pod configuration
@@ -334,14 +328,13 @@
 				case "": // if empty - means inferred from an ANP rule
 					// in this case we need to add the matching connection (pods' protocol+number) to the connsCopy
 					newPort := common.MakePortSet(false)
-					newPort.AddPort(intstr.FromInt32(portNum))
+					newPort.AddPort(intstr.FromInt32(portNum), implyingRules)
 					connsCopy.AddConnection(corev1.Protocol(podProtocol), newPort)
 					// and remove the entry with "" protocol from connsCopy
 					delete(connsCopy.AllowedProtocols, protocol)
 				default: // protocol is defined, replace named-port of the given protocol with its matching number
-					connsCopy.ReplaceNamedPortWithMatchingPortNum(protocol, namedPort, portNum)
+					connsCopy.ReplaceNamedPortWithMatchingPortNum(protocol, namedPort, portNum, implyingRules)
 				}
->>>>>>> b6d6085e
 			}
 		}
 	}
