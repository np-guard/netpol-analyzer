/*
Copyright 2023- IBM Inc. All Rights Reserved.

SPDX-License-Identifier: Apache-2.0
*/

package k8s

import (
	"errors"
	"fmt"

	"github.com/np-guard/models/pkg/netset"

	"github.com/np-guard/netpol-analyzer/pkg/logger"

	apisv1a "sigs.k8s.io/network-policy-api/apis/v1alpha1"

	"github.com/np-guard/netpol-analyzer/pkg/internal/netpolerrors"
)

// BaselineAdminNetworkPolicy  is an alias for k8s BaselineAdminNetworkPolicy object
type BaselineAdminNetworkPolicy struct {
	*apisv1a.BaselineAdminNetworkPolicy // embedding k8s BaselineAdminNetworkPolicy object
	Logger                              logger.Logger
}

// Selects returns true if the baseline admin network policy's Spec.Subject selects the peer and if
// the required direction is in the policy spec
func (banp *BaselineAdminNetworkPolicy) Selects(p Peer, isIngress bool) (bool, error) {
	if p.PeerType() == IPBlockType {
		// baselineAdminNetworkPolicy is a cluster level resource which selects peers with their namespaceSelectors and podSelectors only,
		// so it might not select IPs
		return false, nil
	}
	if !banp.baselineAdminPolicyAffectsDirection(isIngress) {
		return false, nil
	}
	// check if the subject selects the given peer
	return subjectSelectsPeer(banp.Spec.Subject, p, banpErrTitle)
}

// baselineAdminPolicyAffectsDirection returns whether the banp affects the given direction or not.
// banp affects a direction, if its spec has rules on that direction
func (banp *BaselineAdminNetworkPolicy) baselineAdminPolicyAffectsDirection(isIngress bool) bool {
	if isIngress {
		// BANPs with no ingress rules do not affect ingress traffic.
		return len(banp.Spec.Ingress) > 0
	}
	// BANPs with no egress rules do not affect egress traffic.
	return len(banp.Spec.Egress) > 0
}

<<<<<<< HEAD
const banpErrWarnFormat = "default baseline admin network policy: %s in rule %q: %s"

// banpRuleErr returns string format of an err in a rule in baseline-admin netpol
func banpRuleErr(ruleName, description string) error {
	return fmt.Errorf(banpErrWarnFormat, ruleErrTitle, ruleName, description)
}

// banpRuleWarning logs a warning message for a specific banp rule.
func (banp *BaselineAdminNetworkPolicy) banpRuleWarning(ruleName, warning string) {
	banp.Logger.Warnf(banpErrWarnFormat, ruleWarningTitle, ruleName, warning)
}

// logWarnings logs warnings of a given ruleName.
func (banp *BaselineAdminNetworkPolicy) logWarnings(ruleName string) {
	for _, warning := range warnings {
		banp.banpRuleWarning(ruleName, warning)
	}
=======
const banpErrTitle = "default baseline admin network policy: "

// banpRuleErr returns string format of an err in a rule in baseline-admin netpol
func banpRuleErr(ruleName, description string) error {
	return fmt.Errorf("%s%s %q: %s", banpErrTitle, ruleErrTitle, ruleName, description)
>>>>>>> c4811e01
}

// GetEgressPolicyConns returns the connections from the egress rules selecting the dst in spec of the baselineAdminNetworkPolicy
func (banp *BaselineAdminNetworkPolicy) GetEgressPolicyConns(dst Peer) (*PolicyConnections, error) {
	res := NewPolicyConnections()
	for _, rule := range banp.Spec.Egress { // rule is apisv1a.BaselineAdminNetworkPolicyEgressRule
		rulePeers := rule.To
		rulePorts := rule.Ports
		warnings = []string{} // clear warnings (for each rule) to be update while looping rule peers in next call
		err := updateConnsIfEgressRuleSelectsPeer(rulePeers, rulePorts, dst, res, string(rule.Action), true)
		banp.logWarnings(rule.Name)
		if err != nil {
			return nil, banpRuleErr(rule.Name, err.Error())
		}
	}
	return res, nil
}

// GetIngressPolicyConns returns the connections from the ingress rules selecting the src in spec of the baselineAdminNetworkPolicy
func (banp *BaselineAdminNetworkPolicy) GetIngressPolicyConns(src, dst Peer) (*PolicyConnections, error) {
	res := NewPolicyConnections()
	for _, rule := range banp.Spec.Ingress { // rule is apisv1a.BaselineAdminNetworkPolicyIngressRule
		rulePeers := rule.From
		rulePorts := rule.Ports
		warnings = []string{} // clear warnings (for each rule) to be update while looping rule peers in next call
		err := updateConnsIfIngressRuleSelectsPeer(rulePeers, rulePorts, src, dst, res, string(rule.Action), true)
		banp.logWarnings(rule.Name)
		if err != nil {
			return nil, banpRuleErr(rule.Name, err.Error())
		}
	}
	return res, nil
}

// CheckEgressConnAllowed checks if the input conn is allowed/denied on egress by the baseline-admin-network-policy;
// note that if the baseline-admin-network-policy does not capture the given connection thus it is allowed by default.
func (banp *BaselineAdminNetworkPolicy) CheckEgressConnAllowed(dst Peer, protocol, port string) (res bool, err error) {
	for _, rule := range banp.Spec.Egress {
		rulePeers := rule.To
		rulePorts := rule.Ports
		res, err := checkIfEgressRuleContainsConn(rulePeers, rulePorts, dst, string(rule.Action), protocol, port, true)
		if err != nil {
			return false, err
		}
		if res == NotCaptured { // next rule
			continue
		}
		return allowedByBANPRules(res)
	}
	// getting here means the protocol+port was not captured thus allowed as system-default
	return true, nil
}

// CheckIngressConnAllowed checks if the input conn is allowed/denied on ingress by the baseline-admin-network-policy;
// note that if the baseline-admin-network-policy does not capture the given connection thus it is allowed by default.
func (banp *BaselineAdminNetworkPolicy) CheckIngressConnAllowed(src, dst Peer, protocol, port string) (res bool, err error) {
	for _, rule := range banp.Spec.Ingress {
		rulePeers := rule.From
		rulePorts := rule.Ports
		res, err := checkIfIngressRuleContainsConn(rulePeers, rulePorts, src, dst, string(rule.Action), protocol, port, true)
		if err != nil {
			return false, err
		}
		if res == NotCaptured { // next rule
			continue
		}
		return allowedByBANPRules(res)
	}
	// getting here means the protocol+port was not captured thus allowed as system-default
	return true, nil
}

// analyzeBANPCapturedRes when a baseline-admin-network-policy captures a connection , its result may be Allow or Deny
func allowedByBANPRules(res ANPRulesResult) (allowedOrDenied bool, err error) {
	switch res {
	case Allow:
		return true, nil
	case Deny:
		return false, nil
	}
	return false, errors.New(netpolerrors.UnknownRuleActionErr) // will not get here
}

// GetReferencedIPBlocks returns a list of IPBlocks referenced by the BaselineAdminNetworkPolicy's Egress rules.
func (banp *BaselineAdminNetworkPolicy) GetReferencedIPBlocks() ([]*netset.IPBlock, error) {
	res := []*netset.IPBlock{}
	// in BANP only egress rules may contain ip addresses
	for _, rule := range banp.Spec.Egress {
		ruleRes, err := rulePeersReferencedNetworks(rule.To)
		if err != nil {
			return nil, err
		}
		res = append(res, ruleRes...)
	}
	return res, nil
}<|MERGE_RESOLUTION|>--- conflicted
+++ resolved
@@ -51,8 +51,10 @@
 	return len(banp.Spec.Egress) > 0
 }
 
-<<<<<<< HEAD
-const banpErrWarnFormat = "default baseline admin network policy: %s in rule %q: %s"
+const (
+	banpErrTitle      = "default baseline admin network policy: "
+	banpErrWarnFormat = banpErrTitle + " %s in rule %q: %s"
+)
 
 // banpRuleErr returns string format of an err in a rule in baseline-admin netpol
 func banpRuleErr(ruleName, description string) error {
@@ -69,13 +71,6 @@
 	for _, warning := range warnings {
 		banp.banpRuleWarning(ruleName, warning)
 	}
-=======
-const banpErrTitle = "default baseline admin network policy: "
-
-// banpRuleErr returns string format of an err in a rule in baseline-admin netpol
-func banpRuleErr(ruleName, description string) error {
-	return fmt.Errorf("%s%s %q: %s", banpErrTitle, ruleErrTitle, ruleName, description)
->>>>>>> c4811e01
 }
 
 // GetEgressPolicyConns returns the connections from the egress rules selecting the dst in spec of the baselineAdminNetworkPolicy
