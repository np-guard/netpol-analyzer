/*
Copyright 2023- IBM Inc. All Rights Reserved.

SPDX-License-Identifier: Apache-2.0
*/

package k8s

import (
	"errors"
	"fmt"

	"github.com/np-guard/models/pkg/netset"

	"github.com/np-guard/netpol-analyzer/pkg/logger"

	apisv1a "sigs.k8s.io/network-policy-api/apis/v1alpha1"

	"github.com/np-guard/netpol-analyzer/pkg/internal/netpolerrors"
)

// BaselineAdminNetworkPolicy  is an alias for k8s BaselineAdminNetworkPolicy object
type BaselineAdminNetworkPolicy struct {
	*apisv1a.BaselineAdminNetworkPolicy // embedding k8s BaselineAdminNetworkPolicy object
	Logger                              logger.Logger
}

// Selects returns true if the baseline admin network policy's Spec.Subject selects the peer and if
// the required direction is in the policy spec
func (banp *BaselineAdminNetworkPolicy) Selects(p Peer, isIngress bool) (bool, error) {
	if p.PeerType() == IPBlockType {
		// baselineAdminNetworkPolicy is a cluster level resource which selects peers with their namespaceSelectors and podSelectors only,
		// so it might not select IPs
		return false, nil
	}
	if !banp.baselineAdminPolicyAffectsDirection(isIngress) {
		return false, nil
	}
	// check if the subject selects the given peer
	return subjectSelectsPeer(banp.Spec.Subject, p)
}

// baselineAdminPolicyAffectsDirection returns whether the banp affects the given direction or not.
// banp affects a direction, if its spec has rules on that direction
func (banp *BaselineAdminNetworkPolicy) baselineAdminPolicyAffectsDirection(isIngress bool) bool {
	if isIngress {
		// BANPs with no ingress rules do not affect ingress traffic.
		return len(banp.Spec.Ingress) > 0
	}
	// BANPs with no egress rules do not affect egress traffic.
	return len(banp.Spec.Egress) > 0
}

const banpErrWarnFormat = "default baseline admin network policy: %s in rule %q: %s"

// banpRuleErr returns string format of an err in a rule in baseline-admin netpol
func banpRuleErr(ruleName, description string) error {
	return fmt.Errorf(banpErrWarnFormat, ruleErrTitle, ruleName, description)
}

// banpRuleWarning logs a warning message for a specific banp rule.
func (banp *BaselineAdminNetworkPolicy) banpRuleWarning(ruleName, warning string) {
	banp.Logger.Warnf(banpErrWarnFormat, ruleWarningTitle, ruleName, warning)
}

// logWarnings logs warnings of a given ruleName.
func (banp *BaselineAdminNetworkPolicy) logWarnings(ruleName string) {
	for _, warning := range warnings {
		banp.banpRuleWarning(ruleName, warning)
	}
}

// GetEgressPolicyConns returns the connections from the egress rules selecting the dst in spec of the baselineAdminNetworkPolicy
func (banp *BaselineAdminNetworkPolicy) GetEgressPolicyConns(dst Peer) (*PolicyConnections, error) {
	res := NewPolicyConnections()
	for _, rule := range banp.Spec.Egress { // rule is apisv1a.BaselineAdminNetworkPolicyEgressRule
		rulePeers := rule.To
		rulePorts := rule.Ports
		warnings = []string{} // clear warnings (for each rule) to be update while looping rule peers in next call
		err := updateConnsIfEgressRuleSelectsPeer(rulePeers, rulePorts, dst, res, string(rule.Action), true)
		banp.logWarnings(rule.Name)
		if err != nil {
			return nil, banpRuleErr(rule.Name, err.Error())
		}
	}
	return res, nil
}

// GetIngressPolicyConns returns the connections from the ingress rules selecting the src in spec of the baselineAdminNetworkPolicy
func (banp *BaselineAdminNetworkPolicy) GetIngressPolicyConns(src, dst Peer) (*PolicyConnections, error) {
	res := NewPolicyConnections()
	for _, rule := range banp.Spec.Ingress { // rule is apisv1a.BaselineAdminNetworkPolicyIngressRule
		rulePeers := rule.From
		rulePorts := rule.Ports
		warnings = []string{} // clear warnings (for each rule) to be update while looping rule peers in next call
		err := updateConnsIfIngressRuleSelectsPeer(rulePeers, rulePorts, src, dst, res, string(rule.Action), true)
		banp.logWarnings(rule.Name)
		if err != nil {
			return nil, banpRuleErr(rule.Name, err.Error())
		}
	}
	return res, nil
}

<<<<<<< HEAD
// GetReferencedIPBlocks returns a list of IPBlocks referenced by the BaselineAdminNetworkPolicy's Egress rules.
func (banp *BaselineAdminNetworkPolicy) GetReferencedIPBlocks() ([]*netset.IPBlock, error) {
	res := []*netset.IPBlock{}
	// in BANP only egress rules may contain ip addresses
	for _, rule := range banp.Spec.Egress {
		ruleRes, err := rulePeersReferencedNetworks(rule.To)
		if err != nil {
			return nil, err
		}
		res = append(res, ruleRes...)
	}
	return res, nil
=======
// CheckEgressConnAllowed checks if the input conn is allowed/denied on egress by the baseline-admin-network-policy;
// note that if the baseline-admin-network-policy does not capture the given connection thus it is allowed by default.
func (banp *BaselineAdminNetworkPolicy) CheckEgressConnAllowed(dst Peer, protocol, port string) (res bool, err error) {
	for _, rule := range banp.Spec.Egress {
		rulePeers := rule.To
		rulePorts := rule.Ports
		res, err := checkIfEgressRuleContainsConn(rulePeers, rulePorts, dst, string(rule.Action), protocol, port, true)
		if err != nil {
			return false, err
		}
		if res == NotCaptured { // next rule
			continue
		}
		return allowedByBANPRules(res)
	}
	// getting here means the protocol+port was not captured thus allowed as system-default
	return true, nil
}

// CheckIngressConnAllowed checks if the input conn is allowed/denied on ingress by the baseline-admin-network-policy;
// note that if the baseline-admin-network-policy does not capture the given connection thus it is allowed by default.
func (banp *BaselineAdminNetworkPolicy) CheckIngressConnAllowed(src, dst Peer, protocol, port string) (res bool, err error) {
	for _, rule := range banp.Spec.Ingress {
		rulePeers := rule.From
		rulePorts := rule.Ports
		res, err := checkIfIngressRuleContainsConn(rulePeers, rulePorts, src, dst, string(rule.Action), protocol, port, true)
		if err != nil {
			return false, err
		}
		if res == NotCaptured { // next rule
			continue
		}
		return allowedByBANPRules(res)
	}
	// getting here means the protocol+port was not captured thus allowed as system-default
	return true, nil
}

// analyzeBANPCapturedRes when a baseline-admin-network-policy captures a connection , its result may be Allow or Deny
func allowedByBANPRules(res ANPRulesResult) (allowedOrDenied bool, err error) {
	switch res {
	case Allow:
		return true, nil
	case Deny:
		return false, nil
	}
	return false, errors.New(netpolerrors.UnknownRuleActionErr) // will not get here
>>>>>>> 16eb79f6
}<|MERGE_RESOLUTION|>--- conflicted
+++ resolved
@@ -102,20 +102,6 @@
 	return res, nil
 }
 
-<<<<<<< HEAD
-// GetReferencedIPBlocks returns a list of IPBlocks referenced by the BaselineAdminNetworkPolicy's Egress rules.
-func (banp *BaselineAdminNetworkPolicy) GetReferencedIPBlocks() ([]*netset.IPBlock, error) {
-	res := []*netset.IPBlock{}
-	// in BANP only egress rules may contain ip addresses
-	for _, rule := range banp.Spec.Egress {
-		ruleRes, err := rulePeersReferencedNetworks(rule.To)
-		if err != nil {
-			return nil, err
-		}
-		res = append(res, ruleRes...)
-	}
-	return res, nil
-=======
 // CheckEgressConnAllowed checks if the input conn is allowed/denied on egress by the baseline-admin-network-policy;
 // note that if the baseline-admin-network-policy does not capture the given connection thus it is allowed by default.
 func (banp *BaselineAdminNetworkPolicy) CheckEgressConnAllowed(dst Peer, protocol, port string) (res bool, err error) {
@@ -163,5 +149,18 @@
 		return false, nil
 	}
 	return false, errors.New(netpolerrors.UnknownRuleActionErr) // will not get here
->>>>>>> 16eb79f6
+}
+
+// GetReferencedIPBlocks returns a list of IPBlocks referenced by the BaselineAdminNetworkPolicy's Egress rules.
+func (banp *BaselineAdminNetworkPolicy) GetReferencedIPBlocks() ([]*netset.IPBlock, error) {
+	res := []*netset.IPBlock{}
+	// in BANP only egress rules may contain ip addresses
+	for _, rule := range banp.Spec.Egress {
+		ruleRes, err := rulePeersReferencedNetworks(rule.To)
+		if err != nil {
+			return nil, err
+		}
+		res = append(res, ruleRes...)
+	}
+	return res, nil
 }