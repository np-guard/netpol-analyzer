--- conflicted
+++ resolved
@@ -86,16 +86,12 @@
 	for _, rule := range banp.Spec.Egress { // rule is apisv1a.BaselineAdminNetworkPolicyEgressRule
 		rulePeers := rule.To
 		rulePorts := rule.Ports
-<<<<<<< HEAD
-		if err := updateConnsIfEgressRuleSelectsPeer(rulePeers, rulePorts,
+		ruleWarnings = []string{} // clear ruleWarnings (for each rule) to be update while looping rule peers in next call
+		err := updateConnsIfEgressRuleSelectsPeer(rulePeers, rulePorts,
 			ruleFullName(banp.fullName(), rule.Name, string(rule.Action), false),
-			dst, res, string(rule.Action), true); err != nil {
-=======
-		ruleWarnings = []string{} // clear ruleWarnings (for each rule) to be update while looping rule peers in next call
-		err := updateConnsIfEgressRuleSelectsPeer(rulePeers, rulePorts, dst, res, string(rule.Action), true)
+			dst, res, string(rule.Action), true)
 		banp.savePolicyWarnings(rule.Name)
 		if err != nil {
->>>>>>> 18a750e9
 			return nil, banpRuleErr(rule.Name, err.Error())
 		}
 	}
@@ -108,16 +104,12 @@
 	for _, rule := range banp.Spec.Ingress { // rule is apisv1a.BaselineAdminNetworkPolicyIngressRule
 		rulePeers := rule.From
 		rulePorts := rule.Ports
-<<<<<<< HEAD
-		if err := updateConnsIfIngressRuleSelectsPeer(rulePeers, rulePorts,
+		ruleWarnings = []string{} // clear ruleWarnings (for each rule) to be update while looping rule peers in next call
+		err := updateConnsIfIngressRuleSelectsPeer(rulePeers, rulePorts,
 			ruleFullName(banp.fullName(), rule.Name, string(rule.Action), true),
-			src, dst, res, string(rule.Action), true); err != nil {
-=======
-		ruleWarnings = []string{} // clear ruleWarnings (for each rule) to be update while looping rule peers in next call
-		err := updateConnsIfIngressRuleSelectsPeer(rulePeers, rulePorts, src, dst, res, string(rule.Action), true)
+			src, dst, res, string(rule.Action), true)
 		banp.savePolicyWarnings(rule.Name)
 		if err != nil {
->>>>>>> 18a750e9
 			return nil, banpRuleErr(rule.Name, err.Error())
 		}
 	}
