--- conflicted
+++ resolved
@@ -348,21 +348,6 @@
 	return res
 }
 
-<<<<<<< HEAD
-// AddPodByNameAndNamespace adds a new fake pod to the pe.podsMap
-func (pe *PolicyEngine) AddPodByNameAndNamespace(name, ns string) (Peer, error) {
-	podStr := types.NamespacedName{Namespace: ns, Name: name}.String()
-	newPod := &k8s.Pod{
-		Name:      name,
-		Namespace: ns,
-		FakePod:   true,
-	}
-	if err := pe.resolveSingleMissingNamespace(ns); err != nil {
-		return nil, err
-	}
-	pe.podsMap[podStr] = newPod
-	return &k8s.WorkloadPeer{Pod: newPod}, nil
-=======
 // ConvertPeerNamedPort returns the peer.pod.containerPort matching the named port of the peer
 func (pe *PolicyEngine) ConvertPeerNamedPort(namedPort string, peer Peer) (int32, error) {
 	switch currPeer := peer.(type) {
@@ -373,5 +358,19 @@
 	default:
 		return 0, errors.New("peer type does not have ports") // should not get here
 	}
->>>>>>> 4b4ba4b2
+}
+
+// AddPodByNameAndNamespace adds a new fake pod to the pe.podsMap
+func (pe *PolicyEngine) AddPodByNameAndNamespace(name, ns string) (Peer, error) {
+	podStr := types.NamespacedName{Namespace: ns, Name: name}.String()
+	newPod := &k8s.Pod{
+		Name:      name,
+		Namespace: ns,
+		FakePod:   true,
+	}
+	if err := pe.resolveSingleMissingNamespace(ns); err != nil {
+		return nil, err
+	}
+	pe.podsMap[podStr] = newPod
+	return &k8s.WorkloadPeer{Pod: newPod}, nil
 }