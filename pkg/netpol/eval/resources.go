--- conflicted
+++ resolved
@@ -1353,10 +1353,6 @@
 	return warns
 }
 
-<<<<<<< HEAD
-func (pe *PolicyEngine) debugInsertedObject(objKind, objName string) {
-	pe.logger.Debugf("DEBUG: successfully inserted %s: %q into policy-engine", objKind, objName)
-=======
 // UpdateWorkloadToNetworksMap updates map from workload to its primary network (either pod-network or a (C)UDN) and
 // its secondary-networks (NADs); and returns number of input workloads in the pod-network
 // called once
@@ -1390,5 +1386,8 @@
 		}
 	}
 	return wlsInPodNetwork, nil
->>>>>>> 6c2459a6
+}
+
+func (pe *PolicyEngine) debugInsertedObject(objKind, objName string) {
+	pe.logger.Debugf("DEBUG: successfully inserted %s: %q into policy-engine", objKind, objName)
 }