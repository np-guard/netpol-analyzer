--- conflicted
+++ resolved
@@ -188,12 +188,9 @@
 // since the priority of policies is critical for computing the conns between peers
 func (pe *PolicyEngine) sortAdminNetpolsByPriority() error {
 	var err error
-<<<<<<< HEAD
-=======
 	if len(pe.sortedAdminNetpols) == 1 && !pe.sortedAdminNetpols[0].HasValidPriority() {
 		return errors.New(netpolerrors.PriorityValueErr(pe.sortedAdminNetpols[0].Name, pe.sortedAdminNetpols[0].Spec.Priority))
 	}
->>>>>>> c4811e01
 	sort.Slice(pe.sortedAdminNetpols, func(i, j int) bool {
 		// outcome is non-deterministic if there are two AdminNetworkPolicies at the same priority
 		if pe.sortedAdminNetpols[i].Spec.Priority == pe.sortedAdminNetpols[j].Spec.Priority {
