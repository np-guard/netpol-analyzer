/*
Copyright 2023- IBM Inc. All Rights Reserved.

SPDX-License-Identifier: Apache-2.0
*/

package eval

import (
	"errors"
	"fmt"
	"sort"

	appsv1 "k8s.io/api/apps/v1"
	batchv1 "k8s.io/api/batch/v1"
	corev1 "k8s.io/api/core/v1"
	netv1 "k8s.io/api/networking/v1"
	metav1 "k8s.io/apimachinery/pkg/apis/meta/v1"
	"k8s.io/apimachinery/pkg/labels"
	"k8s.io/apimachinery/pkg/runtime"
	"k8s.io/apimachinery/pkg/types"
	apisv1a "sigs.k8s.io/network-policy-api/apis/v1alpha1"

	"github.com/np-guard/models/pkg/ipblock"

	"github.com/np-guard/netpol-analyzer/pkg/internal/netpolerrors"
	"github.com/np-guard/netpol-analyzer/pkg/manifests/parser"
	"github.com/np-guard/netpol-analyzer/pkg/netpol/eval/internal/k8s"
	"github.com/np-guard/netpol-analyzer/pkg/netpol/internal/common"
)

type (
	// PolicyEngine encapsulates the current "world view" (e.g., workloads, policies)
	// and allows querying it for allowed or denied connections.
	PolicyEngine struct {
		namespacesMap                   map[string]*k8s.Namespace                // map from ns name to ns object
		podsMap                         map[string]*k8s.Pod                      // map from pod name to pod object
		netpolsMap                      map[string]map[string]*k8s.NetworkPolicy // map from namespace to map from netpol name to its object
		podOwnersToRepresentativePodMap map[string]map[string]*k8s.Pod           // map from namespace to map from pods' ownerReference name
		// to its representative pod object
		adminNetpolsMap    map[string]bool           // set of input admin-network-policies names to ensure uniqueness by name
		sortedAdminNetpols []*k8s.AdminNetworkPolicy // sorted by priority list of admin-network-policies;
		// sorting ANPs occurs after all input k8s objects are inserted to the policy-engine
		cache                  *evalCache
		exposureAnalysisFlag   bool
		representativePeersMap map[string]*k8s.WorkloadPeer // map from unique labels string to representative peer object,
		// used only with exposure analysis (representative peer object is a workloadPeer with kind == "RepresentativePeer")
	}

	// NotificationTarget defines an interface for updating the state needed for network policy
	// decisions
	NotificationTarget interface {
		// InsertObject inserts (or updates) an object to the policy engine's view of the world
		InsertObject(obj runtime.Object) error
		// DeleteObject removes an object from the policy engine's view of the world
		DeleteObject(obj runtime.Object) error
	}
)

// NewPolicyEngine returns a new PolicyEngine with an empty initial state
func NewPolicyEngine() *PolicyEngine {
	return &PolicyEngine{
		namespacesMap:                   make(map[string]*k8s.Namespace),
		podsMap:                         make(map[string]*k8s.Pod),
		netpolsMap:                      make(map[string]map[string]*k8s.NetworkPolicy),
		podOwnersToRepresentativePodMap: make(map[string]map[string]*k8s.Pod),
		adminNetpolsMap:                 make(map[string]bool),
		cache:                           newEvalCache(),
		exposureAnalysisFlag:            false,
	}
}

func NewPolicyEngineWithObjects(objects []parser.K8sObject) (*PolicyEngine, error) {
	pe := NewPolicyEngine()
	err := pe.addObjectsByKind(objects)
	return pe, err
}

// NewPolicyEngineWithOptions returns a new policy engine with an empty state but updating the exposure analysis flag
// TBD: currently exposure-analysis is the only option supported by policy-engine, so no need for options list param
func NewPolicyEngineWithOptions(exposureFlag bool) *PolicyEngine {
	pe := NewPolicyEngine()
	pe.exposureAnalysisFlag = exposureFlag
	if exposureFlag {
		pe.representativePeersMap = make(map[string]*k8s.WorkloadPeer)
	}
	return pe
}

// AddObjectsForExposureAnalysis adds k8s objects to the policy engine: first adds network-policies and namespaces and then other objects.
// for exposure analysis we need to insert first policies and namespaces so:
// 1. policies: so a representative peer for each policy rule is added
// 2. namespaces: so when inserting workloads, we'll be able to check correctly if a generated representative peer
// should be removed, i.e. its labels and namespace correspond to a real pod.
// i.e. when inserting a new real workload/pod, all real namespaces will be already inserted for sure and the
// real labels will be considered correctly when looping the representative peers.
// this func is called only for exposure analysis; otherwise does nothing
func (pe *PolicyEngine) AddObjectsForExposureAnalysis(objects []parser.K8sObject) error {
	if !pe.exposureAnalysisFlag { // should not be true ever
		return nil
	}
	policiesAndNamespaces, otherObjects := splitPoliciesAndNamespacesAndOtherObjects(objects)
	// note: in the first call addObjectsByKind with policy objects, will add
	// the representative peers
	err := pe.addObjectsByKind(policiesAndNamespaces)
	if err != nil {
		return err
	}
	// note: in the second call addObjectsByKind with workload objects, will possibly remove some
	// representative peers (for which there is already an identical actual workload with simple selectors)
	err = pe.addObjectsByKind(otherObjects)
	return err
}

func splitPoliciesAndNamespacesAndOtherObjects(objects []parser.K8sObject) (policiesAndNs, others []parser.K8sObject) {
	for i := range objects {
		obj := objects[i]
		switch obj.Kind {
		// @todo : when enabling exposure-analysis with projects containing admin netpols:
		// consider also parser.AdminNetorkPolicy and parser.BaselineAdminNetworkPolicy
		case parser.NetworkPolicy:
			policiesAndNs = append(policiesAndNs, obj)
		case parser.Namespace:
			policiesAndNs = append(policiesAndNs, obj)
		default:
			others = append(others, obj)
		}
	}
	return policiesAndNs, others
}

// addObjectsByKind adds different k8s objects from parsed resources to the policy engine
//
//gocyclo:ignore
func (pe *PolicyEngine) addObjectsByKind(objects []parser.K8sObject) error {
	var err error
	for i := range objects {
		obj := objects[i]
		switch obj.Kind {
		case parser.Namespace:
			err = pe.InsertObject(obj.Namespace)
		case parser.NetworkPolicy:
			err = pe.InsertObject(obj.NetworkPolicy)
		case parser.Pod:
			err = pe.InsertObject(obj.Pod)
		case parser.ReplicaSet:
			err = pe.InsertObject(obj.ReplicaSet)
		case parser.Deployment:
			err = pe.InsertObject(obj.Deployment)
		case parser.DaemonSet:
			err = pe.InsertObject(obj.DaemonSet)
		case parser.StatefulSet:
			err = pe.InsertObject(obj.StatefulSet)
		case parser.ReplicationController:
			err = pe.InsertObject(obj.ReplicationController)
		case parser.Job:
			err = pe.InsertObject(obj.Job)
		case parser.CronJob:
			err = pe.InsertObject(obj.CronJob)
		case parser.AdminNetworkPolicy:
			err = pe.InsertObject(obj.AdminNetworkPolicy)
		case parser.Service, parser.Route, parser.Ingress:
			continue
		default:
			fmt.Printf("ignoring resource kind %s", obj.Kind)
		}
		if err != nil {
			return err
		}
	}
	if !pe.exposureAnalysisFlag { // for exposure analysis; this already done
		if err := pe.sortAdminNetpolsByPriority(); err != nil {
			return err
		}
		return pe.resolveMissingNamespaces()
	}
	return nil
}

// sortAdminNetpolsByPriority sorts all input admin-netpols by their priority;
// since the priority of policies is critical for computing the conns between peers
func (pe *PolicyEngine) sortAdminNetpolsByPriority() error {
	var err error
	sort.Slice(pe.sortedAdminNetpols, func(i, j int) bool {
		// outcome is non-deterministic if there are two AdminNetworkPolicies at the same priority
		if pe.sortedAdminNetpols[i].Spec.Priority == pe.sortedAdminNetpols[j].Spec.Priority {
			err = errors.New(netpolerrors.SamePriorityErr(pe.sortedAdminNetpols[i].Name, pe.sortedAdminNetpols[j].Name))
			return false
		}
		// priority values range is defined
		if !pe.sortedAdminNetpols[i].HasValidPriority() {
			err = errors.New(netpolerrors.PriorityValueErr(pe.sortedAdminNetpols[i].Name, pe.sortedAdminNetpols[i].Spec.Priority))
			return false
		}
		if !pe.sortedAdminNetpols[j].HasValidPriority() {
			err = errors.New(netpolerrors.PriorityValueErr(pe.sortedAdminNetpols[j].Name, pe.sortedAdminNetpols[j].Spec.Priority))
			return false
		}
		return pe.sortedAdminNetpols[i].Spec.Priority < pe.sortedAdminNetpols[j].Spec.Priority
	})
	return err
}

func (pe *PolicyEngine) resolveMissingNamespaces() error {
	for _, pod := range pe.podsMap {
		ns := pod.Namespace
		if err := pe.resolveSingleMissingNamespace(ns); err != nil {
			return err
		}
	}
	return nil
}

// defaultNamespaceLabelsMap returns a map with a single key: val for the default K8s namespace name key.
func defaultNamespaceLabelsMap(namespaceName string) map[string]string {
	return map[string]string{common.K8sNsNameLabelKey: namespaceName}
}

// resolveSingleMissingNamespace for missing ns: create a ns object and insert to PolicyEngine
func (pe *PolicyEngine) resolveSingleMissingNamespace(ns string) error {
	if _, ok := pe.namespacesMap[ns]; ok {
		return nil // namespace is not missing - do nothing
	}
	nsObj := &corev1.Namespace{
		ObjectMeta: metav1.ObjectMeta{
			Name:   ns,
			Labels: defaultNamespaceLabelsMap(ns),
		},
	}
	if err := pe.insertNamespace(nsObj); err != nil {
		return err
	}
	return nil
}

// SetResources: updates the set of all relevant k8s resources
// This function *may* be used as convenience to set the initial policy engine state from a
// set of resources (e.g., retrieved via List from a cluster).
//
// Deprecated: this function simply calls InsertObject on the PolicyEngine.
// Calling the InsertObject should be preferred in new code.
func (pe *PolicyEngine) SetResources(policies []*netv1.NetworkPolicy, pods []*corev1.Pod,
	namespaces []*corev1.Namespace) error {
	for i := range namespaces {
		if err := pe.insertNamespace(namespaces[i]); err != nil {
			return err
		}
	}
	for i := range policies {
		if err := pe.insertNetworkPolicy(policies[i]); err != nil {
			return err
		}
	}
	for i := range pods {
		if err := pe.insertPod(pods[i]); err != nil {
			return err
		}
	}

	return nil
}

// InsertObject updates (an existing) or inserts (a new) object in the PolicyEngine's
// view of the world
func (pe *PolicyEngine) InsertObject(rtObj runtime.Object) error {
	switch obj := rtObj.(type) {
	// namespace object
	case *corev1.Namespace:
		return pe.insertNamespace(obj)
	// pod object
	case *corev1.Pod:
		return pe.insertPod(obj)
	// netpol object
	case *netv1.NetworkPolicy:
		return pe.insertNetworkPolicy(obj)
	// workload object
	case *appsv1.ReplicaSet:
		return pe.insertWorkload(obj, parser.ReplicaSet)
	case *appsv1.Deployment:
		return pe.insertWorkload(obj, parser.Deployment)
	case *appsv1.StatefulSet:
		return pe.insertWorkload(obj, parser.StatefulSet)
	case *appsv1.DaemonSet:
		return pe.insertWorkload(obj, parser.DaemonSet)
	case *corev1.ReplicationController:
		return pe.insertWorkload(obj, parser.ReplicationController)
	case *batchv1.CronJob:
		return pe.insertWorkload(obj, parser.CronJob)
	case *batchv1.Job:
		return pe.insertWorkload(obj, parser.Job)
	case *apisv1a.AdminNetworkPolicy:
		return pe.insertAdminNetworkPolicy(obj)
	}
	return nil
}

// DeleteObject removes an object from the PolicyEngine's view of the world
func (pe *PolicyEngine) DeleteObject(rtObj runtime.Object) error {
	switch obj := rtObj.(type) {
	case *corev1.Namespace:
		return pe.deleteNamespace(obj)
	case *corev1.Pod:
		return pe.deletePod(obj)
	case *netv1.NetworkPolicy:
		return pe.deleteNetworkPolicy(obj)
	case *apisv1a.AdminNetworkPolicy:
		return pe.deleteAdminNetworkPolicy(obj)
	}
	return nil
}

// ClearResources: deletes all current k8s resources
func (pe *PolicyEngine) ClearResources() {
	pe.namespacesMap = make(map[string]*k8s.Namespace)
	pe.podsMap = make(map[string]*k8s.Pod)
	pe.netpolsMap = make(map[string]map[string]*k8s.NetworkPolicy)
	pe.podOwnersToRepresentativePodMap = make(map[string]map[string]*k8s.Pod)
	if pe.exposureAnalysisFlag {
		pe.representativePeersMap = make(map[string]*k8s.WorkloadPeer)
	}
	pe.cache = newEvalCache()
	pe.adminNetpolsMap = make(map[string]bool)
}

func (pe *PolicyEngine) insertNamespace(ns *corev1.Namespace) error {
	nsObj, err := k8s.NamespaceFromCoreObject(ns)
	if err != nil {
		return err
	}
	pe.namespacesMap[nsObj.Name] = nsObj
	return nil
}

// checkConsistentLabelsForPodsOfSameOwner returns error if there are pod resources with same ownerReferences name but different labels
func (pe *PolicyEngine) checkConsistentLabelsForPodsOfSameOwner(newPod *k8s.Pod) error {
	if newPod.Owner.Name == "" { // the new pod does not have owner references
		return nil
	}
	if _, ok := pe.podOwnersToRepresentativePodMap[newPod.Namespace]; !ok { // add the new namespace to the map
		pe.podOwnersToRepresentativePodMap[newPod.Namespace] = make(map[string]*k8s.Pod)
	}
	firstPod, ok := pe.podOwnersToRepresentativePodMap[newPod.Namespace][newPod.Owner.Name]
	if !ok { // add the new ownerReference with this new pod
		pe.podOwnersToRepresentativePodMap[newPod.Namespace][newPod.Owner.Name] = newPod
		return nil
	}
	// compare the owner first pod's labels with new pod's Labels
	if key, firstVal, newVal := diffBetweenPodsLabels(firstPod, newPod); key != "" {
		return generateLabelsDiffError(firstPod, newPod, key, firstVal, newVal) // err
	}
	return nil
}

// helper: generateLabelsDiffError generates the error message of the gap between two pods' labels
func generateLabelsDiffError(firstPod, newPod *k8s.Pod, key, firstVal, newVal string) error {
	// helping vars declarations to avoid duplicates
	ownerName := types.NamespacedName{Namespace: firstPod.Namespace, Name: firstPod.Owner.Name}.String()
	newPodStr := types.NamespacedName{Namespace: newPod.Namespace, Name: newPod.Name}.String()
	firstPodStr := types.NamespacedName{Namespace: firstPod.Namespace, Name: firstPod.Name}.String()
	errMsgPart1 := netpolerrors.NotSupportedPodResourcesErrorStr(ownerName)
	errMsgPart2 := ""
	keyMissingErr := " Pod %s has label %s=%s, and Pod %s does not have label %s."
	differentValuesErr := " Pod %s has label %s=%s, and Pod %s has label %s=%s."
	switch {
	case firstVal == "":
		errMsgPart2 = fmt.Sprintf(keyMissingErr, newPodStr, key, newVal, firstPodStr, key)
	case newVal == "":
		errMsgPart2 = fmt.Sprintf(keyMissingErr, firstPodStr, key, firstVal, newPodStr, key)
	default: // both values are not empty
		errMsgPart2 = fmt.Sprintf(differentValuesErr, newPodStr, key, newVal, firstPodStr, key, firstVal)
	}
	return errors.New(errMsgPart1 + errMsgPart2)
}

// helper: given two pods of same owner, if there are diffs between the pods' labels maps returns first captured diff components,
// i.e. the different label's key and the different values / empty val if the key is missing in one pod's labels;
// if there is no diff, returns empty key (with empty values)
func diffBetweenPodsLabels(firstPod, newPod *k8s.Pod) (key, firstVal, newVal string) {
	// try to find diffs by looping new pod's labels first
	for key, value := range newPod.Labels {
		if _, ok := firstPod.Labels[key]; !ok {
			return key, "", value
		}
		if firstPod.Labels[key] != value {
			return key, firstPod.Labels[key], value
		}
	}
	// check if first pod's labels contains keys which are not in the new pod's labels
	for key, val := range firstPod.Labels {
		if _, ok := newPod.Labels[key]; !ok {
			return key, val, ""
		}
	}
	return "", "", ""
}

func (pe *PolicyEngine) insertWorkload(rs interface{}, kind string) error {
	pods, err := k8s.PodsFromWorkloadObject(rs, kind)
	if err != nil {
		return err
	}
	var podObj *k8s.Pod
	for _, podObj = range pods {
		podStr := types.NamespacedName{Namespace: podObj.Namespace, Name: podObj.Name}
		pe.podsMap[podStr.String()] = podObj
		// update cache with new pod associated to to its owner
		pe.cache.addPod(podObj, podStr.String())
	}
	// running this on last podObj: as all pods from same workload object are in same namespace and having same pod labels
	if pe.exposureAnalysisFlag {
		err = pe.removeRedundantRepresentativePeers(podObj)
	}
	return err
}

func (pe *PolicyEngine) insertPod(pod *corev1.Pod) error {
	podObj, err := k8s.PodFromCoreObject(pod)
	if err != nil {
		return err
	}
	podStr := types.NamespacedName{Namespace: podObj.Namespace, Name: podObj.Name}
	pe.podsMap[podStr.String()] = podObj
	// update cache with new pod associated to to its owner
	pe.cache.addPod(podObj, podStr.String())
	if pe.exposureAnalysisFlag {
		err = pe.removeRedundantRepresentativePeers(podObj)
	}
	return err
}

func initPolicyExposureWithoutSelectors() k8s.PolicyExposureWithoutSelectors {
	return k8s.PolicyExposureWithoutSelectors{
		ExternalExposure:    common.MakeConnectionSet(false),
		ClusterWideExposure: common.MakeConnectionSet(false),
	}
}

func (pe *PolicyEngine) insertNetworkPolicy(np *netv1.NetworkPolicy) error {
	netpolNamespace := np.ObjectMeta.Namespace
	if netpolNamespace == "" {
		netpolNamespace = metav1.NamespaceDefault
		np.ObjectMeta.Namespace = netpolNamespace
	}
	if _, ok := pe.netpolsMap[netpolNamespace]; !ok {
		pe.netpolsMap[netpolNamespace] = make(map[string]*k8s.NetworkPolicy)
	}

	newNetpol := &k8s.NetworkPolicy{
		NetworkPolicy:         np,
		IngressPolicyExposure: initPolicyExposureWithoutSelectors(),
		EgressPolicyExposure:  initPolicyExposureWithoutSelectors(),
	}
	if _, ok := pe.netpolsMap[netpolNamespace][np.Name]; ok {
		return errors.New(netpolerrors.NPWithSameNameError(types.NamespacedName{Namespace: netpolNamespace, Name: np.Name}.String()))
	}
	pe.netpolsMap[netpolNamespace][np.Name] = newNetpol

	var err error
	// for exposure analysis only: scan policy ingress and egress rules:
	// 1. to store allowed connections to entire cluster and to external destinations (if such connections are allowed by the policy)
	// 2. to get selectors and generate representativePeers
	if pe.exposureAnalysisFlag {
		rulesSelectors, scanErr := newNetpol.GetPolicyRulesSelectorsAndUpdateExposureClusterWideConns()
		if scanErr != nil {
			return scanErr
		}
		err = pe.generateRepresentativePeers(rulesSelectors, np.Namespace)
	}
	// clear the cache on netpols changes
	pe.cache.clear()
	return err
}

func (pe *PolicyEngine) insertAdminNetworkPolicy(anp *apisv1a.AdminNetworkPolicy) error {
	// @TBD : currently disabling exposure-analysis when there are admin-network-policies in the input resources
	if pe.exposureAnalysisFlag {
		return errors.New(netpolerrors.ExposureAnalysisDisabledWithANPs)
	}
<<<<<<< HEAD
	if anp.Name == "" {
		return errors.New(netpolerrors.ANPMissingNameErr)
	}
	if pe.adminNetpolsMap[anp.Name] {
		// @todo : should this be a warning? the last anp with the name is the one taken
=======
	if _, ok := pe.adminNetpolsMap[anp.Name]; ok {
>>>>>>> 07787884
		return errors.New(netpolerrors.ANPsWithSameNameErr(anp.Name))
	}
	pe.adminNetpolsMap[anp.Name] = true
	pe.sortedAdminNetpols = append(pe.sortedAdminNetpols, (*k8s.AdminNetworkPolicy)(anp))
	return nil
}

func (pe *PolicyEngine) deleteNamespace(ns *corev1.Namespace) error {
	delete(pe.namespacesMap, ns.Name)
	return nil
}

func (pe *PolicyEngine) deletePod(p *corev1.Pod) error {
	podName := types.NamespacedName{Namespace: p.Namespace, Name: p.Name}.String()
	var podToDelete *k8s.Pod
	if podObj, ok := pe.podsMap[podName]; ok {
		// delete relevant workload entries from cache if all pods per owner are deleted
		pe.cache.deletePod(podObj, podName)
		podToDelete = podObj
	}

	delete(pe.podsMap, podName)
	pe.updatePodOwnersToRepresentativePodMapIfRequired(podToDelete)
	return nil
}

// updates podOwnersToRepresentativePodMap as required, if the deleted pod was a representative of the ownerRef.
// then it will be replace if another pod of same owner exists, otherwise the owner ref. entry will be deleted from the map
// the deletedPod already deleted from pe.podsMap
func (pe *PolicyEngine) updatePodOwnersToRepresentativePodMapIfRequired(deletedPod *k8s.Pod) {
	// all existing pods' owners are in the map already
	representativePod := pe.podOwnersToRepresentativePodMap[deletedPod.Namespace][deletedPod.Owner.Name]
	if deletedPod != representativePod { // this was not the representative pod, no need to update
		return
	}
	// deletedPod was the representative pods:
	// check in pe.podsMap if there are other pods belonging to same owner
	for _, pod := range pe.podsMap {
		if pod.Namespace == deletedPod.Namespace && pod.Owner.Name == deletedPod.Owner.Name {
			// replace the representative pod with current pod
			pe.podOwnersToRepresentativePodMap[deletedPod.Namespace][deletedPod.Owner.Name] = pod
			return
		}
	}
	// if we get here no remaining pods with same owner, delete the owner entry
	delete(pe.podOwnersToRepresentativePodMap[deletedPod.Namespace], deletedPod.Owner.Name)
	// if it was the only owner under ns delete the ns entry
	if len(pe.podOwnersToRepresentativePodMap[deletedPod.Namespace]) == 0 {
		delete(pe.podOwnersToRepresentativePodMap, deletedPod.Namespace)
	}
}

func (pe *PolicyEngine) deleteNetworkPolicy(np *netv1.NetworkPolicy) error {
	if policiesMap, ok := pe.netpolsMap[np.Namespace]; ok {
		delete(policiesMap, np.Name)
		if len(policiesMap) == 0 {
			delete(pe.netpolsMap, np.Namespace)
		}
	}

	// clear the cache on netpols changes
	pe.cache.clear()
	return nil
}

func (pe *PolicyEngine) deleteAdminNetworkPolicy(anp *apisv1a.AdminNetworkPolicy) error {
	delete(pe.adminNetpolsMap, anp.Name)
	// delete anp from the pe.sortedAdminNetpols list
	for i, item := range pe.sortedAdminNetpols {
		if item == (*k8s.AdminNetworkPolicy)(anp) {
			// assign to pe.sortedAdminNetpols all ANPs except for current item
			pe.sortedAdminNetpols = append(pe.sortedAdminNetpols[:i], pe.sortedAdminNetpols[i+1:]...)
		}
	}
	return nil
}

// GetPodsMap: return map of pods within PolicyEngine
func (pe *PolicyEngine) GetPodsMap() map[string]*k8s.Pod {
	return pe.podsMap
}

// HasPodPeers returns if there are pods from parsed pod objects in the policy-engine
func (pe *PolicyEngine) HasPodPeers() bool {
	return len(pe.podsMap) > 0
}

// createPodOwnersMap creates map from workload str to workload peer object
// returns error if there are two pods of same owner but different set of labels, since cannot map inconsistent pods to a workload
func (pe *PolicyEngine) createPodOwnersMap() (map[string]Peer, error) {
	res := make(map[string]Peer, 0)
	for _, pod := range pe.podsMap {
		if err := pe.checkConsistentLabelsForPodsOfSameOwner(pod); err != nil {
			return nil, err
		}
		workload := &k8s.WorkloadPeer{Pod: pod}
		res[workload.String()] = workload
	}
	return res, nil
}

// GetPeersList returns a slice of peers from all PolicyEngine resources
// get peers in level of workloads (pod owners) of type WorkloadPeer, and ip-blocks
func (pe *PolicyEngine) GetPeersList() ([]Peer, error) {
	podOwnersMap, err := pe.createPodOwnersMap()
	if err != nil {
		return nil, err
	}
	ipBlocks, err := pe.getDisjointIPBlocks()
	if err != nil {
		return nil, err
	}

	// add ip-blocks to peers list
	res := make([]Peer, len(ipBlocks)+len(podOwnersMap))
	for i := range ipBlocks {
		res[i] = &k8s.IPBlockPeer{IPBlock: ipBlocks[i]}
	}
	index := len(ipBlocks)
	// add workload peer objects to peers list
	for _, workloadPeer := range podOwnersMap {
		res[index] = workloadPeer
		index++
	}
	return res, nil
}

// GetRepresentativePeersList returns a slice of representative peers
func (pe *PolicyEngine) GetRepresentativePeersList() []Peer {
	res := make([]Peer, len(pe.representativePeersMap))
	index := 0
	for _, p := range pe.representativePeersMap {
		res[index] = p
		index++
	}
	return res
}

// getDisjointIPBlocks returns a slice of disjoint ip-blocks from all netpols resources
func (pe *PolicyEngine) getDisjointIPBlocks() ([]*ipblock.IPBlock, error) {
	var ipbList []*ipblock.IPBlock
	for _, nsMap := range pe.netpolsMap {
		for _, policy := range nsMap {
			policyIPBlocksList, err := policy.GetReferencedIPBlocks()
			if err != nil {
				return nil, err
			}
			ipbList = append(ipbList, policyIPBlocksList...)
		}
	}
	newAll := ipblock.GetCidrAll()
	disjointRes := ipblock.DisjointIPBlocks(ipbList, []*ipblock.IPBlock{newAll})
	return disjointRes, nil
}

// GetSelectedPeers returns list of workload peers in the given namespace which match the given labels selector
// used only for ingress-analyzer : currently not supported with exposure-analysis
func (pe *PolicyEngine) GetSelectedPeers(selectors labels.Selector, namespace string) ([]Peer, error) {
	res := make([]Peer, 0)
	peers, err := pe.createPodOwnersMap()
	if err != nil {
		return nil, err
	}
	for _, peer := range peers {
		if peer.Namespace() != namespace {
			continue
		}
		if selectors.Matches(labels.Set(peer.(*k8s.WorkloadPeer).Pod.Labels)) {
			res = append(res, peer)
		}
	}
	return res, nil
}

// ConvertPeerNamedPort returns the peer.pod.containerPort matching the named port of the peer
// if there is no match for the input named port, return -1
func (pe *PolicyEngine) ConvertPeerNamedPort(namedPort string, peer Peer) (int32, error) {
	switch currentPeer := peer.(type) {
	case *k8s.WorkloadPeer:
		_, portNum := currentPeer.Pod.ConvertPodNamedPort(namedPort)
		return portNum, nil
	case *k8s.PodPeer:
		_, portNum := currentPeer.Pod.ConvertPodNamedPort(namedPort)
		return portNum, nil
	default:
		return 0, errors.New("peer type does not have ports") // should not get here
	}
}

// AddPodByNameAndNamespace adds a new fake pod to the pe.podsMap, used for adding ingress-controller pod
func (pe *PolicyEngine) AddPodByNameAndNamespace(name, ns string) (Peer, error) {
	podStr := types.NamespacedName{Namespace: ns, Name: name}.String()
	newPod := &k8s.Pod{
		Name:      name,
		Namespace: ns,
		FakePod:   true,
	}
	if err := pe.resolveSingleMissingNamespace(ns); err != nil {
		return nil, err
	}
	pe.podsMap[podStr] = newPod
	return &k8s.WorkloadPeer{Pod: newPod}, nil
}

// addRepresentativePod adds a new representative pod to the policy-engine (to pe.representativePeersMap).
// if the given namespace string (podNs) is not empty (i.e. a real (policy's) namespace name), it will be assigned to the pod's Namespace;
// and the "namespace name" requirement of the representative pod will be stored in its RepresentativeNsLabelSelector field.
// Otherwise, the representative pod will have no namespace (will not add a representative namespace to the policy-engine).
// this func is used only with exposure-analysis
func (pe *PolicyEngine) addRepresentativePod(podNs string, objSelectors *k8s.SingleRuleSelectors) error {
	if objSelectors == nil { // should not get here
		return errors.New(netpolerrors.NilRepresentativePodSelectorsErr)
	}
	nsLabelSelector := objSelectors.NsSelector
	if nsLabelSelector == nil && podNs == "" { // should not get here as nsLabelSelector == nil should be equivalent to podNs not empty
		return errors.New(netpolerrors.NilNamespaceAndNilNsSelectorErr)
	}
	if nsLabelSelector == nil && podNs != "" {
		// if the objSelectors.NsSelector is nil, means inferred from a rule with nil nsSelector, which means the namespace of the
		// pod is the namespace of the policy, so adding it as its RepresentativeNsLabelSelector requirement.
		// by this, we ensure a representative peer may only represent the rule it was inferred from
		// and uniqueness of representative peers.
		// (another policy in another namespace, may have a rule with same podSelector, but the namespace will be different-
		// so a different representative peer will be generated)
		nsLabelSelector = &metav1.LabelSelector{MatchLabels: defaultNamespaceLabelsMap(podNs)}
	}
	newPod := &k8s.Pod{
		// all representative pods are having same name since this name is used only to indicate that this Fake Pod is representative;
		// this name is not used for storing it in the policy-engine/ comparing with other peers/ or representing it.
		Name:                           k8s.RepresentativePodName,
		Namespace:                      podNs,
		FakePod:                        true,
		RepresentativePodLabelSelector: objSelectors.PodSelector,
		RepresentativeNsLabelSelector:  nsLabelSelector,
	}
	//  compute a unique string from the label selectors to be used as the map key
	// note that nsLabelSelector will not be nil
	nsKey, err := k8s.UniqueKeyFromLabelsSelector(nsLabelSelector)
	if err != nil {
		return err
	}
	podKey, err := k8s.UniqueKeyFromLabelsSelector(objSelectors.PodSelector)
	if err != nil {
		return err
	}
	keyStrFromLabels := nsKey + "/" + podKey
	if _, ok := pe.representativePeersMap[keyStrFromLabels]; ok { // we already have a representative peer with same labels
		return nil
	}
	// create a new representative peer
	newRepresentativePeer := &k8s.WorkloadPeer{Pod: newPod}
	// add the new representative peer to the policy-engine
	pe.representativePeersMap[keyStrFromLabels] = newRepresentativePeer
	return nil
}<|MERGE_RESOLUTION|>--- conflicted
+++ resolved
@@ -476,15 +476,7 @@
 	if pe.exposureAnalysisFlag {
 		return errors.New(netpolerrors.ExposureAnalysisDisabledWithANPs)
 	}
-<<<<<<< HEAD
-	if anp.Name == "" {
-		return errors.New(netpolerrors.ANPMissingNameErr)
-	}
 	if pe.adminNetpolsMap[anp.Name] {
-		// @todo : should this be a warning? the last anp with the name is the one taken
-=======
-	if _, ok := pe.adminNetpolsMap[anp.Name]; ok {
->>>>>>> 07787884
 		return errors.New(netpolerrors.ANPsWithSameNameErr(anp.Name))
 	}
 	pe.adminNetpolsMap[anp.Name] = true
