--- conflicted
+++ resolved
@@ -73,6 +73,13 @@
 	}
 }
 
+// WithExplanation is a functional option which directs PolicyEngine whether to perform explainability analysis
+func WithExplanation(explain bool) PolicyEngineOption {
+	return func(pe *PolicyEngine) {
+		pe.explain = explain
+	}
+}
+
 // WithExposureAnalysis is a functional option which directs PolicyEngine to perform exposure analysis
 func WithExposureAnalysis() PolicyEngineOption {
 	return func(pe *PolicyEngine) {
@@ -98,40 +105,27 @@
 		adminNetpolsMap:                 make(map[string]bool),
 		cache:                           newEvalCache(),
 		exposureAnalysisFlag:            false,
-<<<<<<< HEAD
 		explain:                         false,
-	}
-}
-
-func NewPolicyEngineWithObjects(objects []parser.K8sObject, explain bool) (*PolicyEngine, error) {
-=======
 		logger:                          logger.NewDefaultLogger(),
 	}
 }
 
 // Deprecated : this func call is contained in NewPolicyEngineWithOptionsList
 func NewPolicyEngineWithObjects(objects []parser.K8sObject) (*PolicyEngine, error) {
->>>>>>> 18a750e9
 	pe := NewPolicyEngine()
-	pe.explain = explain
 	err := pe.addObjectsByKind(objects)
 	return pe, err
 }
 
 // NewPolicyEngineWithOptions returns a new policy engine with an empty state but updating the exposure analysis flag
-<<<<<<< HEAD
-// TBD: currently exposure-analysis is the only option supported by policy-engine, so no need for options list param
+// Deprecated: this function is implemented also within NewPolicyEngineWithOptionsList
 func NewPolicyEngineWithOptions(exposureFlag, explain bool) *PolicyEngine {
-=======
-// Deprecated: this function is implemented also within NewPolicyEngineWithOptionsList
-func NewPolicyEngineWithOptions(exposureFlag bool) *PolicyEngine {
->>>>>>> 18a750e9
 	pe := NewPolicyEngine()
 	pe.exposureAnalysisFlag = exposureFlag
+	pe.explain = explain
 	if exposureFlag {
 		pe.representativePeersMap = make(map[string]*k8s.WorkloadPeer)
 	}
-	pe.explain = explain
 	return pe
 }
 
