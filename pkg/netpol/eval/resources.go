/*
Copyright 2023- IBM Inc. All Rights Reserved.

SPDX-License-Identifier: Apache-2.0
*/

package eval

import (
	"errors"
	"fmt"
	"sort"

	appsv1 "k8s.io/api/apps/v1"
	batchv1 "k8s.io/api/batch/v1"
	corev1 "k8s.io/api/core/v1"
	netv1 "k8s.io/api/networking/v1"
	metav1 "k8s.io/apimachinery/pkg/apis/meta/v1"
	"k8s.io/apimachinery/pkg/labels"
	"k8s.io/apimachinery/pkg/runtime"
	"k8s.io/apimachinery/pkg/types"
	apisv1a "sigs.k8s.io/network-policy-api/apis/v1alpha1"

	"github.com/np-guard/models/pkg/ipblock"

	"github.com/np-guard/netpol-analyzer/pkg/internal/netpolerrors"
	"github.com/np-guard/netpol-analyzer/pkg/manifests/parser"
	"github.com/np-guard/netpol-analyzer/pkg/netpol/eval/internal/k8s"
	"github.com/np-guard/netpol-analyzer/pkg/netpol/internal/common"
)

type (
	// PolicyEngine encapsulates the current "world view" (e.g., workloads, policies)
	// and allows querying it for allowed or denied connections.
	PolicyEngine struct {
		namespacesMap                   map[string]*k8s.Namespace                // map from ns name to ns object
		podsMap                         map[string]*k8s.Pod                      // map from pod name to pod object
		netpolsMap                      map[string]map[string]*k8s.NetworkPolicy // map from namespace to map from netpol name to its object
		podOwnersToRepresentativePodMap map[string]map[string]*k8s.Pod           // map from namespace to map from pods' ownerReference name
		// to its representative pod object
		adminNetpolsMap    map[string]bool           // set of input admin-network-policies names to ensure uniqueness by name
		sortedAdminNetpols []*k8s.AdminNetworkPolicy // sorted by priority list of admin-network-policies;
		// sorting ANPs occurs after all input k8s objects are inserted to the policy-engine
		baselineAdminNetpol    *k8s.BaselineAdminNetworkPolicy // pointer to BaselineAdminNetworkPolicy which is a cluster singleton object
		cache                  *evalCache
		exposureAnalysisFlag   bool
		representativePeersMap map[string]*k8s.WorkloadPeer // map from unique labels string to representative peer object,
		// used only with exposure analysis (representative peer object is a workloadPeer with kind == "RepresentativePeer")
	}

	// NotificationTarget defines an interface for updating the state needed for network policy
	// decisions
	NotificationTarget interface {
		// InsertObject inserts (or updates) an object to the policy engine's view of the world
		InsertObject(obj runtime.Object) error
		// DeleteObject removes an object from the policy engine's view of the world
		DeleteObject(obj runtime.Object) error
	}
)

// NewPolicyEngine returns a new PolicyEngine with an empty initial state
func NewPolicyEngine() *PolicyEngine {
	return &PolicyEngine{
		namespacesMap:                   make(map[string]*k8s.Namespace),
		podsMap:                         make(map[string]*k8s.Pod),
		netpolsMap:                      make(map[string]map[string]*k8s.NetworkPolicy),
		podOwnersToRepresentativePodMap: make(map[string]map[string]*k8s.Pod),
		adminNetpolsMap:                 make(map[string]bool),
		cache:                           newEvalCache(),
		exposureAnalysisFlag:            false,
	}
}

func NewPolicyEngineWithObjects(objects []parser.K8sObject) (*PolicyEngine, error) {
	pe := NewPolicyEngine()
	err := pe.addObjectsByKind(objects)
	return pe, err
}

// NewPolicyEngineWithOptions returns a new policy engine with an empty state but updating the exposure analysis flag
// TBD: currently exposure-analysis is the only option supported by policy-engine, so no need for options list param
func NewPolicyEngineWithOptions(exposureFlag bool) *PolicyEngine {
	pe := NewPolicyEngine()
	pe.exposureAnalysisFlag = exposureFlag
	if exposureFlag {
		pe.representativePeersMap = make(map[string]*k8s.WorkloadPeer)
	}
	return pe
}

// AddObjectsForExposureAnalysis adds k8s objects to the policy engine: first adds network-policies and namespaces and then other objects.
// for exposure analysis we need to insert first policies and namespaces so:
// 1. policies: so a representative peer for each policy rule is added
// 2. namespaces: so when inserting workloads, we'll be able to check correctly if a generated representative peer
// should be removed, i.e. its labels and namespace correspond to a real pod.
// i.e. when inserting a new real workload/pod, all real namespaces will be already inserted for sure and the
// real labels will be considered correctly when looping the representative peers.
// this func is called only for exposure analysis; otherwise does nothing
func (pe *PolicyEngine) AddObjectsForExposureAnalysis(objects []parser.K8sObject) error {
	if !pe.exposureAnalysisFlag { // should not be true ever
		return nil
	}
	policiesAndNamespaces, otherObjects := splitPoliciesAndNamespacesAndOtherObjects(objects)
	// note: in the first call addObjectsByKind with policy objects, will add
	// the representative peers
	err := pe.addObjectsByKind(policiesAndNamespaces)
	if err != nil {
		return err
	}
	// note: in the second call addObjectsByKind with workload objects, will possibly remove some
	// representative peers (for which there is already an identical actual workload with simple selectors)
	err = pe.addObjectsByKind(otherObjects)
	return err
}

func splitPoliciesAndNamespacesAndOtherObjects(objects []parser.K8sObject) (policiesAndNs, others []parser.K8sObject) {
	for i := range objects {
		obj := objects[i]
		switch obj.Kind {
		// @todo : when enabling exposure-analysis with projects containing admin netpols:
		// consider also parser.AdminNetorkPolicy and parser.BaselineAdminNetworkPolicy
		case parser.NetworkPolicy:
			policiesAndNs = append(policiesAndNs, obj)
		case parser.Namespace:
			policiesAndNs = append(policiesAndNs, obj)
		default:
			others = append(others, obj)
		}
	}
	return policiesAndNs, others
}

// addObjectsByKind adds different k8s objects from parsed resources to the policy engine
//
//gocyclo:ignore
func (pe *PolicyEngine) addObjectsByKind(objects []parser.K8sObject) error {
	var err error
	for i := range objects {
		obj := objects[i]
		switch obj.Kind {
		case parser.Namespace:
			err = pe.InsertObject(obj.Namespace)
		case parser.NetworkPolicy:
			err = pe.InsertObject(obj.NetworkPolicy)
		case parser.Pod:
			err = pe.InsertObject(obj.Pod)
		case parser.ReplicaSet:
			err = pe.InsertObject(obj.ReplicaSet)
		case parser.Deployment:
			err = pe.InsertObject(obj.Deployment)
		case parser.DaemonSet:
			err = pe.InsertObject(obj.DaemonSet)
		case parser.StatefulSet:
			err = pe.InsertObject(obj.StatefulSet)
		case parser.ReplicationController:
			err = pe.InsertObject(obj.ReplicationController)
		case parser.Job:
			err = pe.InsertObject(obj.Job)
		case parser.CronJob:
			err = pe.InsertObject(obj.CronJob)
		case parser.AdminNetworkPolicy:
			err = pe.InsertObject(obj.AdminNetworkPolicy)
		case parser.BaselineAdminNetworkPolicy:
			err = pe.InsertObject(obj.BaselineAdminNetworkPolicy)
		case parser.Service, parser.Route, parser.Ingress:
			continue
		default:
			fmt.Printf("ignoring resource kind %s", obj.Kind)
		}
		if err != nil {
			return err
		}
	}
	if !pe.exposureAnalysisFlag {
		// @todo: put following line outside the if statement when exposure analysis is supported with (B)ANPs
		if err := pe.sortAdminNetpolsByPriority(); err != nil {
			return err
		}
		return pe.resolveMissingNamespaces() // for exposure analysis; this already done
	}
	return nil
}

// sortAdminNetpolsByPriority sorts all input admin-netpols by their priority;
// since the priority of policies is critical for computing the conns between peers
func (pe *PolicyEngine) sortAdminNetpolsByPriority() error {
	var err error
	sort.Slice(pe.sortedAdminNetpols, func(i, j int) bool {
		// outcome is non-deterministic if there are two AdminNetworkPolicies at the same priority
		if pe.sortedAdminNetpols[i].Spec.Priority == pe.sortedAdminNetpols[j].Spec.Priority {
			err = errors.New(netpolerrors.SamePriorityErr(pe.sortedAdminNetpols[i].Name, pe.sortedAdminNetpols[j].Name))
			return false
		}
		// priority values range is defined
		if !pe.sortedAdminNetpols[i].HasValidPriority() {
			err = errors.New(netpolerrors.PriorityValueErr(pe.sortedAdminNetpols[i].Name, pe.sortedAdminNetpols[i].Spec.Priority))
			return false
		}
		if !pe.sortedAdminNetpols[j].HasValidPriority() {
			err = errors.New(netpolerrors.PriorityValueErr(pe.sortedAdminNetpols[j].Name, pe.sortedAdminNetpols[j].Spec.Priority))
			return false
		}
		return pe.sortedAdminNetpols[i].Spec.Priority < pe.sortedAdminNetpols[j].Spec.Priority
	})
	return err
}

func (pe *PolicyEngine) resolveMissingNamespaces() error {
	for _, pod := range pe.podsMap {
		ns := pod.Namespace
		if err := pe.resolveSingleMissingNamespace(ns); err != nil {
			return err
		}
	}
	return nil
}

// defaultNamespaceLabelsMap returns a map with a single key: val for the default K8s namespace name key.
func defaultNamespaceLabelsMap(namespaceName string) map[string]string {
	return map[string]string{common.K8sNsNameLabelKey: namespaceName}
}

// resolveSingleMissingNamespace for missing ns: create a ns object and insert to PolicyEngine
func (pe *PolicyEngine) resolveSingleMissingNamespace(ns string) error {
	if _, ok := pe.namespacesMap[ns]; ok {
		return nil // namespace is not missing - do nothing
	}
	nsObj := &corev1.Namespace{
		ObjectMeta: metav1.ObjectMeta{
			Name:   ns,
			Labels: defaultNamespaceLabelsMap(ns),
		},
	}
	if err := pe.insertNamespace(nsObj); err != nil {
		return err
	}
	return nil
}

// SetResources: updates the set of all relevant k8s resources
// This function *may* be used as convenience to set the initial policy engine state from a
// set of resources (e.g., retrieved via List from a cluster).
//
// Deprecated: this function simply calls InsertObject on the PolicyEngine.
// Calling the InsertObject should be preferred in new code.
func (pe *PolicyEngine) SetResources(policies []*netv1.NetworkPolicy, pods []*corev1.Pod,
	namespaces []*corev1.Namespace) error {
	for i := range namespaces {
		if err := pe.insertNamespace(namespaces[i]); err != nil {
			return err
		}
	}
	for i := range policies {
		if err := pe.insertNetworkPolicy(policies[i]); err != nil {
			return err
		}
	}
	for i := range pods {
		if err := pe.insertPod(pods[i]); err != nil {
			return err
		}
	}

	return nil
}

// InsertObject updates (an existing) or inserts (a new) object in the PolicyEngine's
// view of the world
func (pe *PolicyEngine) InsertObject(rtObj runtime.Object) error {
	switch obj := rtObj.(type) {
	// namespace object
	case *corev1.Namespace:
		return pe.insertNamespace(obj)
	// pod object
	case *corev1.Pod:
		return pe.insertPod(obj)
	// netpol object
	case *netv1.NetworkPolicy:
		return pe.insertNetworkPolicy(obj)
	// workload object
	case *appsv1.ReplicaSet:
		return pe.insertWorkload(obj, parser.ReplicaSet)
	case *appsv1.Deployment:
		return pe.insertWorkload(obj, parser.Deployment)
	case *appsv1.StatefulSet:
		return pe.insertWorkload(obj, parser.StatefulSet)
	case *appsv1.DaemonSet:
		return pe.insertWorkload(obj, parser.DaemonSet)
	case *corev1.ReplicationController:
		return pe.insertWorkload(obj, parser.ReplicationController)
	case *batchv1.CronJob:
		return pe.insertWorkload(obj, parser.CronJob)
	case *batchv1.Job:
		return pe.insertWorkload(obj, parser.Job)
	case *apisv1a.AdminNetworkPolicy:
		return pe.insertAdminNetworkPolicy(obj)
	case *apisv1a.BaselineAdminNetworkPolicy:
		return pe.insertBaselineAdminNetworkPolicy(obj)
	}
	return nil
}

// DeleteObject removes an object from the PolicyEngine's view of the world
func (pe *PolicyEngine) DeleteObject(rtObj runtime.Object) error {
	switch obj := rtObj.(type) {
	case *corev1.Namespace:
		return pe.deleteNamespace(obj)
	case *corev1.Pod:
		return pe.deletePod(obj)
	case *netv1.NetworkPolicy:
		return pe.deleteNetworkPolicy(obj)
	case *apisv1a.AdminNetworkPolicy:
		return pe.deleteAdminNetworkPolicy(obj)
	case *apisv1a.BaselineAdminNetworkPolicy:
		return pe.deleteBaselineAdminNetworkPolicy(obj)
	}
	return nil
}

// ClearResources: deletes all current k8s resources
func (pe *PolicyEngine) ClearResources() {
	pe.namespacesMap = make(map[string]*k8s.Namespace)
	pe.podsMap = make(map[string]*k8s.Pod)
	pe.netpolsMap = make(map[string]map[string]*k8s.NetworkPolicy)
	pe.podOwnersToRepresentativePodMap = make(map[string]map[string]*k8s.Pod)
	if pe.exposureAnalysisFlag {
		pe.representativePeersMap = make(map[string]*k8s.WorkloadPeer)
	}
	pe.cache = newEvalCache()
	pe.adminNetpolsMap = make(map[string]bool)
	pe.sortedAdminNetpols = make([]*k8s.AdminNetworkPolicy, 0)
	pe.baselineAdminNetpol = nil
}

func (pe *PolicyEngine) insertNamespace(ns *corev1.Namespace) error {
	nsObj, err := k8s.NamespaceFromCoreObject(ns)
	if err != nil {
		return err
	}
	pe.namespacesMap[nsObj.Name] = nsObj
	return nil
}

// checkConsistentLabelsForPodsOfSameOwner returns error if there are pod resources with same ownerReferences name but different labels
func (pe *PolicyEngine) checkConsistentLabelsForPodsOfSameOwner(newPod *k8s.Pod) error {
	if newPod.Owner.Name == "" { // the new pod does not have owner references
		return nil
	}
	if _, ok := pe.podOwnersToRepresentativePodMap[newPod.Namespace]; !ok { // add the new namespace to the map
		pe.podOwnersToRepresentativePodMap[newPod.Namespace] = make(map[string]*k8s.Pod)
	}
	firstPod, ok := pe.podOwnersToRepresentativePodMap[newPod.Namespace][newPod.Owner.Name]
	if !ok { // add the new ownerReference with this new pod
		pe.podOwnersToRepresentativePodMap[newPod.Namespace][newPod.Owner.Name] = newPod
		return nil
	}
	// compare the owner first pod's labels with new pod's Labels
	if key, firstVal, newVal := diffBetweenPodsLabels(firstPod, newPod); key != "" {
		return generateLabelsDiffError(firstPod, newPod, key, firstVal, newVal) // err
	}
	return nil
}

// helper: generateLabelsDiffError generates the error message of the gap between two pods' labels
func generateLabelsDiffError(firstPod, newPod *k8s.Pod, key, firstVal, newVal string) error {
	// helping vars declarations to avoid duplicates
	ownerName := types.NamespacedName{Namespace: firstPod.Namespace, Name: firstPod.Owner.Name}.String()
	newPodStr := types.NamespacedName{Namespace: newPod.Namespace, Name: newPod.Name}.String()
	firstPodStr := types.NamespacedName{Namespace: firstPod.Namespace, Name: firstPod.Name}.String()
	errMsgPart1 := netpolerrors.NotSupportedPodResourcesErrorStr(ownerName)
	errMsgPart2 := ""
	keyMissingErr := " Pod %s has label %s=%s, and Pod %s does not have label %s."
	differentValuesErr := " Pod %s has label %s=%s, and Pod %s has label %s=%s."
	switch {
	case firstVal == "":
		errMsgPart2 = fmt.Sprintf(keyMissingErr, newPodStr, key, newVal, firstPodStr, key)
	case newVal == "":
		errMsgPart2 = fmt.Sprintf(keyMissingErr, firstPodStr, key, firstVal, newPodStr, key)
	default: // both values are not empty
		errMsgPart2 = fmt.Sprintf(differentValuesErr, newPodStr, key, newVal, firstPodStr, key, firstVal)
	}
	return errors.New(errMsgPart1 + errMsgPart2)
}

// helper: given two pods of same owner, if there are diffs between the pods' labels maps returns first captured diff components,
// i.e. the different label's key and the different values / empty val if the key is missing in one pod's labels;
// if there is no diff, returns empty key (with empty values)
func diffBetweenPodsLabels(firstPod, newPod *k8s.Pod) (key, firstVal, newVal string) {
	// try to find diffs by looping new pod's labels first
	for key, value := range newPod.Labels {
		if _, ok := firstPod.Labels[key]; !ok {
			return key, "", value
		}
		if firstPod.Labels[key] != value {
			return key, firstPod.Labels[key], value
		}
	}
	// check if first pod's labels contains keys which are not in the new pod's labels
	for key, val := range firstPod.Labels {
		if _, ok := newPod.Labels[key]; !ok {
			return key, val, ""
		}
	}
	return "", "", ""
}

func (pe *PolicyEngine) insertWorkload(rs interface{}, kind string) error {
	pods, err := k8s.PodsFromWorkloadObject(rs, kind)
	if err != nil {
		return err
	}
	var podObj *k8s.Pod
	for _, podObj = range pods {
		podStr := types.NamespacedName{Namespace: podObj.Namespace, Name: podObj.Name}
		pe.podsMap[podStr.String()] = podObj
		// update cache with new pod associated to to its owner
		pe.cache.addPod(podObj, podStr.String())
	}
	// running this on last podObj: as all pods from same workload object are in same namespace and having same pod labels
	if pe.exposureAnalysisFlag {
		err = pe.removeRedundantRepresentativePeers(podObj)
	}
	return err
}

func (pe *PolicyEngine) insertPod(pod *corev1.Pod) error {
	podObj, err := k8s.PodFromCoreObject(pod)
	if err != nil {
		return err
	}
	podStr := types.NamespacedName{Namespace: podObj.Namespace, Name: podObj.Name}
	pe.podsMap[podStr.String()] = podObj
	// update cache with new pod associated to to its owner
	pe.cache.addPod(podObj, podStr.String())
	if pe.exposureAnalysisFlag {
		err = pe.removeRedundantRepresentativePeers(podObj)
	}
	return err
}

func initPolicyExposureWithoutSelectors() k8s.PolicyExposureWithoutSelectors {
	return k8s.PolicyExposureWithoutSelectors{
		ExternalExposure:    common.MakeConnectionSet(false),
		ClusterWideExposure: common.MakeConnectionSet(false),
	}
}

func (pe *PolicyEngine) insertNetworkPolicy(np *netv1.NetworkPolicy) error {
	netpolNamespace := np.ObjectMeta.Namespace
	if netpolNamespace == "" {
		netpolNamespace = metav1.NamespaceDefault
		np.ObjectMeta.Namespace = netpolNamespace
	}
	if _, ok := pe.netpolsMap[netpolNamespace]; !ok {
		pe.netpolsMap[netpolNamespace] = make(map[string]*k8s.NetworkPolicy)
	}

	newNetpol := &k8s.NetworkPolicy{
		NetworkPolicy:         np,
		IngressPolicyExposure: initPolicyExposureWithoutSelectors(),
		EgressPolicyExposure:  initPolicyExposureWithoutSelectors(),
	}
	if _, ok := pe.netpolsMap[netpolNamespace][np.Name]; ok {
		return errors.New(netpolerrors.NPWithSameNameError(types.NamespacedName{Namespace: netpolNamespace, Name: np.Name}.String()))
	}
	pe.netpolsMap[netpolNamespace][np.Name] = newNetpol

	var err error
	// for exposure analysis only: scan policy ingress and egress rules:
	// 1. to store allowed connections to entire cluster and to external destinations (if such connections are allowed by the policy)
	// 2. to get selectors and generate representativePeers
	if pe.exposureAnalysisFlag {
		rulesSelectors, scanErr := newNetpol.GetPolicyRulesSelectorsAndUpdateExposureClusterWideConns()
		if scanErr != nil {
			return scanErr
		}
		err = pe.generateRepresentativePeers(rulesSelectors, np.Namespace)
	}
	// clear the cache on netpols changes
	pe.cache.clear()
	return err
}

func (pe *PolicyEngine) insertAdminNetworkPolicy(anp *apisv1a.AdminNetworkPolicy) error {
	// @TBD : currently disabling exposure-analysis when there are admin-network-policies in the input resources
	if pe.exposureAnalysisFlag {
		return errors.New(netpolerrors.ExposureAnalysisDisabledWithANPs)
	}
	if pe.adminNetpolsMap[anp.Name] {
		return errors.New(netpolerrors.ANPsWithSameNameErr(anp.Name))
	}
	pe.adminNetpolsMap[anp.Name] = true
	pe.sortedAdminNetpols = append(pe.sortedAdminNetpols, (*k8s.AdminNetworkPolicy)(anp))
	return nil
}

func (pe *PolicyEngine) insertBaselineAdminNetworkPolicy(banp *apisv1a.BaselineAdminNetworkPolicy) error {
	// @TBD : currently disabling exposure-analysis when there are (baseline)-admin-network-policies in the input resources
	if pe.exposureAnalysisFlag {
		return errors.New(netpolerrors.ExposureAnalysisDisabledWithANPs)
	}
	if pe.baselineAdminNetpol != nil { // @todo : should this be a warning? the last banp the one considered
		return errors.New(netpolerrors.BANPAlreadyExists)
	}
	if banp.Name != "default" { // "You must use default as the name when creating a BaselineAdminNetworkPolicy object."
		// see https://www.redhat.com/en/blog/using-adminnetworkpolicy-api-to-secure-openshift-cluster-networking
		// or this: https://pkg.go.dev/sigs.k8s.io/network-policy-api@v0.1.5/apis/v1alpha1#BaselineAdminNetworkPolicy
		return errors.New(netpolerrors.BANPNameAssertion)
	}
	pe.baselineAdminNetpol = (*k8s.BaselineAdminNetworkPolicy)(banp)
	return nil
}

func (pe *PolicyEngine) deleteNamespace(ns *corev1.Namespace) error {
	delete(pe.namespacesMap, ns.Name)
	return nil
}

func (pe *PolicyEngine) deletePod(p *corev1.Pod) error {
	podName := types.NamespacedName{Namespace: p.Namespace, Name: p.Name}.String()
	var podToDelete *k8s.Pod
	if podObj, ok := pe.podsMap[podName]; ok {
		// delete relevant workload entries from cache if all pods per owner are deleted
		pe.cache.deletePod(podObj, podName)
		podToDelete = podObj
	}

	delete(pe.podsMap, podName)
	pe.updatePodOwnersToRepresentativePodMapIfRequired(podToDelete)
	return nil
}

// updates podOwnersToRepresentativePodMap as required, if the deleted pod was a representative of the ownerRef.
// then it will be replace if another pod of same owner exists, otherwise the owner ref. entry will be deleted from the map
// the deletedPod already deleted from pe.podsMap
func (pe *PolicyEngine) updatePodOwnersToRepresentativePodMapIfRequired(deletedPod *k8s.Pod) {
	// all existing pods' owners are in the map already
	representativePod := pe.podOwnersToRepresentativePodMap[deletedPod.Namespace][deletedPod.Owner.Name]
	if deletedPod != representativePod { // this was not the representative pod, no need to update
		return
	}
	// deletedPod was the representative pods:
	// check in pe.podsMap if there are other pods belonging to same owner
	for _, pod := range pe.podsMap {
		if pod.Namespace == deletedPod.Namespace && pod.Owner.Name == deletedPod.Owner.Name {
			// replace the representative pod with current pod
			pe.podOwnersToRepresentativePodMap[deletedPod.Namespace][deletedPod.Owner.Name] = pod
			return
		}
	}
	// if we get here no remaining pods with same owner, delete the owner entry
	delete(pe.podOwnersToRepresentativePodMap[deletedPod.Namespace], deletedPod.Owner.Name)
	// if it was the only owner under ns delete the ns entry
	if len(pe.podOwnersToRepresentativePodMap[deletedPod.Namespace]) == 0 {
		delete(pe.podOwnersToRepresentativePodMap, deletedPod.Namespace)
	}
}

func (pe *PolicyEngine) deleteNetworkPolicy(np *netv1.NetworkPolicy) error {
	if policiesMap, ok := pe.netpolsMap[np.Namespace]; ok {
		delete(policiesMap, np.Name)
		if len(policiesMap) == 0 {
			delete(pe.netpolsMap, np.Namespace)
		}
	}

	// clear the cache on netpols changes
	pe.cache.clear()
	return nil
}

func (pe *PolicyEngine) deleteAdminNetworkPolicy(anp *apisv1a.AdminNetworkPolicy) error {
	delete(pe.adminNetpolsMap, anp.Name)
	// delete anp from the pe.sortedAdminNetpols list
	for i, item := range pe.sortedAdminNetpols {
		if item == (*k8s.AdminNetworkPolicy)(anp) {
			// assign to pe.sortedAdminNetpols all ANPs except for current item
			pe.sortedAdminNetpols = append(pe.sortedAdminNetpols[:i], pe.sortedAdminNetpols[i+1:]...)
			break
		}
	}
	return nil
}

func (pe *PolicyEngine) deleteBaselineAdminNetworkPolicy(banp *apisv1a.BaselineAdminNetworkPolicy) error {
	if pe.baselineAdminNetpol.Name == banp.Name { // if this is the banp used in pe delete it
		// @TBD : should keep this if? no other banps are in the resources (illegal)
		pe.baselineAdminNetpol = nil
	}
	return nil
}

// GetPodsMap: return map of pods within PolicyEngine
func (pe *PolicyEngine) GetPodsMap() map[string]*k8s.Pod {
	return pe.podsMap
}

// HasPodPeers returns if there are pods from parsed pod objects in the policy-engine
func (pe *PolicyEngine) HasPodPeers() bool {
	return len(pe.podsMap) > 0
}

// createPodOwnersMap creates map from workload str to workload peer object
// returns error if there are two pods of same owner but different set of labels, since cannot map inconsistent pods to a workload
func (pe *PolicyEngine) createPodOwnersMap() (map[string]Peer, error) {
	res := make(map[string]Peer, 0)
	for _, pod := range pe.podsMap {
		if err := pe.checkConsistentLabelsForPodsOfSameOwner(pod); err != nil {
			return nil, err
		}
		workload := &k8s.WorkloadPeer{Pod: pod}
		res[workload.String()] = workload
	}
	return res, nil
}

// GetPeersList returns a slice of peers from all PolicyEngine resources
// get peers in level of workloads (pod owners) of type WorkloadPeer, and ip-blocks
func (pe *PolicyEngine) GetPeersList() ([]Peer, error) {
	podOwnersMap, err := pe.createPodOwnersMap()
	if err != nil {
		return nil, err
	}
	ipBlocks, err := pe.getDisjointIPBlocks()
	if err != nil {
		return nil, err
	}

	// add ip-blocks to peers list
	res := make([]Peer, len(ipBlocks)+len(podOwnersMap))
	for i := range ipBlocks {
		res[i] = &k8s.IPBlockPeer{IPBlock: ipBlocks[i]}
	}
	index := len(ipBlocks)
	// add workload peer objects to peers list
	for _, workloadPeer := range podOwnersMap {
		res[index] = workloadPeer
		index++
	}
	return res, nil
}

// GetRepresentativePeersList returns a slice of representative peers
func (pe *PolicyEngine) GetRepresentativePeersList() []Peer {
	res := make([]Peer, len(pe.representativePeersMap))
	index := 0
	for _, p := range pe.representativePeersMap {
		res[index] = p
		index++
	}
	return res
}

// getDisjointIPBlocks returns a slice of disjoint ip-blocks from all netpols resources
func (pe *PolicyEngine) getDisjointIPBlocks() ([]*ipblock.IPBlock, error) {
	var ipbList []*ipblock.IPBlock
	for _, nsMap := range pe.netpolsMap {
		for _, policy := range nsMap {
			policyIPBlocksList, err := policy.GetReferencedIPBlocks()
			if err != nil {
				return nil, err
			}
			ipbList = append(ipbList, policyIPBlocksList...)
		}
	}
	newAll := ipblock.GetCidrAll()
	disjointRes := ipblock.DisjointIPBlocks(ipbList, []*ipblock.IPBlock{newAll})
	return disjointRes, nil
}

// GetSelectedPeers returns list of workload peers in the given namespace which match the given labels selector
// used only for ingress-analyzer : currently not supported with exposure-analysis
func (pe *PolicyEngine) GetSelectedPeers(selectors labels.Selector, namespace string) ([]Peer, error) {
	res := make([]Peer, 0)
	peers, err := pe.createPodOwnersMap()
	if err != nil {
		return nil, err
	}
	for _, peer := range peers {
		if peer.Namespace() != namespace {
			continue
		}
		if selectors.Matches(labels.Set(peer.(*k8s.WorkloadPeer).Pod.Labels)) {
			res = append(res, peer)
		}
	}
	return res, nil
}

// ConvertPeerNamedPort returns the peer.pod.containerPort matching the named port of the peer
// if there is no match for the input named port, return -1
func (pe *PolicyEngine) ConvertPeerNamedPort(namedPort string, peer Peer) (protocol string, portNum int32, err error) {
	switch currentPeer := peer.(type) {
	case *k8s.WorkloadPeer:
<<<<<<< HEAD
		_, portNum := currentPeer.Pod.ConvertPodNamedPort(namedPort)
		return portNum, nil
	case *k8s.PodPeer:
		_, portNum := currentPeer.Pod.ConvertPodNamedPort(namedPort)
		return portNum, nil
=======
		protocol, portNum := currentPeer.Pod.ConvertPodNamedPort(namedPort)
		return protocol, portNum, nil
	case *k8s.PodPeer:
		protocol, portNum := currentPeer.Pod.ConvertPodNamedPort(namedPort)
		return protocol, portNum, nil
>>>>>>> eb62282a
	default:
		return "", 0, errors.New("peer type does not have ports") // should not get here
	}
}

// AddPodByNameAndNamespace adds a new fake pod to the pe.podsMap, used for adding ingress-controller pod
func (pe *PolicyEngine) AddPodByNameAndNamespace(name, ns string) (Peer, error) {
	podStr := types.NamespacedName{Namespace: ns, Name: name}.String()
	newPod := &k8s.Pod{
		Name:      name,
		Namespace: ns,
		FakePod:   true,
	}
	if err := pe.resolveSingleMissingNamespace(ns); err != nil {
		return nil, err
	}
	pe.podsMap[podStr] = newPod
	return &k8s.WorkloadPeer{Pod: newPod}, nil
}

// addRepresentativePod adds a new representative pod to the policy-engine (to pe.representativePeersMap).
// if the given namespace string (podNs) is not empty (i.e. a real (policy's) namespace name), it will be assigned to the pod's Namespace;
// and the "namespace name" requirement of the representative pod will be stored in its RepresentativeNsLabelSelector field.
// Otherwise, the representative pod will have no namespace (will not add a representative namespace to the policy-engine).
// this func is used only with exposure-analysis
func (pe *PolicyEngine) addRepresentativePod(podNs string, objSelectors *k8s.SingleRuleSelectors) error {
	if objSelectors == nil { // should not get here
		return errors.New(netpolerrors.NilRepresentativePodSelectorsErr)
	}
	nsLabelSelector := objSelectors.NsSelector
	if nsLabelSelector == nil && podNs == "" { // should not get here as nsLabelSelector == nil should be equivalent to podNs not empty
		return errors.New(netpolerrors.NilNamespaceAndNilNsSelectorErr)
	}
	if nsLabelSelector == nil && podNs != "" {
		// if the objSelectors.NsSelector is nil, means inferred from a rule with nil nsSelector, which means the namespace of the
		// pod is the namespace of the policy, so adding it as its RepresentativeNsLabelSelector requirement.
		// by this, we ensure a representative peer may only represent the rule it was inferred from
		// and uniqueness of representative peers.
		// (another policy in another namespace, may have a rule with same podSelector, but the namespace will be different-
		// so a different representative peer will be generated)
		nsLabelSelector = &metav1.LabelSelector{MatchLabels: defaultNamespaceLabelsMap(podNs)}
	}
	newPod := &k8s.Pod{
		// all representative pods are having same name since this name is used only to indicate that this Fake Pod is representative;
		// this name is not used for storing it in the policy-engine/ comparing with other peers/ or representing it.
		Name:                           k8s.RepresentativePodName,
		Namespace:                      podNs,
		FakePod:                        true,
		RepresentativePodLabelSelector: objSelectors.PodSelector,
		RepresentativeNsLabelSelector:  nsLabelSelector,
	}
	//  compute a unique string from the label selectors to be used as the map key
	// note that nsLabelSelector will not be nil
	nsKey, err := k8s.UniqueKeyFromLabelsSelector(nsLabelSelector)
	if err != nil {
		return err
	}
	podKey, err := k8s.UniqueKeyFromLabelsSelector(objSelectors.PodSelector)
	if err != nil {
		return err
	}
	keyStrFromLabels := nsKey + "/" + podKey
	if _, ok := pe.representativePeersMap[keyStrFromLabels]; ok { // we already have a representative peer with same labels
		return nil
	}
	// create a new representative peer
	newRepresentativePeer := &k8s.WorkloadPeer{Pod: newPod}
	// add the new representative peer to the policy-engine
	pe.representativePeersMap[keyStrFromLabels] = newRepresentativePeer
	return nil
}<|MERGE_RESOLUTION|>--- conflicted
+++ resolved
@@ -692,19 +692,11 @@
 func (pe *PolicyEngine) ConvertPeerNamedPort(namedPort string, peer Peer) (protocol string, portNum int32, err error) {
 	switch currentPeer := peer.(type) {
 	case *k8s.WorkloadPeer:
-<<<<<<< HEAD
-		_, portNum := currentPeer.Pod.ConvertPodNamedPort(namedPort)
-		return portNum, nil
-	case *k8s.PodPeer:
-		_, portNum := currentPeer.Pod.ConvertPodNamedPort(namedPort)
-		return portNum, nil
-=======
 		protocol, portNum := currentPeer.Pod.ConvertPodNamedPort(namedPort)
 		return protocol, portNum, nil
 	case *k8s.PodPeer:
 		protocol, portNum := currentPeer.Pod.ConvertPodNamedPort(namedPort)
 		return protocol, portNum, nil
->>>>>>> eb62282a
 	default:
 		return "", 0, errors.New("peer type does not have ports") // should not get here
 	}
