/*
Copyright 2023- IBM Inc. All Rights Reserved.

SPDX-License-Identifier: Apache-2.0
*/

package eval

import (
	"errors"
	"net"
	"strings"

	netv1 "k8s.io/api/networking/v1"
	metav1 "k8s.io/apimachinery/pkg/apis/meta/v1"
	"k8s.io/apimachinery/pkg/types"

	"github.com/np-guard/models/pkg/netset"
	"github.com/np-guard/netpol-analyzer/pkg/internal/netpolerrors"
	"github.com/np-guard/netpol-analyzer/pkg/netpol/eval/internal/k8s"
	"github.com/np-guard/netpol-analyzer/pkg/netpol/internal/common"
)

// this file contains methods that return all allowed connections between two peers;
// those funcs are related to the `list` & `diff` commands.

// it also contains inner funcs in `eval` package; used in this file and `check_eval.go`

// convertPeerToPodPeer converts a given workload peer to a PodPeer object.
func (pe *PolicyEngine) convertPeerToPodPeer(peer Peer) (*k8s.PodPeer, error) {
	var podObj *k8s.Pod
	var podNamespace *k8s.Namespace
	var err error
	switch currentPeer := peer.(type) {
	case *k8s.WorkloadPeer:
		podObj = currentPeer.Pod
		podNamespace, err = pe.getPeerNamespaceObject(podObj)
	default: // should not get here
		return nil, errors.New(netpolerrors.InvalidPeerErrStr(peer.String()))
	}
	if err != nil {
		return nil, err
	}
	podPeer := &k8s.PodPeer{Pod: podObj, NamespaceObject: podNamespace}
	return podPeer, nil
}

// getPeerNamespaceObject returns the namespace object for the given pod.
// If the pod is a representative peer, it returns nil,
// Otherwise, it returns the namespace object from the policy engine.
func (pe *PolicyEngine) getPeerNamespaceObject(podObj *k8s.Pod) (*k8s.Namespace, error) {
	// if this is a representative peer which is not in a real namespace return nil;
	// PolicyEngine does not contain representative namespaces.
	if podObj.Namespace == "" && podObj.IsPodRepresentative() {
		return nil, nil
	}
	// else , should have the namespace of the pod in policy-engine
	namespaceObj, ok := pe.namespacesMap[podObj.Namespace]
	if !ok {
		return nil, errors.New(netpolerrors.MissingNamespaceErrStr(podObj.Namespace, podObj.Name))
	}
	return namespaceObj, nil
}

// for connectivity considerations, when requesting allowed connections between 2 workload peers which are the same,
// looking for 2 different pod instances, if exist (to avoid the trivial case of connectivity from pod to itself)
func (pe *PolicyEngine) changePodPeerToAnotherPodObject(peer *k8s.PodPeer) {
	// look for another pod, different from peer.Pod, with the same owner
	for _, pod := range pe.podsMap {
		if pod.Namespace == peer.Pod.Namespace && pod.Name != peer.Pod.Name && pod.Owner.Name == peer.Pod.Owner.Name {
			peer.Pod = pod
			break
		}
	}
}

// getPod: returns a Pod object corresponding to the input pod name
func (pe *PolicyEngine) getPod(p string) *k8s.Pod {
	if pod, ok := pe.podsMap[p]; ok {
		return pod
	}
	return nil
}

// TODO: consider caching: for each pod and direction, test set of policies that are selecting it
// getPoliciesSelectingPod returns a list of policies that select the input pod on the required direction (ingress/egress)
func (pe *PolicyEngine) getPoliciesSelectingPod(peer k8s.Peer, direction netv1.PolicyType) ([]*k8s.NetworkPolicy, error) {
	res := []*k8s.NetworkPolicy{}
	if peer.PeerType() == k8s.IPBlockType {
		return res, nil // empty list since netpols may select only pods
	}
	p := peer.(*k8s.PodPeer).Pod
	netpols := pe.netpolsMap[p.Namespace]
	for _, policy := range netpols {
		selects, err := policy.Selects(p, direction)
		if err != nil {
			return nil, err
		}
		if selects {
			res = append(res, policy)
		}
	}
	if pe.exposureAnalysisFlag && len(res) > 0 {
		p.UpdatePodXgressProtectedFlag(direction == netv1.PolicyTypeIngress)
	}
	return res, nil
}

// isPeerNodeIP returns true if peer1 is an IP address of a node and peer2 is a pod on that node
func isPeerNodeIP(peer1, peer2 k8s.Peer) bool {
	if peer2.PeerType() == k8s.PodType && peer1.PeerType() == k8s.IPBlockType {
		ip2, err := netset.IPBlockFromIPAddress(peer2.GetPeerPod().HostIP)
		if err != nil {
			return peer1.GetPeerIPBlock().Equal(ip2)
		}
	}
	return false
}

// func isPeerNodeIP(peer1, peer2 k8s.Peer) bool {
// 	if peer2.PeerType() == k8s.PodType && peer1.PeerType() == k8s.IPBlockType {
// 		return net.ParseIP(peer2.GetPeerPod().HostIP) != nil
// 	}
// 	return false
// }

func isPodToItself(peer1, peer2 k8s.Peer) bool {
	return peer1.PeerType() == k8s.PodType && peer2.PeerType() == k8s.PodType &&
		peer1.GetPeerPod().Name == peer2.GetPeerPod().Name && peer1.GetPeerPod().Namespace == peer2.GetPeerPod().Namespace
}

func (pe *PolicyEngine) getPeer(p string) (k8s.Peer, error) {
	// check if input peer is cidr
	if _, _, err := net.ParseCIDR(p); err == nil {
		peerIPBlock, err := netset.IPBlockFromCidr(p)
		if err != nil {
			return nil, err
		}
		return &k8s.IPBlockPeer{IPBlock: peerIPBlock}, nil
	}
	// check if input peer is an ip address
	if net.ParseIP(p) != nil {
		peerIPBlock, err := netset.IPBlockFromIPAddress(p)
		if err != nil {
			return nil, err
		}
		return &k8s.IPBlockPeer{IPBlock: peerIPBlock}, nil
	}
	// check if input peer is a pod name
	if strings.Contains(p, string(types.Separator)) { // pod name
		podObj := pe.getPod(p)
		if podObj != nil {
			res := &k8s.PodPeer{Pod: podObj}
			namespaceStr := podObj.Namespace
			if namespaceStr == metav1.NamespaceNone {
				namespaceStr = metav1.NamespaceDefault
			}
			nsObj, ok := pe.namespacesMap[namespaceStr]
			if !ok {
				return nil, errors.New(netpolerrors.NotFoundNamespace)
			}
			res.NamespaceObject = nsObj
			return res, nil
		}
		return nil, errors.New(netpolerrors.NotFoundPeerErrStr(p))
	}
	return nil, errors.New(netpolerrors.InvalidPeerErrStr(p))
}

// GetPeerExposedTCPConnections returns the tcp connection (ports) exposed by a workload/pod peer
func GetPeerExposedTCPConnections(peer Peer) *common.ConnectionSet {
	switch currentPeer := peer.(type) {
	case *k8s.IPBlockPeer:
		return nil
	case *k8s.WorkloadPeer:
		return currentPeer.Pod.PodExposedTCPConnections()
	case *k8s.PodPeer:
		return currentPeer.Pod.PodExposedTCPConnections()
	default:
		return nil
	}
}

// allAllowedConnections: returns allowed connection between input strings of src and dst
// currently used only for testing (computations based on all policy resources (e.g. ANP, NP & BANP))
func (pe *PolicyEngine) allAllowedConnections(src, dst string) (*common.ConnectionSet, error) {
	srcPeer, err := pe.getPeer(src)
	if err != nil {
		return nil, err
	}
	dstPeer, err := pe.getPeer(dst)
	if err != nil {
		return nil, err
	}
	allowedConns, err := pe.allAllowedConnectionsBetweenPeers(srcPeer.(Peer), dstPeer.(Peer))
	return allowedConns, err
}

// AllAllowedConnectionsBetweenWorkloadPeers returns the allowed connections from srcPeer to dstPeer,
// expecting that srcPeer and dstPeer are in level of workloads (WorkloadPeer)
func (pe *PolicyEngine) AllAllowedConnectionsBetweenWorkloadPeers(srcPeer, dstPeer Peer) (*common.ConnectionSet, error) {
	if srcPeer.IsPeerIPType() && !dstPeer.IsPeerIPType() {
		// assuming dstPeer is WorkloadPeer/RepresentativePeer, should be converted to k8s.Peer
		dstPodPeer, err := pe.convertPeerToPodPeer(dstPeer)
		if err != nil {
			return nil, err
		}
		return pe.allAllowedConnectionsBetweenPeers(srcPeer, dstPodPeer)
	}
	if dstPeer.IsPeerIPType() && !srcPeer.IsPeerIPType() {
		// assuming srcPeer is WorkloadPeer/RepresentativePeer, should be converted to k8s.Peer
		srcPodPeer, err := pe.convertPeerToPodPeer(srcPeer)
		if err != nil {
			return nil, err
		}
		return pe.allAllowedConnectionsBetweenPeers(srcPodPeer, dstPeer)
	}
	if !dstPeer.IsPeerIPType() && !srcPeer.IsPeerIPType() {
		// assuming srcPeer and dstPeer are WorkloadPeer/RepresentativePeer, should be converted to k8s.Peer
		srcPodPeer, err := pe.convertPeerToPodPeer(srcPeer)
		if err != nil {
			return nil, err
		}
		dstPodPeer, err := pe.convertPeerToPodPeer(dstPeer)
		if err != nil {
			return nil, err
		}
		// if src and dst are the same workload peer, their conversion to pods should be of different pods
		// (if owner has more than 1 instances)
		if srcPeer.String() == dstPeer.String() {
			pe.changePodPeerToAnotherPodObject(dstPodPeer)
		}
		return pe.allAllowedConnectionsBetweenPeers(srcPodPeer, dstPodPeer)
	}
	return nil, errors.New(netpolerrors.BothSrcAndDstIPsErrStr(srcPeer.String(), dstPeer.String()))
}

// allAllowedConnectionsBetweenPeers: returns the allowed connections from srcPeer to dstPeer
// expecting that srcPeer and dstPeer are in level of pods (PodPeer)
// allowed conns are computed considering all the available resources of k8s network policy api:
// admin-network-policies, network-policies and baseline-admin-network-policies
func (pe *PolicyEngine) allAllowedConnectionsBetweenPeers(srcPeer, dstPeer Peer) (*common.ConnectionSet, error) {
	srcK8sPeer := srcPeer.(k8s.Peer)
	dstK8sPeer := dstPeer.(k8s.Peer)
	var res *common.ConnectionSet
	var err error
	// cases where any connection is always allowed
	if isPodToItself(srcK8sPeer, dstK8sPeer) || isPeerNodeIP(srcK8sPeer, dstK8sPeer) || isPeerNodeIP(dstK8sPeer, srcK8sPeer) {
		res = common.MakeConnectionSet(true)
		res.AddCommonImplyingRule(common.PodToItselfRule, true)
		res.AddCommonImplyingRule(common.PodToItselfRule, false)
		return res, nil
	}
	// egress: get egress allowed connections between the src and dst by
	// walking through all k8s egress policies capturing the src;
	// evaluating first ANPs then NPs and finally the BANP
	res, err = pe.allAllowedXgressConnections(srcK8sPeer, dstK8sPeer, false)
	if err != nil {
		return nil, err
	}
	res.SetExplResult(false)
	if res.IsEmpty() {
		return res, nil
	}
	// ingress: get ingress allowed connections between the src and dst by
	// walking through all k8s ingress policies capturing the dst;
	// evaluating first ANPs then NPs and finally the BANP
	ingressRes, err := pe.allAllowedXgressConnections(srcK8sPeer, dstK8sPeer, true)
	if err != nil {
		return nil, err
	}
	ingressRes.SetExplResult(true)
	res.Intersection(ingressRes)
	return res, nil
}

<<<<<<< HEAD
// getPod: returns a Pod object corresponding to the input pod name
func (pe *PolicyEngine) getPod(p string) *k8s.Pod {
	if pod, ok := pe.podsMap[p]; ok {
		return pod
	}
	return nil
}

// TODO: consider caching: for each pod and direction, test set of policies that are selecting it
// getPoliciesSelectingPod returns a list of policies that select the input pod on the required direction (ingress/egress)
func (pe *PolicyEngine) getPoliciesSelectingPod(peer k8s.Peer, direction netv1.PolicyType) ([]*k8s.NetworkPolicy, error) {
	res := []*k8s.NetworkPolicy{}
	if peer.PeerType() == k8s.IPBlockType {
		return res, nil // empty list since netpols may select only pods
	}
	p := peer.(*k8s.PodPeer).Pod
	netpols := pe.netpolsMap[p.Namespace]
	for _, policy := range netpols {
		selects, err := policy.Selects(p, direction)
		if err != nil {
			return nil, err
		}
		if selects {
			res = append(res, policy)
		}
	}
	if pe.exposureAnalysisFlag && len(res) > 0 {
		p.UpdatePodXgressProtectedFlag(direction == netv1.PolicyTypeIngress)
	}
	return res, nil
}

// allowedXgressConnections returns true if the given connection from src to dst on given direction(ingress/egress)
// is allowed by network policies rules
func (pe *PolicyEngine) allowedXgressConnection(src, dst k8s.Peer, isIngress bool, protocol, port string) (bool, error) {
	// relevant policies: policies that capture dst if isIngress, else policies that capture src
	var err error
	var netpols []*k8s.NetworkPolicy
	if isIngress {
		netpols, err = pe.getPoliciesSelectingPod(dst, netv1.PolicyTypeIngress)
	} else {
		netpols, err = pe.getPoliciesSelectingPod(src, netv1.PolicyTypeEgress)
=======
// allAllowedXgressConnections: returns the allowed connections from srcPeer to dstPeer on the
// given direction (ingress/egress)
// allowed conns are computed by walking through all the available resources of k8s network policy api:
// admin-network-policies, network-policies and baseline-admin-network-policies;
// considering the precedence of each policy
func (pe *PolicyEngine) allAllowedXgressConnections(src, dst k8s.Peer, isIngress bool) (allowedConns *common.ConnectionSet, err error) {
	// first get allowed xgress conn between the src and dst from the ANPs
	// note that:
	// - anpConns may contain allowed, denied or/and passed connections
	// - anpCaptured is true iff there is at least one rule in the input ANPs that captures both src and dst;
	// because anp rules are read as is and don't contain any implicit isolation effects for the Pods selected by the AdminNetworkPolicy.
	anpConns, anpCaptured, err := pe.getAllAllowedXgressConnectionsFromANPs(src, dst, isIngress)
	if err != nil {
		return nil, err
	}
	// optimization: if all the conns between src and dst were determined by the ANPs : return the allowed conns
	if anpCaptured && anpConns.DeterminesAllConns() {
		return anpConns.AllowedConns, nil
>>>>>>> c4811e01
	}
	// second get the allowed xgress conns between the src and dst from the netpols
	// note that :
	// - npConns contains only allowed connections
	// - npCaptured is true iff there are policies selecting either src or dst based on the checked direction (ingress/ egress)
	npConns, npCaptured, err := pe.getAllAllowedXgressConnsFromNetpols(src, dst, isIngress)
	if err != nil {
		return nil, err
	}

	// compute the allowed connections on the given direction considering the which policies captured the xgress connection
	// and precedence of each policy type:
	switch {
	case npCaptured && !anpCaptured:
		// only NPs capture the peers, return allowed conns from netpols
		return npConns.AllowedConns, nil
	case npCaptured && anpCaptured:
		// if conns between src and dst were captured by both the admin-network-policies and by network-policies
		// collect conns:
		// - traffic that was allowed or denied by ANPs will not be affected by the netpol conns.
		// - traffic that has no match in ANPs but allowed by NPs is added to allowed conns.
		// - pass conns from ANPs, are determined by NPs conns;
		// note that allowed conns by netpols, imply deny on other traffic;
		// so ANPs.pass conns which intersect with NPs.allowed are added to allowed conns result;
		// other pass conns (which don't intersect with NPs allowed conns) are not allowed implicitly.
		anpConns.CollectAllowedConnsFromNetpols(npConns)
		return anpConns.AllowedConns, nil
	default: // !npCaptured - netpols don't capture the connections between src and dst - delegate to banp
		// get default xgress connection between src and dst from the BANP/ system-default;
		// note that :
		// - if there is no banp in the input resources, then default conns is system-default which is allow-all
		// - if the banp captures the xgress between src and dst; then defaultConns may contain allowed and denied conns
		defaultConns, err := pe.getXgressDefaultConns(src, dst, isIngress)
		if err != nil {
			return nil, err
		}
		// possible cases :
		// 1. ANPs capture the peers, netpols don't , return the allowed conns from ANPs considering default conns (& BANP)
		// 2. only BANP captures conns between the src and dst
		// 3. only default conns (no ANPs, nor BANP)
		// then collect conns from banp (or system-default):
		// this also determines what happens on traffic (ports) which are not mentioned in the (B)ANPs;
		// since (B)ANP rules are read as is only.
		anpConns.CollectConnsFromBANP(defaultConns)
		return anpConns.AllowedConns, nil
	}
}

<<<<<<< HEAD
// isPeerNodeIP returns true if peer1 is an IP address of a node and peer2 is a pod on that node
func isPeerNodeIP(peer1, peer2 k8s.Peer) bool {
	if peer2.PeerType() == k8s.PodType && peer1.PeerType() == k8s.IPBlockType {
		ip2, err := netset.IPBlockFromIPAddress(peer2.GetPeerPod().HostIP)
		if err != nil {
			return peer1.GetPeerIPBlock().Equal(ip2)
=======
// analyzing network-policies for conns between peers (object kind == NetworkPolicy):

// getAllAllowedXgressConnsFromNetpols returns if connections from src to dst are captured by network policies on given direction,
// if yes, returns also the set of allowed connections from src to dst on given direction(ingress/egress), by network policies rules.
// also checks and updates if a src is exposed to all namespaces on egress or dst is exposed to all namespaces cluster on ingress
// note that network-policies connections represent only allowed conns.
// note that: if there are policies selecting src (on egress) or dst (on ingress), then the xgress connection is captured;
// since NetworkPolicy rules implicitly deny unmentioned connections.
func (pe *PolicyEngine) getAllAllowedXgressConnsFromNetpols(src, dst k8s.Peer, isIngress bool) (policiesConns *k8s.PolicyConnections,
	captured bool, err error) {
	// relevant policies: policies that capture dst if isIngress, else policies that capture src
	var netpols []*k8s.NetworkPolicy
	if isIngress {
		// note that: if dst is an IPBlock peer, then "getPoliciesSelectingPod" will return 0 netpols;
		// since netpols may not select IPs; and then the connection will be determined as system-default
		// allow-all in a later check
		// i.e. the if dst.PeerType() == k8s.IPBlockType is deprecated
		// so this connection is determined later by system-default (which is allow all)
		netpols, err = pe.getPoliciesSelectingPod(dst, netv1.PolicyTypeIngress)
	} else {
		// note that if src is an IPBlock Peer, then "getPoliciesSelectingPod" will return 0 netpols;
		// so this connection is determined later by system-default (which is allow all)
		netpols, err = pe.getPoliciesSelectingPod(src, netv1.PolicyTypeEgress)
	}
	if err != nil {
		return nil, false, err
	}

	if len(netpols) == 0 {
		// if the given direction is not capturing the connection between src and dst,
		// this will be ignored and skipped so allowed conns will be determined later by BANP, or default (allow-all)
		return nil, false, nil
	}
	// connections between src and dst are captured by network-policies
	allowedConns := common.MakeConnectionSet(false)

	// iterate relevant network policies (that capture the required pod)
	for _, policy := range netpols {
		// determine policy's allowed connections between the peers for the direction
		// if isIngress: check for ingress rules that capture src within 'from'
		// if not isIngress: check for egress rules that capture dst within 'to'
		// collect the allowed connectivity from the relevant rules into allowedConns
		policyAllowedConnectionsPerDirection, err := pe.determineAllowedConnsPerDirection(policy, src, dst, isIngress)
		if err != nil {
			return nil, false, err
		}
		// in case of exposure-analysis: update cluster wide exposure data for relevant pod
		if pe.exposureAnalysisFlag {
			updatePeerXgressClusterWideExposure(policy, src, dst, isIngress)
		}
		allowedConns.Union(policyAllowedConnectionsPerDirection)
	}
	// putting the result in policiesConns object to be compared with conns allowed by ANP/BANP later
	policiesConns = k8s.NewPolicyConnections()
	policiesConns.AllowedConns = allowedConns
	return policiesConns, true, nil
}

// determineAllowedConnsPerDirection returns the policy's allowed connections between the
// peers in the given direction
func (pe *PolicyEngine) determineAllowedConnsPerDirection(policy *k8s.NetworkPolicy, src, dst k8s.Peer,
	isIngress bool) (*common.ConnectionSet, error) {
	if isIngress {
		// get ingress allowed conns between src and dst
		switch {
		case policy.IngressPolicyExposure.ExternalExposure.AllowAll:
			return policy.IngressPolicyExposure.ExternalExposure, nil
		case policy.IngressPolicyExposure.ClusterWideExposure.AllowAll && src.PeerType() == k8s.PodType:
			return policy.IngressPolicyExposure.ClusterWideExposure, nil
		default:
			return policy.GetIngressAllowedConns(src, dst)
		}
	}
	// else get egress allowed conns between src and dst
	switch {
	case policy.EgressPolicyExposure.ExternalExposure.AllowAll:
		return policy.EgressPolicyExposure.ExternalExposure, nil
	case policy.EgressPolicyExposure.ClusterWideExposure.AllowAll && dst.PeerType() == k8s.PodType:
		return policy.EgressPolicyExposure.ClusterWideExposure, nil
	default:
		return policy.GetEgressAllowedConns(dst)
	}
}

// updatePeerXgressClusterWideExposure updates the cluster-wide exposure of the pod which is selected by input policy.
// used only when exposure-analysis is active
func updatePeerXgressClusterWideExposure(policy *k8s.NetworkPolicy, src, dst k8s.Peer, isIngress bool) {
	if isIngress {
		// policy selecting dst (dst pod is real)
		// update its ingress entire cluster connection relying on policy data
		dst.GetPeerPod().UpdatePodXgressExposureToEntireClusterData(policy.IngressPolicyExposure.ClusterWideExposure, isIngress)
	} else {
		// policy selecting src
		// update its egress entire cluster connection relying on policy data
		src.GetPeerPod().UpdatePodXgressExposureToEntireClusterData(policy.EgressPolicyExposure.ClusterWideExposure, isIngress)
	}
}

// analyzing admin-network-policies for conns between peers (object kind == AdminNetworkPolicy):

// getAllAllowedXgressConnectionsFromANPs returns the connections from src to dst on give direction (ingress/egress)
// by analyzing admin network policies rules;
// and whether the connection between the src and dst was captured by admin-network-policies' rules.
// note that:
// - ANP connections may be allowed, passed and denied
// - a connection between src and dst is captured by an ANP iff there is an xgress rule capturing both peers, since
// AdminNetworkPolicy rules should be read as-is, i.e. there will not be any implicit isolation effects for
// the Pods selected by the AdminNetworkPolicy, as opposed to implicit deny NetworkPolicy rules imply.
func (pe *PolicyEngine) getAllAllowedXgressConnectionsFromANPs(src, dst k8s.Peer, isIngress bool) (policiesConns *k8s.PolicyConnections,
	captured bool, err error) {
	policiesConns = k8s.NewPolicyConnections()
	// iterate the sorted admin network policies in order to compute the allowed, pass, and denied xgress connections between the peers
	// from the admin netpols capturing the src (if !isIngress)/ capturing the dst (if isIngress true).
	// connections are computed considering ANPs priorities (rules of an ANP with lower priority take precedence on other ANPs rules)
	// and rules ordering in single ANP (coming first takes precedence).
	for _, anp := range pe.sortedAdminNetpols {
		singleANPConns := k8s.NewPolicyConnections()
		// collect the allowed, pass, and denied connectivity from the relevant rules into policiesConns
		if !isIngress { // egress
			selectsSrc, err := anp.Selects(src, false)
			if err != nil {
				return nil, false, err
			}
			// if the anp captures the src, get the relevant egress conns between src and dst
			if selectsSrc {
				singleANPConns, err = anp.GetEgressPolicyConns(dst)
				if err != nil {
					return nil, false, err
				}
			}
		} else { // ingress
			selectsDst, err := anp.Selects(dst, true)
			if err != nil {
				return nil, false, err
			}
			// if the anp captures the dst, get the relevant ingress conns (from src to dst)
			if selectsDst {
				singleANPConns, err = anp.GetIngressPolicyConns(src, dst)
				if err != nil {
					return nil, false, err
				}
			}
		}
		if !singleANPConns.IsEmpty() { // the anp is relevant (the xgress connection is captured)
			policiesConns.CollectANPConns(singleANPConns)
>>>>>>> c4811e01
		}
	}

	if policiesConns.IsEmpty() { // conns between src and dst were not captured by the adminNetpols, to be determined by netpols/default conns
		return k8s.NewPolicyConnections(), false, nil
	}

	return policiesConns, true, nil
}

// analyzing baseline-admin-network-policy for conns between peers (object kind == BaselineAdminNetworkPolicy):

// getXgressDefaultConns returns the default connections between src and dst on the given direction (ingress/egress);
// considering the existence of a baseline-admin-network-policy
// if there is a BANP in the input resources, it is analyzed; if it captures xgress conns between src and dst,
// then the captured conns are returned.
// if there is no BANP or if the BANP does not capture connections between src and dst, then default allow-all connections is returned.
// - note that the result may contain allowed / denied connections.
func (pe *PolicyEngine) getXgressDefaultConns(src, dst k8s.Peer, isIngress bool) (*k8s.PolicyConnections, error) {
	res := k8s.NewPolicyConnections()
	if pe.baselineAdminNetpol == nil {
		res.AllowedConns = common.MakeConnectionSet(true)
		return res, nil
	}
	if isIngress { // ingress
		selectsDst, err := pe.baselineAdminNetpol.Selects(dst, true)
		if err != nil {
			return nil, err
		}
		// if the banp selects the dst on ingress, get ingress conns
		if selectsDst {
			res, err = pe.baselineAdminNetpol.GetIngressPolicyConns(src, dst)
			if err != nil {
				return nil, err
			}
		}
	} else { // egress (!isIngress)
		selectsSrc, err := pe.baselineAdminNetpol.Selects(src, false)
		if err != nil {
			return nil, err
		}
		// if the banp selects the src on egress, get egress conns
		if selectsSrc {
			res, err = pe.baselineAdminNetpol.GetEgressPolicyConns(dst)
			if err != nil {
				return nil, err
			}
		}
<<<<<<< HEAD
		return nil, errors.New(netpolerrors.NotFoundPeerErrStr(p))
	}
	return nil, errors.New(netpolerrors.InvalidPeerErrStr(p))
}

// checkIfAllowedNew: (connection-set based computation) returns true if the given input connection is
// allowed by network policies
// currently used only for testing
func (pe *PolicyEngine) checkIfAllowedNew(src, dst, protocol, port string) (bool, error) {
	allowedConns, err := pe.allAllowedConnections(src, dst)
	if err != nil {
		return false, err
	}
	return allowedConns.Contains(port, protocol), nil
}

// allAllowedConnections: returns allowed connection between input strings of src and dst
// currently used only for testing (computations based on all policy resources (e.g. ANP, NP & BANP))
func (pe *PolicyEngine) allAllowedConnections(src, dst string) (*common.ConnectionSet, error) {
	srcPeer, err := pe.getPeer(src)
	if err != nil {
		return nil, err
=======
>>>>>>> c4811e01
	}
	if res.IsEmpty() { // banp rules didn't capture xgress conn between src and dst, return system-default: allow-all
		res.AllowedConns = common.MakeConnectionSet(true)
	}
<<<<<<< HEAD
}

// allAllowedXgressConnections: returns the allowed connections from srcPeer to dstPeer on the
// given direction (ingress/egress)
// allowed conns are computed by walking through all the available resources of k8s network policy api:
// admin-network-policies, network-policies and baseline-admin-network-policies;
// considering the precedence of each policy
func (pe *PolicyEngine) allAllowedXgressConnections(src, dst k8s.Peer, isIngress bool) (allowedConns *common.ConnectionSet, err error) {
	// Tanya TODO: think about the implicitly denied protocols/port ranges
	// (due to NPs capturing this src/dst, but defining only some of protocols/ports)
	// How to update implying rules in this case?

	// first get allowed xgress conn between the src and dst from the ANPs
	// note that:
	// - anpConns may contain allowed, denied or/and passed connections
	// - anpCaptured is true iff there is at least one rule in the input ANPs that captures both src and dst;
	// because anp rules are read as is and don't contain any implicit isolation effects for the Pods selected by the AdminNetworkPolicy.
	anpConns, anpCaptured, err := pe.getAllAllowedXgressConnectionsFromANPs(src, dst, isIngress)
	if err != nil {
		return nil, err
	}
	// optimization: if all the conns between src and dst were determined by the ANPs : return the allowed conns
	if anpCaptured && anpConns.DeterminesAllConns() {
		anpConns.AllowedConns.Subtract(anpConns.DeniedConns) // update explainabiliy data
		return anpConns.AllowedConns, nil
	}
	// second get the allowed xgress conns between the src and dst from the netpols
	// note that :
	// - npConns contains only allowed connections
	// - npCaptured is true iff there are policies selecting either src or dst based on the checked direction (ingress/ egress)
	npConns, npCaptured, err := pe.getAllAllowedXgressConnsFromNetpols(src, dst, isIngress)
	if err != nil {
		return nil, err
	}

	// compute the allowed connections on the given direction considering the which policies captured the xgress connection
	// and precedence of each policy type:
	switch {
	case npCaptured && !anpCaptured:
		// only NPs capture the peers, return allowed conns from netpols
		return npConns.AllowedConns, nil
	case npCaptured && anpCaptured:
		// if conns between src and dst were captured by both the admin-network-policies and by network-policies
		// collect conns:
		// - traffic that was allowed or denied by ANPs will not be affected by the netpol conns.
		// - traffic that has no match in ANPs but allowed by NPs is added to allowed conns.
		// - pass conns from ANPs, are determined by NPs conns;
		// note that allowed conns by netpols, imply deny on other traffic;
		// so ANPs.pass conns which intersect with NPs.allowed are added to allowed conns result;
		// other pass conns (which don't intersect with NPs allowed conns) are not allowed implicitly.
		anpConns.CollectAllowedConnsFromNetpols(npConns)
		return anpConns.AllowedConns, nil
	default: // !npCaptured - netpols don't capture the connections between src and dst - delegate to banp
		// get default xgress connection between src and dst from the BANP/ system-default;
		// note that :
		// - if there is no banp in the input resources, then default conns is system-default which is allow-all
		// - if the banp captures the xgress between src and dst; then defaultConns may contain allowed and denied conns
		defaultConns, err := pe.getXgressDefaultConns(src, dst, isIngress)
		if err != nil {
			return nil, err
		}
		// possible cases :
		// 1. ANPs capture the peers, netpols don't , return the allowed conns from ANPs considering default conns (& BANP)
		// 2. only BANP captures conns between the src and dst
		// 3. only default conns (no ANPs, nor BANP)
		// then collect conns from banp (or system-default):
		// this also determines what happens on traffic (ports) which are not mentioned in the (B)ANPs;
		// since (B)ANP rules are read as is only.
		anpConns.CollectConnsFromBANP(defaultConns)
		return anpConns.AllowedConns, nil
	}
}

// analyzing network-policies for conns between peers (object kind == NetworkPolicy):

// getAllAllowedXgressConnsFromNetpols returns if connections from src to dst are captured by network policies on given direction,
// if yes, returns also the set of allowed connections from src to dst on given direction(ingress/egress), by network policies rules.
// also checks and updates if a src is exposed to all namespaces on egress or dst is exposed to all namespaces cluster on ingress
// note that network-policies connections represent only allowed conns.
// note that: if there are policies selecting src (on egress) or dst (on ingress), then the xgress connection is captured;
// since NetworkPolicy rules implicitly deny unmentioned connections.
func (pe *PolicyEngine) getAllAllowedXgressConnsFromNetpols(src, dst k8s.Peer, isIngress bool) (policiesConns *k8s.PolicyConnections,
	captured bool, err error) {
	// relevant policies: policies that capture dst if isIngress, else policies that capture src
	var netpols []*k8s.NetworkPolicy
	if isIngress {
		// note that: if dst is an IPBlock peer, then "getPoliciesSelectingPod" will return 0 netpols;
		// since netpols may not select IPs; and then the connection will be determined as system-default
		// allow-all in a later check
		// i.e. the if dst.PeerType() == k8s.IPBlockType is deprecated
		// so this connection is determined later by system-default (which is allow all)
		netpols, err = pe.getPoliciesSelectingPod(dst, netv1.PolicyTypeIngress)
	} else {
		// note that if src is an IPBlock Peer, then "getPoliciesSelectingPod" will return 0 netpols;
		// so this connection is determined later by system-default (which is allow all)
		netpols, err = pe.getPoliciesSelectingPod(src, netv1.PolicyTypeEgress)
	}
	if err != nil {
		return nil, false, err
	}

	if len(netpols) == 0 {
		// if the given direction is not capturing the connection between src and dst,
		// this will be ignored and skipped so allowed conns will be determined later by BANP, or default (allow-all)
		return nil, false, nil
	}
	// connections between src and dst are captured by network-policies
	allowedConns := common.MakeConnectionSet(false)

	// iterate relevant network policies (that capture the required pod)
	for _, policy := range netpols {
		// determine policy's allowed connections between the peers for the direction
		// if isIngress: check for ingress rules that capture src within 'from'
		// if not isIngress: check for egress rules that capture dst within 'to'
		// collect the allowed connectivity from the relevant rules into allowedConns
		policyAllowedConnectionsPerDirection, err := pe.determineAllowedConnsPerDirection(policy, src, dst, isIngress)
		if err != nil {
			return nil, false, err
		}
		// in case of exposure-analysis: update cluster wide exposure data for relevant pod
		if pe.exposureAnalysisFlag {
			updatePeerXgressClusterWideExposure(policy, src, dst, isIngress)
		}
		allowedConns.Union(policyAllowedConnectionsPerDirection, true) // collect implying rules from multiple NPs
	}
	// putting the result in policiesConns object to be compared with conns allowed by ANP/BANP later
	policiesConns = k8s.NewPolicyConnections()
	policiesConns.AllowedConns = allowedConns
	return policiesConns, true, nil
}

// determineAllowedConnsPerDirection returns the policy's allowed connections between the
// peers in the given direction
func (pe *PolicyEngine) determineAllowedConnsPerDirection(policy *k8s.NetworkPolicy, src, dst k8s.Peer,
	isIngress bool) (*common.ConnectionSet, error) {
	if isIngress {
		// get ingress allowed conns between src and dst
		switch {
		case policy.IngressPolicyExposure.ExternalExposure.AllowAll:
			return policy.IngressPolicyExposure.ExternalExposure, nil
		case policy.IngressPolicyExposure.ClusterWideExposure.AllowAll && src.PeerType() == k8s.PodType:
			return policy.IngressPolicyExposure.ClusterWideExposure, nil
		default:
			return policy.GetXgressAllowedConns(src, dst, true)
		}
	}
	// else get egress allowed conns between src and dst
	switch {
	case policy.EgressPolicyExposure.ExternalExposure.AllowAll:
		return policy.EgressPolicyExposure.ExternalExposure, nil
	case policy.EgressPolicyExposure.ClusterWideExposure.AllowAll && dst.PeerType() == k8s.PodType:
		return policy.EgressPolicyExposure.ClusterWideExposure, nil
	default:
		return policy.GetXgressAllowedConns(src, dst, false)
	}
}

// updatePeerXgressClusterWideExposure updates the cluster-wide exposure of the pod which is selected by input policy.
// used only when exposure-analysis is active
func updatePeerXgressClusterWideExposure(policy *k8s.NetworkPolicy, src, dst k8s.Peer, isIngress bool) {
	if isIngress {
		// policy selecting dst (dst pod is real)
		// update its ingress entire cluster connection relying on policy data
		dst.GetPeerPod().UpdatePodXgressExposureToEntireClusterData(policy.IngressPolicyExposure.ClusterWideExposure, isIngress)
	} else {
		// policy selecting src
		// update its egress entire cluster connection relying on policy data
		src.GetPeerPod().UpdatePodXgressExposureToEntireClusterData(policy.EgressPolicyExposure.ClusterWideExposure, isIngress)
	}
}

// analyzing admin-network-policies for conns between peers (object kind == AdminNetworkPolicy):

// getAllAllowedXgressConnectionsFromANPs returns the connections from src to dst on give direction (ingress/egress)
// by analyzing admin network policies rules;
// and whether the connection between the src and dst was captured by admin-network-policies' rules.
// note that:
// - ANP connections may be allowed, passed and denied
// - a connection between src and dst is captured by an ANP iff there is an xgress rule capturing both peers, since
// AdminNetworkPolicy rules should be read as-is, i.e. there will not be any implicit isolation effects for
// the Pods selected by the AdminNetworkPolicy, as opposed to implicit deny NetworkPolicy rules imply.
func (pe *PolicyEngine) getAllAllowedXgressConnectionsFromANPs(src, dst k8s.Peer, isIngress bool) (policiesConns *k8s.PolicyConnections,
	captured bool, err error) {
	policiesConns = k8s.NewPolicyConnections()
	// iterate the sorted admin network policies in order to compute the allowed, pass, and denied xgress connections between the peers
	// from the admin netpols capturing the src (if !isIngress)/ capturing the dst (if isIngress true).
	// connections are computed considering ANPs priorities (rules of an ANP with lower priority take precedence on other ANPs rules)
	// and rules ordering in single ANP (coming first takes precedence).
	for _, anp := range pe.sortedAdminNetpols {
		singleANPConns := k8s.NewPolicyConnections()
		// collect the allowed, pass, and denied connectivity from the relevant rules into policiesConns
		if !isIngress { // egress
			selectsSrc, err := anp.Selects(src, false)
			if err != nil {
				return nil, false, err
			}
			// if the anp captures the src, get the relevant egress conns between src and dst
			if selectsSrc {
				singleANPConns, err = anp.GetEgressPolicyConns(dst)
				if err != nil {
					return nil, false, err
				}
			}
		} else { // ingress
			selectsDst, err := anp.Selects(dst, true)
			if err != nil {
				return nil, false, err
			}
			// if the anp captures the dst, get the relevant ingress conns (from src to dst)
			if selectsDst {
				singleANPConns, err = anp.GetIngressPolicyConns(src, dst)
				if err != nil {
					return nil, false, err
				}
			}
		}
		if !singleANPConns.IsEmpty() { // the anp is relevant (the xgress connection is captured)
			policiesConns.CollectANPConns(singleANPConns)
		}
	}

	if policiesConns.IsEmpty() { // conns between src and dst were not captured by the adminNetpols, to be determined by netpols/default conns
		policiesConns.ComplementPassConns()
		return policiesConns, false, nil
	}
	if !policiesConns.PassConns.AllowAll {
		policiesConns.ComplementPassConns()
	}

	return policiesConns, true, nil
}

// analyzing baseline-admin-network-policy for conns between peers (object kind == BaselineAdminNetworkPolicy):

// getXgressDefaultConns returns the default connections between src and dst on the given direction (ingress/egress);
// considering the existence of a baseline-admin-network-policy
// if there is a BANP in the input resources, it is analyzed; if it captures xgress conns between src and dst,
// then the captured conns are returned.
// if there is no BANP or if the BANP does not capture connections between src and dst, then default allow-all connections is returned.
// - note that the result may contain allowed / denied connections.
func (pe *PolicyEngine) getXgressDefaultConns(src, dst k8s.Peer, isIngress bool) (*k8s.PolicyConnections, error) {
	res := k8s.NewPolicyConnections()
	if pe.baselineAdminNetpol == nil {
		res.AllowedConns = common.MakeAllConnectionSetWithRule(common.SystemDefaultRule, isIngress)
		return res, nil
	}
	if isIngress { // ingress
		selectsDst, err := pe.baselineAdminNetpol.Selects(dst, true)
		if err != nil {
			return nil, err
		}
		// if the banp selects the dst on ingress, get ingress conns
		if selectsDst {
			res, err = pe.baselineAdminNetpol.GetIngressPolicyConns(src, dst)
			if err != nil {
				return nil, err
			}
		}
	} else { // egress (!isIngress)
		selectsSrc, err := pe.baselineAdminNetpol.Selects(src, false)
		if err != nil {
			return nil, err
		}
		// if the banp selects the src on egress, get egress conns
		if selectsSrc {
			res, err = pe.baselineAdminNetpol.GetEgressPolicyConns(dst)
			if err != nil {
				return nil, err
			}
		}
	}
	// if banp rules didn't capture xgress conn between src and dst, return system-default: allow-all;
	// if banp rule captured xgress conn, only DeniedConns should be impacted by banp rule,
	// whenever AllowedConns should anyway be system-default: allow-all
	res.AllowedConns = common.MakeAllConnectionSetWithRule(common.SystemDefaultRule, isIngress)
=======
>>>>>>> c4811e01
	return res, nil
}<|MERGE_RESOLUTION|>--- conflicted
+++ resolved
@@ -274,56 +274,16 @@
 	return res, nil
 }
 
-<<<<<<< HEAD
-// getPod: returns a Pod object corresponding to the input pod name
-func (pe *PolicyEngine) getPod(p string) *k8s.Pod {
-	if pod, ok := pe.podsMap[p]; ok {
-		return pod
-	}
-	return nil
-}
-
-// TODO: consider caching: for each pod and direction, test set of policies that are selecting it
-// getPoliciesSelectingPod returns a list of policies that select the input pod on the required direction (ingress/egress)
-func (pe *PolicyEngine) getPoliciesSelectingPod(peer k8s.Peer, direction netv1.PolicyType) ([]*k8s.NetworkPolicy, error) {
-	res := []*k8s.NetworkPolicy{}
-	if peer.PeerType() == k8s.IPBlockType {
-		return res, nil // empty list since netpols may select only pods
-	}
-	p := peer.(*k8s.PodPeer).Pod
-	netpols := pe.netpolsMap[p.Namespace]
-	for _, policy := range netpols {
-		selects, err := policy.Selects(p, direction)
-		if err != nil {
-			return nil, err
-		}
-		if selects {
-			res = append(res, policy)
-		}
-	}
-	if pe.exposureAnalysisFlag && len(res) > 0 {
-		p.UpdatePodXgressProtectedFlag(direction == netv1.PolicyTypeIngress)
-	}
-	return res, nil
-}
-
-// allowedXgressConnections returns true if the given connection from src to dst on given direction(ingress/egress)
-// is allowed by network policies rules
-func (pe *PolicyEngine) allowedXgressConnection(src, dst k8s.Peer, isIngress bool, protocol, port string) (bool, error) {
-	// relevant policies: policies that capture dst if isIngress, else policies that capture src
-	var err error
-	var netpols []*k8s.NetworkPolicy
-	if isIngress {
-		netpols, err = pe.getPoliciesSelectingPod(dst, netv1.PolicyTypeIngress)
-	} else {
-		netpols, err = pe.getPoliciesSelectingPod(src, netv1.PolicyTypeEgress)
-=======
 // allAllowedXgressConnections: returns the allowed connections from srcPeer to dstPeer on the
 // given direction (ingress/egress)
 // allowed conns are computed by walking through all the available resources of k8s network policy api:
 // admin-network-policies, network-policies and baseline-admin-network-policies;
 // considering the precedence of each policy
 func (pe *PolicyEngine) allAllowedXgressConnections(src, dst k8s.Peer, isIngress bool) (allowedConns *common.ConnectionSet, err error) {
+	// Tanya TODO: think about the implicitly denied protocols/port ranges
+	// (due to NPs capturing this src/dst, but defining only some of protocols/ports)
+	// How to update implying rules in this case?
+
 	// first get allowed xgress conn between the src and dst from the ANPs
 	// note that:
 	// - anpConns may contain allowed, denied or/and passed connections
@@ -335,8 +295,8 @@
 	}
 	// optimization: if all the conns between src and dst were determined by the ANPs : return the allowed conns
 	if anpCaptured && anpConns.DeterminesAllConns() {
+		anpConns.AllowedConns.Subtract(anpConns.DeniedConns) // update explainabiliy data
 		return anpConns.AllowedConns, nil
->>>>>>> c4811e01
 	}
 	// second get the allowed xgress conns between the src and dst from the netpols
 	// note that :
@@ -385,14 +345,6 @@
 	}
 }
 
-<<<<<<< HEAD
-// isPeerNodeIP returns true if peer1 is an IP address of a node and peer2 is a pod on that node
-func isPeerNodeIP(peer1, peer2 k8s.Peer) bool {
-	if peer2.PeerType() == k8s.PodType && peer1.PeerType() == k8s.IPBlockType {
-		ip2, err := netset.IPBlockFromIPAddress(peer2.GetPeerPod().HostIP)
-		if err != nil {
-			return peer1.GetPeerIPBlock().Equal(ip2)
-=======
 // analyzing network-policies for conns between peers (object kind == NetworkPolicy):
 
 // getAllAllowedXgressConnsFromNetpols returns if connections from src to dst are captured by network policies on given direction,
@@ -443,7 +395,7 @@
 		if pe.exposureAnalysisFlag {
 			updatePeerXgressClusterWideExposure(policy, src, dst, isIngress)
 		}
-		allowedConns.Union(policyAllowedConnectionsPerDirection)
+		allowedConns.Union(policyAllowedConnectionsPerDirection, true) // collect implying rules from multiple NPs
 	}
 	// putting the result in policiesConns object to be compared with conns allowed by ANP/BANP later
 	policiesConns = k8s.NewPolicyConnections()
@@ -463,7 +415,7 @@
 		case policy.IngressPolicyExposure.ClusterWideExposure.AllowAll && src.PeerType() == k8s.PodType:
 			return policy.IngressPolicyExposure.ClusterWideExposure, nil
 		default:
-			return policy.GetIngressAllowedConns(src, dst)
+			return policy.GetXgressAllowedConns(src, dst, true)
 		}
 	}
 	// else get egress allowed conns between src and dst
@@ -473,7 +425,7 @@
 	case policy.EgressPolicyExposure.ClusterWideExposure.AllowAll && dst.PeerType() == k8s.PodType:
 		return policy.EgressPolicyExposure.ClusterWideExposure, nil
 	default:
-		return policy.GetEgressAllowedConns(dst)
+		return policy.GetXgressAllowedConns(src, dst, false)
 	}
 }
 
@@ -538,303 +490,6 @@
 		}
 		if !singleANPConns.IsEmpty() { // the anp is relevant (the xgress connection is captured)
 			policiesConns.CollectANPConns(singleANPConns)
->>>>>>> c4811e01
-		}
-	}
-
-	if policiesConns.IsEmpty() { // conns between src and dst were not captured by the adminNetpols, to be determined by netpols/default conns
-		return k8s.NewPolicyConnections(), false, nil
-	}
-
-	return policiesConns, true, nil
-}
-
-// analyzing baseline-admin-network-policy for conns between peers (object kind == BaselineAdminNetworkPolicy):
-
-// getXgressDefaultConns returns the default connections between src and dst on the given direction (ingress/egress);
-// considering the existence of a baseline-admin-network-policy
-// if there is a BANP in the input resources, it is analyzed; if it captures xgress conns between src and dst,
-// then the captured conns are returned.
-// if there is no BANP or if the BANP does not capture connections between src and dst, then default allow-all connections is returned.
-// - note that the result may contain allowed / denied connections.
-func (pe *PolicyEngine) getXgressDefaultConns(src, dst k8s.Peer, isIngress bool) (*k8s.PolicyConnections, error) {
-	res := k8s.NewPolicyConnections()
-	if pe.baselineAdminNetpol == nil {
-		res.AllowedConns = common.MakeConnectionSet(true)
-		return res, nil
-	}
-	if isIngress { // ingress
-		selectsDst, err := pe.baselineAdminNetpol.Selects(dst, true)
-		if err != nil {
-			return nil, err
-		}
-		// if the banp selects the dst on ingress, get ingress conns
-		if selectsDst {
-			res, err = pe.baselineAdminNetpol.GetIngressPolicyConns(src, dst)
-			if err != nil {
-				return nil, err
-			}
-		}
-	} else { // egress (!isIngress)
-		selectsSrc, err := pe.baselineAdminNetpol.Selects(src, false)
-		if err != nil {
-			return nil, err
-		}
-		// if the banp selects the src on egress, get egress conns
-		if selectsSrc {
-			res, err = pe.baselineAdminNetpol.GetEgressPolicyConns(dst)
-			if err != nil {
-				return nil, err
-			}
-		}
-<<<<<<< HEAD
-		return nil, errors.New(netpolerrors.NotFoundPeerErrStr(p))
-	}
-	return nil, errors.New(netpolerrors.InvalidPeerErrStr(p))
-}
-
-// checkIfAllowedNew: (connection-set based computation) returns true if the given input connection is
-// allowed by network policies
-// currently used only for testing
-func (pe *PolicyEngine) checkIfAllowedNew(src, dst, protocol, port string) (bool, error) {
-	allowedConns, err := pe.allAllowedConnections(src, dst)
-	if err != nil {
-		return false, err
-	}
-	return allowedConns.Contains(port, protocol), nil
-}
-
-// allAllowedConnections: returns allowed connection between input strings of src and dst
-// currently used only for testing (computations based on all policy resources (e.g. ANP, NP & BANP))
-func (pe *PolicyEngine) allAllowedConnections(src, dst string) (*common.ConnectionSet, error) {
-	srcPeer, err := pe.getPeer(src)
-	if err != nil {
-		return nil, err
-=======
->>>>>>> c4811e01
-	}
-	if res.IsEmpty() { // banp rules didn't capture xgress conn between src and dst, return system-default: allow-all
-		res.AllowedConns = common.MakeConnectionSet(true)
-	}
-<<<<<<< HEAD
-}
-
-// allAllowedXgressConnections: returns the allowed connections from srcPeer to dstPeer on the
-// given direction (ingress/egress)
-// allowed conns are computed by walking through all the available resources of k8s network policy api:
-// admin-network-policies, network-policies and baseline-admin-network-policies;
-// considering the precedence of each policy
-func (pe *PolicyEngine) allAllowedXgressConnections(src, dst k8s.Peer, isIngress bool) (allowedConns *common.ConnectionSet, err error) {
-	// Tanya TODO: think about the implicitly denied protocols/port ranges
-	// (due to NPs capturing this src/dst, but defining only some of protocols/ports)
-	// How to update implying rules in this case?
-
-	// first get allowed xgress conn between the src and dst from the ANPs
-	// note that:
-	// - anpConns may contain allowed, denied or/and passed connections
-	// - anpCaptured is true iff there is at least one rule in the input ANPs that captures both src and dst;
-	// because anp rules are read as is and don't contain any implicit isolation effects for the Pods selected by the AdminNetworkPolicy.
-	anpConns, anpCaptured, err := pe.getAllAllowedXgressConnectionsFromANPs(src, dst, isIngress)
-	if err != nil {
-		return nil, err
-	}
-	// optimization: if all the conns between src and dst were determined by the ANPs : return the allowed conns
-	if anpCaptured && anpConns.DeterminesAllConns() {
-		anpConns.AllowedConns.Subtract(anpConns.DeniedConns) // update explainabiliy data
-		return anpConns.AllowedConns, nil
-	}
-	// second get the allowed xgress conns between the src and dst from the netpols
-	// note that :
-	// - npConns contains only allowed connections
-	// - npCaptured is true iff there are policies selecting either src or dst based on the checked direction (ingress/ egress)
-	npConns, npCaptured, err := pe.getAllAllowedXgressConnsFromNetpols(src, dst, isIngress)
-	if err != nil {
-		return nil, err
-	}
-
-	// compute the allowed connections on the given direction considering the which policies captured the xgress connection
-	// and precedence of each policy type:
-	switch {
-	case npCaptured && !anpCaptured:
-		// only NPs capture the peers, return allowed conns from netpols
-		return npConns.AllowedConns, nil
-	case npCaptured && anpCaptured:
-		// if conns between src and dst were captured by both the admin-network-policies and by network-policies
-		// collect conns:
-		// - traffic that was allowed or denied by ANPs will not be affected by the netpol conns.
-		// - traffic that has no match in ANPs but allowed by NPs is added to allowed conns.
-		// - pass conns from ANPs, are determined by NPs conns;
-		// note that allowed conns by netpols, imply deny on other traffic;
-		// so ANPs.pass conns which intersect with NPs.allowed are added to allowed conns result;
-		// other pass conns (which don't intersect with NPs allowed conns) are not allowed implicitly.
-		anpConns.CollectAllowedConnsFromNetpols(npConns)
-		return anpConns.AllowedConns, nil
-	default: // !npCaptured - netpols don't capture the connections between src and dst - delegate to banp
-		// get default xgress connection between src and dst from the BANP/ system-default;
-		// note that :
-		// - if there is no banp in the input resources, then default conns is system-default which is allow-all
-		// - if the banp captures the xgress between src and dst; then defaultConns may contain allowed and denied conns
-		defaultConns, err := pe.getXgressDefaultConns(src, dst, isIngress)
-		if err != nil {
-			return nil, err
-		}
-		// possible cases :
-		// 1. ANPs capture the peers, netpols don't , return the allowed conns from ANPs considering default conns (& BANP)
-		// 2. only BANP captures conns between the src and dst
-		// 3. only default conns (no ANPs, nor BANP)
-		// then collect conns from banp (or system-default):
-		// this also determines what happens on traffic (ports) which are not mentioned in the (B)ANPs;
-		// since (B)ANP rules are read as is only.
-		anpConns.CollectConnsFromBANP(defaultConns)
-		return anpConns.AllowedConns, nil
-	}
-}
-
-// analyzing network-policies for conns between peers (object kind == NetworkPolicy):
-
-// getAllAllowedXgressConnsFromNetpols returns if connections from src to dst are captured by network policies on given direction,
-// if yes, returns also the set of allowed connections from src to dst on given direction(ingress/egress), by network policies rules.
-// also checks and updates if a src is exposed to all namespaces on egress or dst is exposed to all namespaces cluster on ingress
-// note that network-policies connections represent only allowed conns.
-// note that: if there are policies selecting src (on egress) or dst (on ingress), then the xgress connection is captured;
-// since NetworkPolicy rules implicitly deny unmentioned connections.
-func (pe *PolicyEngine) getAllAllowedXgressConnsFromNetpols(src, dst k8s.Peer, isIngress bool) (policiesConns *k8s.PolicyConnections,
-	captured bool, err error) {
-	// relevant policies: policies that capture dst if isIngress, else policies that capture src
-	var netpols []*k8s.NetworkPolicy
-	if isIngress {
-		// note that: if dst is an IPBlock peer, then "getPoliciesSelectingPod" will return 0 netpols;
-		// since netpols may not select IPs; and then the connection will be determined as system-default
-		// allow-all in a later check
-		// i.e. the if dst.PeerType() == k8s.IPBlockType is deprecated
-		// so this connection is determined later by system-default (which is allow all)
-		netpols, err = pe.getPoliciesSelectingPod(dst, netv1.PolicyTypeIngress)
-	} else {
-		// note that if src is an IPBlock Peer, then "getPoliciesSelectingPod" will return 0 netpols;
-		// so this connection is determined later by system-default (which is allow all)
-		netpols, err = pe.getPoliciesSelectingPod(src, netv1.PolicyTypeEgress)
-	}
-	if err != nil {
-		return nil, false, err
-	}
-
-	if len(netpols) == 0 {
-		// if the given direction is not capturing the connection between src and dst,
-		// this will be ignored and skipped so allowed conns will be determined later by BANP, or default (allow-all)
-		return nil, false, nil
-	}
-	// connections between src and dst are captured by network-policies
-	allowedConns := common.MakeConnectionSet(false)
-
-	// iterate relevant network policies (that capture the required pod)
-	for _, policy := range netpols {
-		// determine policy's allowed connections between the peers for the direction
-		// if isIngress: check for ingress rules that capture src within 'from'
-		// if not isIngress: check for egress rules that capture dst within 'to'
-		// collect the allowed connectivity from the relevant rules into allowedConns
-		policyAllowedConnectionsPerDirection, err := pe.determineAllowedConnsPerDirection(policy, src, dst, isIngress)
-		if err != nil {
-			return nil, false, err
-		}
-		// in case of exposure-analysis: update cluster wide exposure data for relevant pod
-		if pe.exposureAnalysisFlag {
-			updatePeerXgressClusterWideExposure(policy, src, dst, isIngress)
-		}
-		allowedConns.Union(policyAllowedConnectionsPerDirection, true) // collect implying rules from multiple NPs
-	}
-	// putting the result in policiesConns object to be compared with conns allowed by ANP/BANP later
-	policiesConns = k8s.NewPolicyConnections()
-	policiesConns.AllowedConns = allowedConns
-	return policiesConns, true, nil
-}
-
-// determineAllowedConnsPerDirection returns the policy's allowed connections between the
-// peers in the given direction
-func (pe *PolicyEngine) determineAllowedConnsPerDirection(policy *k8s.NetworkPolicy, src, dst k8s.Peer,
-	isIngress bool) (*common.ConnectionSet, error) {
-	if isIngress {
-		// get ingress allowed conns between src and dst
-		switch {
-		case policy.IngressPolicyExposure.ExternalExposure.AllowAll:
-			return policy.IngressPolicyExposure.ExternalExposure, nil
-		case policy.IngressPolicyExposure.ClusterWideExposure.AllowAll && src.PeerType() == k8s.PodType:
-			return policy.IngressPolicyExposure.ClusterWideExposure, nil
-		default:
-			return policy.GetXgressAllowedConns(src, dst, true)
-		}
-	}
-	// else get egress allowed conns between src and dst
-	switch {
-	case policy.EgressPolicyExposure.ExternalExposure.AllowAll:
-		return policy.EgressPolicyExposure.ExternalExposure, nil
-	case policy.EgressPolicyExposure.ClusterWideExposure.AllowAll && dst.PeerType() == k8s.PodType:
-		return policy.EgressPolicyExposure.ClusterWideExposure, nil
-	default:
-		return policy.GetXgressAllowedConns(src, dst, false)
-	}
-}
-
-// updatePeerXgressClusterWideExposure updates the cluster-wide exposure of the pod which is selected by input policy.
-// used only when exposure-analysis is active
-func updatePeerXgressClusterWideExposure(policy *k8s.NetworkPolicy, src, dst k8s.Peer, isIngress bool) {
-	if isIngress {
-		// policy selecting dst (dst pod is real)
-		// update its ingress entire cluster connection relying on policy data
-		dst.GetPeerPod().UpdatePodXgressExposureToEntireClusterData(policy.IngressPolicyExposure.ClusterWideExposure, isIngress)
-	} else {
-		// policy selecting src
-		// update its egress entire cluster connection relying on policy data
-		src.GetPeerPod().UpdatePodXgressExposureToEntireClusterData(policy.EgressPolicyExposure.ClusterWideExposure, isIngress)
-	}
-}
-
-// analyzing admin-network-policies for conns between peers (object kind == AdminNetworkPolicy):
-
-// getAllAllowedXgressConnectionsFromANPs returns the connections from src to dst on give direction (ingress/egress)
-// by analyzing admin network policies rules;
-// and whether the connection between the src and dst was captured by admin-network-policies' rules.
-// note that:
-// - ANP connections may be allowed, passed and denied
-// - a connection between src and dst is captured by an ANP iff there is an xgress rule capturing both peers, since
-// AdminNetworkPolicy rules should be read as-is, i.e. there will not be any implicit isolation effects for
-// the Pods selected by the AdminNetworkPolicy, as opposed to implicit deny NetworkPolicy rules imply.
-func (pe *PolicyEngine) getAllAllowedXgressConnectionsFromANPs(src, dst k8s.Peer, isIngress bool) (policiesConns *k8s.PolicyConnections,
-	captured bool, err error) {
-	policiesConns = k8s.NewPolicyConnections()
-	// iterate the sorted admin network policies in order to compute the allowed, pass, and denied xgress connections between the peers
-	// from the admin netpols capturing the src (if !isIngress)/ capturing the dst (if isIngress true).
-	// connections are computed considering ANPs priorities (rules of an ANP with lower priority take precedence on other ANPs rules)
-	// and rules ordering in single ANP (coming first takes precedence).
-	for _, anp := range pe.sortedAdminNetpols {
-		singleANPConns := k8s.NewPolicyConnections()
-		// collect the allowed, pass, and denied connectivity from the relevant rules into policiesConns
-		if !isIngress { // egress
-			selectsSrc, err := anp.Selects(src, false)
-			if err != nil {
-				return nil, false, err
-			}
-			// if the anp captures the src, get the relevant egress conns between src and dst
-			if selectsSrc {
-				singleANPConns, err = anp.GetEgressPolicyConns(dst)
-				if err != nil {
-					return nil, false, err
-				}
-			}
-		} else { // ingress
-			selectsDst, err := anp.Selects(dst, true)
-			if err != nil {
-				return nil, false, err
-			}
-			// if the anp captures the dst, get the relevant ingress conns (from src to dst)
-			if selectsDst {
-				singleANPConns, err = anp.GetIngressPolicyConns(src, dst)
-				if err != nil {
-					return nil, false, err
-				}
-			}
-		}
-		if !singleANPConns.IsEmpty() { // the anp is relevant (the xgress connection is captured)
-			policiesConns.CollectANPConns(singleANPConns)
 		}
 	}
 
@@ -892,7 +547,5 @@
 	// if banp rule captured xgress conn, only DeniedConns should be impacted by banp rule,
 	// whenever AllowedConns should anyway be system-default: allow-all
 	res.AllowedConns = common.MakeAllConnectionSetWithRule(common.SystemDefaultRule, isIngress)
-=======
->>>>>>> c4811e01
 	return res, nil
 }