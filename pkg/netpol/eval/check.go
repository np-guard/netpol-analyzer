--- conflicted
+++ resolved
@@ -322,13 +322,6 @@
 	if err != nil {
 		return nil, err
 	}
-<<<<<<< HEAD
-	// optimization: if all the conns between src and dst were determined by the ANPs : return the allowed conns
-	if anpCaptured && anpConns.DeterminesAllConns() {
-		// since NPs/BANPs are not relevant here, perform the subtract below
-		anpConns.AllowedConns.Subtract(anpConns.DeniedConns) // update explainabiliy data
-		return anpConns.AllowedConns, nil
-=======
 	// optimizations
 	// if all connections between src and dst were determined by the AdminNetworkPolicies (ANP layer); we actually can return the result.
 	// but if the exposure-analysis flag is on, and we are also computing the exposure to entire-cluster of the
@@ -356,12 +349,13 @@
 		if !pe.exposureAnalysisFlag || podExposureUpdatedFlag {
 			// if exposure analysis is off or all exposure conns to entire-cluster were also determined by the ANP layer
 			// then return the allowed conns between src and dst (no need to proceed to other layers)
+			// since NPs/BANPs are not relevant here, perform the subtract below
+			anpConns.layerConns.AllowedConns.Subtract(anpConns.layerConns.DeniedConns) // update explainabiliy data
 			return anpConns.layerConns.AllowedConns, nil
 		}
 		// else : exposure-analysis is on and still not determined continue in order to compute and update the exposure to
 		// entire-cluster of the selected pod
 		anpConnsDeterminedAllFlag = true
->>>>>>> b6d6085e
 	}
 
 	// second get the allowed xgress conns between the src and dst from the netpols
@@ -401,6 +395,8 @@
 	}
 	if anpConnsDeterminedAllFlag { // if all conns between the src and dst were determined by ANP layer, return the allowed
 		// conns from the ANP layer
+		// since NPs/BANPs are not relevant here, perform the subtract below
+		anpConns.layerConns.AllowedConns.Subtract(anpConns.layerConns.DeniedConns) // update explainabiliy data
 		return anpConns.layerConns.AllowedConns, nil
 	}
 	// return all allowed xgress connections between the src and dst (final result computed considering all layers conns)
@@ -509,9 +505,9 @@
 			exposureConns.isCaptured = true
 			// update the cluster wide exposure result from the relevant netpol's data
 			if isIngress && !policy.IngressPolicyClusterWideExposure.IsEmpty() {
-				exposureConns.layerConns.AllowedConns.Union(policy.IngressPolicyClusterWideExposure.AllowedConns)
+				exposureConns.layerConns.AllowedConns.Union(policy.IngressPolicyClusterWideExposure.AllowedConns, false)
 			} else if !isIngress && !policy.EgressPolicyClusterWideExposure.IsEmpty() {
-				exposureConns.layerConns.AllowedConns.Union(policy.EgressPolicyClusterWideExposure.AllowedConns)
+				exposureConns.layerConns.AllowedConns.Union(policy.EgressPolicyClusterWideExposure.AllowedConns, false)
 			}
 		}
 		allowedConns.Union(policyAllowedConnectionsPerDirection, true) // collect implying rules from multiple NPs
@@ -608,21 +604,14 @@
 		}
 	}
 
-<<<<<<< HEAD
-	if policiesConns.IsEmpty() { // conns between src and dst were not captured by the adminNetpols, to be determined by netpols/default conns
-		policiesConns.ComplementPassConns()
-		return policiesConns, false, nil
-	}
-	if !policiesConns.PassConns.AllowAll {
-		policiesConns.ComplementPassConns()
-=======
-	if policiesConns.layerConns.IsEmpty() { // conns between src and dst were not captured by the adminNetpols,
-		// to be determined by netpols/default conns
+	if policiesConns.layerConns.IsEmpty() {
+		// conns between src and dst were not captured by the adminNetpols, to be determined by netpols/default conns
 		policiesConns.isCaptured = false
-		return policiesConns, exposureConns, nil
->>>>>>> b6d6085e
-	}
-	policiesConns.isCaptured = true
+	} else {
+		policiesConns.isCaptured = true
+	}
+	policiesConns.layerConns.ComplementPassConns()
+	exposureConns.layerConns.ComplementPassConns()
 	return policiesConns, exposureConns, nil
 }
 
@@ -641,15 +630,6 @@
 // considering the existence of a baseline-admin-network-policy
 // if there is a BANP in the input resources, it is analyzed; if it captures xgress conns between src and dst,
 // then the captured conns are returned.
-<<<<<<< HEAD
-// if there is no BANP or if the BANP does not capture connections between src and dst, then default allow-all connections is returned.
-// - note that the result may contain allowed / denied connections.
-func (pe *PolicyEngine) getXgressDefaultConns(src, dst k8s.Peer, isIngress bool) (*k8s.PolicyConnections, error) {
-	res := k8s.NewPolicyConnections()
-	if pe.baselineAdminNetpol != nil {
-		if isIngress { // ingress
-			selectsDst, err := pe.baselineAdminNetpol.Selects(dst, true)
-=======
 // if there is no BANP in the policy-engine, then default allow-all connections is returned.
 // in case of exposure-analysis: returns default connections also between src and entire-cluster
 // on egress / dst and entire-cluster on ingress.
@@ -660,84 +640,56 @@
 	// if banp does not exist/ does not capture the peers.
 	defaultConns = initEmptyPoliciesLayerXgressConns()  // result of allowed conns between the src and dst
 	exposureConns = initEmptyPoliciesLayerXgressConns() // result of cluster wide exposure of selected pod
-	if pe.baselineAdminNetpol == nil {
-		exposureConns.layerConns.AllowedConns = common.MakeConnectionSet(true)
-		defaultConns.layerConns.AllowedConns = common.MakeConnectionSet(true)
-		return defaultConns, exposureConns, nil
-	}
 	banpConns := k8s.NewPolicyConnections()
-	if isIngress { // ingress
-		selectsDst, err := pe.baselineAdminNetpol.Selects(dst, true)
-		if err != nil {
-			return nil, nil, err
-		}
-		// if the banp selects the dst on ingress, get ingress conns
-		if selectsDst {
-			banpConns, err = pe.baselineAdminNetpol.GetIngressPolicyConns(src, dst)
->>>>>>> b6d6085e
+	if pe.baselineAdminNetpol != nil {
+		if isIngress { // ingress
+			selectsDst, err := pe.baselineAdminNetpol.Selects(dst, true)
 			if err != nil {
 				return nil, nil, err
 			}
-			if pe.exposureAnalysisFlag {
-				// if exposure-analysis is on, update also the exposure of the dst from all namespaces on ingress
-				// if it is captured by current policy
-				dst.GetPeerPod().UpdatePodXgressProtectedFlag(true)
-				updateClusterWideExposureResultFromANP(exposureConns, pe.baselineAdminNetpol.IngressPolicyClusterWideExposure)
-			}
-<<<<<<< HEAD
 			// if the banp selects the dst on ingress, get ingress conns
 			if selectsDst {
-				res, err = pe.baselineAdminNetpol.GetIngressPolicyConns(src, dst)
+				banpConns, err = pe.baselineAdminNetpol.GetIngressPolicyConns(src, dst)
 				if err != nil {
-					return nil, err
+					return nil, nil, err
+				}
+				if pe.exposureAnalysisFlag {
+					// if exposure-analysis is on, update also the exposure of the dst from all namespaces on ingress
+					// if it is captured by current policy
+					dst.GetPeerPod().UpdatePodXgressProtectedFlag(true)
+					updateClusterWideExposureResultFromANP(exposureConns, pe.baselineAdminNetpol.IngressPolicyClusterWideExposure)
 				}
 			}
 		} else { // egress (!isIngress)
 			selectsSrc, err := pe.baselineAdminNetpol.Selects(src, false)
-=======
-		}
-	} else { // egress (!isIngress)
-		selectsSrc, err := pe.baselineAdminNetpol.Selects(src, false)
-		if err != nil {
-			return nil, nil, err
-		}
-		// if the banp selects the src on egress, get egress conns
-		if selectsSrc {
-			banpConns, err = pe.baselineAdminNetpol.GetEgressPolicyConns(dst)
->>>>>>> b6d6085e
 			if err != nil {
 				return nil, nil, err
 			}
-			// if exposure-analysis is on, update also the exposure of the src to all namespaces on egress
-			// if it is captured by current policy
-			if pe.exposureAnalysisFlag {
-				src.GetPeerPod().UpdatePodXgressProtectedFlag(false)
-				updateClusterWideExposureResultFromANP(exposureConns, pe.baselineAdminNetpol.EgressPolicyClusterWideExposure)
-			}
 			// if the banp selects the src on egress, get egress conns
 			if selectsSrc {
-				res, err = pe.baselineAdminNetpol.GetEgressPolicyConns(dst)
+				banpConns, err = pe.baselineAdminNetpol.GetEgressPolicyConns(dst)
 				if err != nil {
-					return nil, err
-				}
-			}
-		}
-	}
-<<<<<<< HEAD
+					return nil, nil, err
+				}
+				// if exposure-analysis is on, update also the exposure of the src to all namespaces on egress
+				// if it is captured by current policy
+				if pe.exposureAnalysisFlag {
+					src.GetPeerPod().UpdatePodXgressProtectedFlag(false)
+					updateClusterWideExposureResultFromANP(exposureConns, pe.baselineAdminNetpol.EgressPolicyClusterWideExposure)
+				}
+			}
+		}
+	}
+
+	defaultConns.layerConns = banpConns
+	exposureConns.layerConns.AllowedConns = common.MakeConnectionSet(true)
 	// if no banp or banp rules didn't capture xgress conn between src and dst, return system-default: allow-all;
 	// if banp rule captured xgress conn, only DeniedConns should be impacted by banp rule,
 	// whenever AllowedConns should anyway be system-default: allow-all (or assumed allow-all for IP-blocks)
 	if (isIngress && dst.PeerType() == k8s.IPBlockType) || (!isIngress && src.PeerType() == k8s.IPBlockType) {
-		res.AllowedConns = common.MakeConnectionSetWithRule(true, common.IPDefaultRule, common.DefaultLayer, isIngress)
+		defaultConns.layerConns.AllowedConns = common.MakeConnectionSetWithRule(true, common.IPDefaultRule, common.DefaultLayer, isIngress)
 	} else {
-		res.AllowedConns = common.MakeConnectionSetWithRule(true, common.SystemDefaultRule, common.DefaultLayer, isIngress)
-	}
-	return res, nil
-=======
-	defaultConns.layerConns = banpConns
-	// note that if the BANP did not capture the connection (i.e. banpConns / exposureConns.layerConns is empty);
-	// then when collecting the result later, any connection that is not determined by the ANP will be
-	// allow-all by default (i.e empty conns are handled in policy_connections.CollectConnsFromBANP)
+		defaultConns.layerConns.AllowedConns = common.MakeConnectionSetWithRule(true, common.SystemDefaultRule, common.DefaultLayer, isIngress)
+	}
 	return defaultConns, exposureConns, nil
->>>>>>> b6d6085e
 }