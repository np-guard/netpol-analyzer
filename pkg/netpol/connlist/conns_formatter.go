--- conflicted
+++ resolved
@@ -10,11 +10,9 @@
 	"fmt"
 	"sort"
 	"strings"
-<<<<<<< HEAD
-=======
 
 	"k8s.io/apimachinery/pkg/labels"
->>>>>>> ede3c2cb
+
 
 	"github.com/np-guard/netpol-analyzer/pkg/netpol/internal/common"
 )
@@ -80,7 +78,6 @@
 	return singleConnFields{Src: conn.Src().String(), Dst: conn.Dst().String(), ConnString: connStr}
 }
 
-<<<<<<< HEAD
 // commonly (to be) used for exposure analysis output formatters
 const (
 	entireCluster    = "entire-cluster"
@@ -95,13 +92,9 @@
 	notIn            = "NotIn"
 	doesNotExist     = "DoesNotExist"
 	exists           = "Exists"
-=======
-const (
-	entireCluster          = "entire-cluster"
 	exposureAnalysisHeader = "Exposure Analysis Result:"
 	egressExposureHeader   = "Egress Exposure:"
 	ingressExposureHeader  = "Ingress Exposure:"
->>>>>>> ede3c2cb
 )
 
 // formSingleExposureConn returns a representation of single exposure connection fields as singleConnFields object
