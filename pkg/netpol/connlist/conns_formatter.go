/*
Copyright 2023- IBM Inc. All Rights Reserved.

SPDX-License-Identifier: Apache-2.0
*/

package connlist

import (
	"fmt"
	"sort"
	"strings"

	v1 "k8s.io/apimachinery/pkg/apis/meta/v1"
	"k8s.io/apimachinery/pkg/labels"
	"k8s.io/apimachinery/pkg/types"

	"github.com/np-guard/netpol-analyzer/pkg/netpol/internal/common"
)

var newLineChar = fmt.Sprintln("")

// ipMaps is a struct for saving connections with ip-blocks from connlist
// connections with IP-peers should appear in both connlist and exposure-analysis output sections
// used in txt , md, csv , json formats
type ipMaps struct {
	// PeerToConnsFromIPs map from real peer.String() to its ingress connections from ip-blocks
	// extracted from the []Peer2PeerConnection conns to be appended also to the exposure-analysis output
	// i.e : if connlist output contains `0.0.0.0-255.255.255.255 => ns1/workload-a : All Connections`
	// the PeerToConnsFromIPs will contain following entry: (to be written also in exposure output)
	// {ns1/workload-a: []singleConnFields{{src: 0.0.0.0-255.255.255.255, dst: ns1/workload-a, conn: All Connections},}}
	PeerToConnsFromIPs map[string][]singleConnFields

	// peerToConnsToIPs map from real peer.String() to its egress connections to ip-blocks
	// extracted from the []Peer2PeerConnection conns to be appended also to the exposure-analysis output
	peerToConnsToIPs map[string][]singleConnFields
}

// saveConnsWithIPs gets a P2P connection; if the connection includes an IP-Peer as one of its end-points; the conn is saved in the
// matching map of the formatText maps
func (i *ipMaps) saveConnsWithIPs(conn Peer2PeerConnection, explain bool, primaryUdnNamespaces map[string]bool) {
	p2pConn, _ := formSingleP2PConn(conn, explain, primaryUdnNamespaces)
	if conn.Src().IsPeerIPType() && !isEmpty(conn) {
		i.PeerToConnsFromIPs[conn.Dst().String()] = append(i.PeerToConnsFromIPs[conn.Dst().String()], p2pConn)
	}
	if conn.Dst().IsPeerIPType() && !isEmpty(conn) {
		i.peerToConnsToIPs[conn.Src().String()] = append(i.peerToConnsToIPs[conn.Src().String()], p2pConn)
	}
}

func isEmpty(conn Peer2PeerConnection) bool {
	return !conn.AllProtocolsAndPorts() && len(conn.ProtocolsAndPorts()) == 0
}

// createIPMaps returns an ipMaps object with empty maps if required
func createIPMaps(initMapsFlag bool) (ipMaps ipMaps) {
	if initMapsFlag {
		ipMaps.peerToConnsToIPs = make(map[string][]singleConnFields)
		ipMaps.PeerToConnsFromIPs = make(map[string][]singleConnFields)
	}
	return ipMaps
}

// connsFormatter implements output formatting in the required output format
type connsFormatter interface {
	writeOutput(conns []Peer2PeerConnection, exposureConns []ExposedPeer, exposureFlag bool, explain bool,
		focusConnStr string, primaryUdnNamespaces map[string]bool) (string, error)
}

// singleConnFields represents a single connection object
type singleConnFields struct {
	Src         string `json:"src"`
	Dst         string `json:"dst"`
	ConnString  string `json:"conn"`
	explanation string
}

// string representation of the singleConnFields struct
func (c singleConnFields) string() string {
	return fmt.Sprintf("%s => %s : %s", c.Src, c.Dst, c.ConnString)
}

func (c singleConnFields) nodePairString() string {
	return fmt.Sprintf("%s => %s", c.Src, c.Dst)
}

func (c singleConnFields) stringWithExplanation() string {
	return fmt.Sprintf("Connections between %s => %s:\n\n%s", c.Src, c.Dst, c.explanation)
}

// formSingleP2PConn returns a string representation of single connection fields as singleConnFields object;
<<<<<<< HEAD
// if the connection belongs to an UDN, returns the udn name
// in the mean while an allowed conn may belong to one udn (namespace) only.
// explainability output may contain peers in two UDNs in case of running with `--focus-conn`; in this case the
// connection will be appended to the Src's UDN (will appear under the src's udn section)
func formSingleP2PConn(conn Peer2PeerConnection, explain bool) (p2pConn singleConnFields, udn string) {
=======
// if the connection belongs to an UDN, returns the udn name (in the mean while a conn may belong to one udn only)
func formSingleP2PConn(conn Peer2PeerConnection, explain bool, primaryUdnNamespaces map[string]bool) (p2pConn singleConnFields,
	udn string) {
>>>>>>> 676fb664
	connStr := common.ConnStrFromConnProperties(conn.AllProtocolsAndPorts(), conn.ProtocolsAndPorts())
	expl := ""
	if explain {
		expl = common.ExplanationFromConnProperties(conn.AllProtocolsAndPorts(), conn.(*connection).commonImplyingRules, conn.ProtocolsAndPorts())
	}
	srcStr := conn.Src().String()
	dstStr := conn.Dst().String()
	if primaryUdnNamespaces[conn.Src().Namespace()] { // if the src is in udn add the udn label to its name
		udn = conn.Src().Namespace() + common.UDNLabel
		srcStr = addUDNLabelToPeerStr(srcStr)
	}
	if primaryUdnNamespaces[conn.Dst().Namespace()] {
		if udn == "" { // the src is not in udn
			udn = conn.Dst().Namespace() + common.UDNLabel
		}
		dstStr = addUDNLabelToPeerStr(dstStr)
	}
	return singleConnFields{Src: srcStr, Dst: dstStr, ConnString: connStr, explanation: expl}, udn
}

// addUDNLabelToPeerStr : gets peer string of the pattern : <peer Namespace>/<peer Name>+[peer Kind]
// returns : <peer Namespace>+[udn]/<peer Name>+[peer Kind]
func addUDNLabelToPeerStr(peerStr string) string {
	peerStrParts := strings.SplitN(peerStr, string(types.Separator), 2)
	return types.NamespacedName{Namespace: peerStrParts[0] + common.UDNLabel, Name: peerStrParts[1]}.String()
}

// commonly (to be) used for exposure analysis output formatters
const (
	entireCluster          = "entire-cluster"
	exposureAnalysisHeader = "Exposure Analysis Result"
	egressExposureHeader   = "Egress Exposure:"
	ingressExposureHeader  = "Ingress Exposure:"
	stringInBrackets       = "[%s]"
	mapOpen                = "{"
	mapClose               = "}"
	comma                  = ","
)

// formSingleExposureConn returns a representation of single exposure connection fields as singleConnFields object
func formSingleExposureConn(peer, repPeer string, conn common.Connection, isIngress bool) singleConnFields {
	connStr := conn.(*common.ConnectionSet).String()
	if isIngress {
		return singleConnFields{Src: repPeer, Dst: peer, ConnString: connStr}
	}
	return singleConnFields{Src: peer, Dst: repPeer, ConnString: connStr}
}

// formExposureItemAsSingleConnFiled returns a singleConnFields object for an item in the XgressExposureData list
func formExposureItemAsSingleConnFiled(peerStr string, exposureItem XgressExposureData, isIngress bool) singleConnFields {
	if exposureItem.IsExposedToEntireCluster() {
		return formSingleExposureConn(peerStr, entireCluster, exposureItem.PotentialConnectivity(), isIngress)
	}
	repPeerStr := getRepresentativeNamespaceString(exposureItem.NamespaceLabels(), true) + "/" +
		getRepresentativePodString(exposureItem.PodLabels(), true)
	return formSingleExposureConn(peerStr, repPeerStr, exposureItem.PotentialConnectivity(), isIngress)
}

// convertLabelsMapToString returns a string representation of the given labels map
func convertLabelsMapToString(labelsMap map[string]string) string {
	return labels.SelectorFromSet(labels.Set(labelsMap)).String()
}

// convertRequirementsToString returns a string representation of the given requirements list
func convertRequirementsToString(reqs []v1.LabelSelectorRequirement) string {
	const strPrefix = "&LabelSelectorRequirement"
	reqStrings := make([]string, len(reqs))
	for i, req := range reqs {
		reqStrings[i] = strings.ReplaceAll(req.String(), strPrefix, "")
	}
	sort.Strings(reqStrings)
	return strings.Join(reqStrings, comma)
}

// writeLabelSelectorAsString returns a string representation of the label selector
func writeLabelSelectorAsString(labelSel v1.LabelSelector) string {
	var res string
	if len(labelSel.MatchLabels) > 0 {
		res = convertLabelsMapToString(labelSel.MatchLabels)
	}
	if len(labelSel.MatchExpressions) > 0 {
		if res != "" {
			res += comma
		}
		res += convertRequirementsToString(labelSel.MatchExpressions)
	}
	return res
}

// getRepresentativeNamespaceString returns a string representation of a potential peer with namespace labels.
// if namespace string is with multiple words, returns it in brackets ([]) in case of textual (non-graphical) output
func getRepresentativeNamespaceString(nsLabels v1.LabelSelector, txtOutFlag bool) string {
	// if ns selector contains only namespace name label - return ns name
	nsName, ok := nsLabels.MatchLabels[common.K8sNsNameLabelKey]
	if len(nsLabels.MatchLabels) == 1 && len(nsLabels.MatchExpressions) == 0 && ok {
		return nsName
	}
	// else if ns labels are empty - res = all namespaces
	var res string
	if nsLabels.Size() == 0 {
		res = allNamespacesLbl
	} else {
		res = "namespace with " + mapOpen + writeLabelSelectorAsString(nsLabels) + mapClose
	}
	if txtOutFlag {
		return fmt.Sprintf(stringInBrackets, res)
	}
	return res
}

// getRepresentativePodString returns a string representation of potential peer with pod labels
// or all pods string for empty pod labels map (which indicates all pods).
// adds [] in case of textual (non-graphical) output
func getRepresentativePodString(podLabels v1.LabelSelector, txtOutFlag bool) string {
	var res string
	if podLabels.Size() == 0 {
		res = allPeersLbl
	} else {
		res = "pod with " + mapOpen + writeLabelSelectorAsString(podLabels) + mapClose
	}
	if txtOutFlag {
		return fmt.Sprintf(stringInBrackets, res)
	}
	return res
}

// following code is common for txt, md, csv and json:

// getConnlistAsSortedSingleConnFieldsArray returns a sorted singleConnFields list from Peer2PeerConnection list.
// creates ipMaps object if the format requires it (to be used for exposure results later)
func getConnlistAsSortedSingleConnFieldsArray(conns []Peer2PeerConnection, ipMaps ipMaps, saveToIPMaps, explain bool,
	primaryUdnNamespaces map[string]bool) []singleConnFields {
	connItems := make([]singleConnFields, 0)
	for _, conn := range conns {
		if saveToIPMaps {
			ipMaps.saveConnsWithIPs(conn, explain, primaryUdnNamespaces)
		}
		// Note that : for formats other than 'txt' - if the `explain` flag was on for the analyzer -
		// we get here with explain=false (ignored for output) and display regular connlist; However,
		// the analyzer stored empty connections - that we don't want to display them on regular connlist
		if !explain && isEmpty(conn) {
			continue
		}
		p2pConn, _ := formSingleP2PConn(conn, explain, primaryUdnNamespaces)
		connItems = append(connItems, p2pConn)
	}
	return sortConnFields(connItems, true)
}

// sortConnFields returns sorted list from the given singleConnFields list;
// list may be sorted by src or by dst field as required
func sortConnFields(conns []singleConnFields, sortBySrc bool) []singleConnFields {
	sort.Slice(conns, func(i, j int) bool {
		if sortBySrc {
			if conns[i].Src != conns[j].Src {
				return conns[i].Src < conns[j].Src
			}
			return conns[i].Dst < conns[j].Dst
		} // else sort by dst
		if conns[i].Dst != conns[j].Dst {
			return conns[i].Dst < conns[j].Dst
		}
		return conns[i].Src < conns[j].Src
	})
	return conns
}

// getExposureConnsAsSortedSingleConnFieldsArray returns two sorted singleConnFields of ingress exposure and ingress exposure lists from
// ExposedPeer list and ipMaps records.
// and for txt output use only, returns unprotected peers' lines
func getExposureConnsAsSortedSingleConnFieldsArray(exposureConns []ExposedPeer, ipMaps ipMaps) (ingExposure,
	egExposure []singleConnFields, unprotectedLines []string) {
	for _, ep := range exposureConns {
		pIngExposure, ingUnprotected := getXgressExposureConnsAsSingleConnFieldsArray(ep.ExposedPeer().String(),
			true, ep.IsProtectedByIngressNetpols(), ep.IngressExposure(), ipMaps)
		ingExposure = append(ingExposure, pIngExposure...)
		unprotectedLines = append(unprotectedLines, ingUnprotected...)
		pEgExposure, egUnprotected := getXgressExposureConnsAsSingleConnFieldsArray(ep.ExposedPeer().String(),
			false, ep.IsProtectedByEgressNetpols(), ep.EgressExposure(), ipMaps)
		egExposure = append(egExposure, pEgExposure...)
		unprotectedLines = append(unprotectedLines, egUnprotected...)
	}
	return sortConnFields(ingExposure, false), sortConnFields(egExposure, true), unprotectedLines
}

// getXgressExposureConnsAsSingleConnFieldsArray returns xgress data of an exposed peer as singleConnFields list.
// and for txt output use only, returns also the unprotected line of the peer
// if a peer is not protected, two lines are to be added to exposure analysis result:
// 1. all conns with entire cluster (added here)
// 2. all conns with ip-blocks (all destinations); for sure found in the ip conns map so will be added automatically
// also unprotected line will be added to textual output
func getXgressExposureConnsAsSingleConnFieldsArray(peerStr string, isIngress, isProtected bool,
	xgressExp []XgressExposureData, ipMaps ipMaps) (xgressLines []singleConnFields, xgressUnprotectedLine []string) {
	direction := "Ingress"
	if !isIngress {
		direction = "Egress"
	}
	if !isProtected {
		xgressLines = append(xgressLines, formSingleExposureConn(peerStr, entireCluster, common.MakeConnectionSet(true), isIngress))
		xgressUnprotectedLine = append(xgressUnprotectedLine, peerStr+" is not protected on "+direction)
	} else { // protected
		for _, data := range xgressExp {
			xgressLines = append(xgressLines, formExposureItemAsSingleConnFiled(peerStr, data, isIngress))
		}
	}
	// append xgress ip conns to this peer from the relevant map
	ipMap := ipMaps.PeerToConnsFromIPs
	if !isIngress {
		ipMap = ipMaps.peerToConnsToIPs
	}
	if ipConns, ok := ipMap[peerStr]; ok {
		xgressLines = append(xgressLines, ipConns...)
	}
	return xgressLines, xgressUnprotectedLine
}

// writeExposureSubSection if the list is not empty returns it as string lines with the matching sub section given header
func writeExposureSubSection(lines []string, header string) string {
	res := ""
	if len(lines) > 0 {
		res += header
		res += strings.Join(lines, newLineChar)
		res += newLineChar
	}
	return res
}<|MERGE_RESOLUTION|>--- conflicted
+++ resolved
@@ -89,17 +89,12 @@
 }
 
 // formSingleP2PConn returns a string representation of single connection fields as singleConnFields object;
-<<<<<<< HEAD
 // if the connection belongs to an UDN, returns the udn name
 // in the mean while an allowed conn may belong to one udn (namespace) only.
 // explainability output may contain peers in two UDNs in case of running with `--focus-conn`; in this case the
 // connection will be appended to the Src's UDN (will appear under the src's udn section)
-func formSingleP2PConn(conn Peer2PeerConnection, explain bool) (p2pConn singleConnFields, udn string) {
-=======
-// if the connection belongs to an UDN, returns the udn name (in the mean while a conn may belong to one udn only)
 func formSingleP2PConn(conn Peer2PeerConnection, explain bool, primaryUdnNamespaces map[string]bool) (p2pConn singleConnFields,
 	udn string) {
->>>>>>> 676fb664
 	connStr := common.ConnStrFromConnProperties(conn.AllProtocolsAndPorts(), conn.ProtocolsAndPorts())
 	expl := ""
 	if explain {
@@ -107,15 +102,19 @@
 	}
 	srcStr := conn.Src().String()
 	dstStr := conn.Dst().String()
+	origSrcStr := srcStr
+	origDstStr := dstStr
 	if primaryUdnNamespaces[conn.Src().Namespace()] { // if the src is in udn add the udn label to its name
 		udn = conn.Src().Namespace() + common.UDNLabel
 		srcStr = addUDNLabelToPeerStr(srcStr)
+		expl = strings.ReplaceAll(expl, origSrcStr, srcStr)
 	}
 	if primaryUdnNamespaces[conn.Dst().Namespace()] {
 		if udn == "" { // the src is not in udn
 			udn = conn.Dst().Namespace() + common.UDNLabel
 		}
 		dstStr = addUDNLabelToPeerStr(dstStr)
+		expl = strings.ReplaceAll(expl, origDstStr, dstStr)
 	}
 	return singleConnFields{Src: srcStr, Dst: dstStr, ConnString: connStr, explanation: expl}, udn
 }
