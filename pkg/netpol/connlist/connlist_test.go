--- conflicted
+++ resolved
@@ -914,16 +914,15 @@
 		outputFormats:    ExposureValidFormats,
 	},
 	{
-<<<<<<< HEAD
+		testDirName:      "test_exposure_minimal_netpol_analysis",
+		exposureAnalysis: true,
+		outputFormats:    []string{output.DOTFormat},
+	},
+	{
 		// test that when the rule enable any-namespace with podSelector, a representative peer is created even
 		// if there is a matching pod in a specific namespace
 		testDirName:      "test_exposure_to_any_namespace_with_podSelector",
 		exposureAnalysis: true,
 		outputFormats:    ExposureValidFormats,
-=======
-		testDirName:      "test_exposure_minimal_netpol_analysis",
-		exposureAnalysis: true,
-		outputFormats:    []string{output.DOTFormat},
->>>>>>> 83a1b782
 	},
 }