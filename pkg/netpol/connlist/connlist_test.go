/*
Copyright 2023- IBM Inc. All Rights Reserved.

SPDX-License-Identifier: Apache-2.0
*/

package connlist

import (
	"fmt"
	"path/filepath"
	"strings"
	"testing"

	"github.com/np-guard/netpol-analyzer/pkg/internal/common"
	"github.com/np-guard/netpol-analyzer/pkg/internal/netpolerrors"
	"github.com/np-guard/netpol-analyzer/pkg/internal/output"
	"github.com/np-guard/netpol-analyzer/pkg/internal/testutils"
	"github.com/np-guard/netpol-analyzer/pkg/manifests/fsscanner"
	"github.com/np-guard/netpol-analyzer/pkg/netpol/internal/alerts"
	"github.com/np-guard/netpol-analyzer/pkg/netpol/internal/examples"

	"github.com/stretchr/testify/require"
)

const ResourceInfosFunc = "ConnlistFromResourceInfos"
const DirPathFunc = "ConnlistFromDirPath"
const currentPkg = "connlist"
const notEmptyMsg = "expecting non-empty analysis res"

var connlistTestedAPIS = []string{ResourceInfosFunc, DirPathFunc}

/*
interfaces to  test:
- ConnlistFromResourceInfos
- ConnlistFromDirPath
- ConnectionsListToString

*/

/*
	ConnlistFromResourceInfos:
	Examples for possible errors (non fatal) returned from this call (ResourceInfoListToK8sObjectsList):
	(1) (Warning) malformed k8s resource manifest: "in file: tests\malformed_pod_example\pod.yaml,
	YAML document is malformed: unrecognized type: int32"
	(2) (Warning) malformed k8s resource manifest: "in file: tests\malformed-pod-example-2\pod_list.json,
	 YAML document is malformed: cannot restore slice from map"
	(3) (Warning) no network policy resources found: (tests/malformed_pod_example):
	"no relevant Kubernetes network policy resources found"
	(4) (Error) no workload resources found: (tests/malformed_pod_example/) :
	"no relevant Kubernetes workload resources found"

	Examples for Log Infos that can be printed from this call:
	(1) (Info) in file: tests/bad_yamls/irrelevant_k8s_resources.yaml, skipping object with type: IngressClass

	TODO: add tests to check the Info message is added to the log

	Example for possible fatal-Errors returned from the call below: (connsListFromParsedResources)
	(1) (fatal-err) netpol-err: CIDR error (not a valid ipv4 CIDR)
	(2) additional netpol-err... (e.g. LabelSelector error), and more..
*/

/*
	ConnlistFromDirPath:
	Examples for possible errors returned from this call (GetResourceInfos):
	(1) dir does not exist: "Error: the path "tests/bad_yamls/subdir5" does not exist"
	(2) empty dir : "Error: error reading [tests/bad_yamls/subdir2/]: recognized file
	extensions are [.json .yaml .yml]"
	(3) irrelevant JSON : "GetResourceInfos error: unable to decode "tests\\onlineboutique\\connlist_output.json":
	json: cannot unmarshal array into Go value of type unstructured.detector"
	(4) bad JSON/YAML - missing kind : "Error: unable to decode "tests\\malformed-pod-example-4\\pods.json":
	 Object 'Kind' is missing in '{ ... }"
	(5) YAML doc with syntax error: "error parsing tests/document_with_syntax_error.yaml: error
	converting YAML to JSON: yaml: line 19: found character that cannot start any token"

*/

/////////////////////////////////////good path tests /////////////////////////////////////////////////////////////////////////////////

// TestConnList tests the output of ConnlistFromDirPath() for valid input resources
func TestConnListFromDir(t *testing.T) {
	t.Parallel()
	for _, tt := range goodPathTests {
		t.Run(tt.testDirName, func(t *testing.T) {
			t.Parallel()
			for _, format := range tt.outputFormats {
				testutils.SkipRunningSVGTestOnGithub(t, format)
				pTest := prepareTest(tt.testDirName, tt.focusWorkloads, tt.focusWorkloadPeers, tt.focusDirection, tt.focusConn,
					format, tt.exposureAnalysis)
				res, _, err := pTest.analyzer.ConnlistFromDirPath(pTest.dirPath)
				require.Nil(t, err, pTest.testInfo)
				out, err := pTest.analyzer.ConnectionsListToString(res)
				require.Nil(t, err, pTest.testInfo)
				testutils.CheckActualVsExpectedOutputMatch(t, pTest.expectedOutputFileName, out,
					pTest.testInfo, currentPkg)
			}
		})
	}
}

func TestConnListFromResourceInfos(t *testing.T) {
	t.Parallel()
	for _, tt := range goodPathTests {
		t.Run(tt.testDirName, func(t *testing.T) {
			t.Parallel()
			for _, format := range tt.outputFormats {
				testutils.SkipRunningSVGTestOnGithub(t, format)
				pTest := prepareTest(tt.testDirName, tt.focusWorkloads, tt.focusWorkloadPeers, tt.focusDirection, tt.focusConn,
					format, tt.exposureAnalysis)
				infos, _ := fsscanner.GetResourceInfosFromDirPath([]string{pTest.dirPath}, true, false)
				// require.Empty(t, errs, testInfo) - TODO: add info about expected errors
				// from each test here (these errors do not stop the analysis or affect the output)
				// more suitable to test this in a separate package (manifests) where  GetResourceInfosFromDirPath is implemented
				res, _, err := pTest.analyzer.ConnlistFromResourceInfos(infos)
				require.Nil(t, err, pTest.testInfo)
				out, err := pTest.analyzer.ConnectionsListToString(res)
				require.Nil(t, err, pTest.testInfo)
				testutils.CheckActualVsExpectedOutputMatch(t, pTest.expectedOutputFileName, out,
					pTest.testInfo, currentPkg)
			}
		})
	}
}

/////////////////////////////////////bad path tests /////////////////////////////////////////////////////////////////////////////////

// fatal errors common for both interfaces (ConnlistFromDirPath & ConnlistFromResourceInfos)
//--------------------------------------------------------------------------------------------

func TestConnlistAnalyzeFatalErrors(t *testing.T) {
	t.Parallel()
	cases := []struct {
		name             string
		dirName          string
		errorStrContains string
	}{
		// invalid netpols batch
		{
			name:             "Input_dir_has_netpol_with_invalid_cidr_should_return_fatal_error_of_invalid_CIDR_address",
			dirName:          filepath.Join("bad_netpols", "subdir1"),
			errorStrContains: netpolerrors.ConcatErrors(alerts.CidrErrTitle, alerts.InvalidCIDRAddr),
		},
		{
			name:             "Input_dir_has_netpol_with_bad_label_key_should_return_fatal_selector_error",
			dirName:          filepath.Join("bad_netpols", "subdir2"),
			errorStrContains: netpolerrors.ConcatErrors(alerts.SelectorErrTitle, alerts.InvalidKeyVal),
		},
		{
			name:             "Input_dir_has_netpol_with_bad_label_value_should_return_fatal_selector_error",
			dirName:          filepath.Join("bad_netpols", "subdir7"),
			errorStrContains: (alerts.SelectorErrTitle),
		},
		{
			name:             "Input_dir_has_netpol_with_invalid_rule_peer_should_return_fatal_rule_NetworkPolicyPeer_error",
			dirName:          filepath.Join("bad_netpols", "subdir3"),
			errorStrContains: netpolerrors.ConcatErrors(alerts.RulePeerErrTitle, alerts.CombinedRulePeerErrStr),
		},
		{
			name:             "Input_dir_has_netpol_with_empty_rule_peer_should_return_fatal_rule_NetworkPolicyPeer_error",
			dirName:          filepath.Join("bad_netpols", "subdir4"),
			errorStrContains: netpolerrors.ConcatErrors(alerts.RulePeerErrTitle, alerts.EmptyRulePeerErrStr),
		},
		{
			name:             "Input_dir_has_netpol_with_named_port_on_ipblock_peer_should_return_fatal_named_port_error",
			dirName:          filepath.Join("bad_netpols", "subdir6"),
			errorStrContains: netpolerrors.ConcatErrors(alerts.NamedPortErrTitle, alerts.ConvertNamedPortErrStr),
		},
		/*// input dir does not exist
		{
			name:             "Input_dir_does_not_exist_should_return_fatal_error_accessing_directory",
			dirName:          filepath.Join("bad_yamls", "subdir3"),
			errorStrContains: "does not exist", // TODO: actual msg: "the path ... does not exist"
		},*/
		// pods list issue - pods with same owner but different labels
		{
			name:             "Input_dir_has_pods_with_same_owner_name_w_different_labels_selected_by_policy_should_return_fatal_error",
			dirName:          "semanticDiff-same-topologies-illegal-podlist",
			errorStrContains: alerts.NotSupportedPodResourcesErrorStr("demo/cog-agents"),
		},
		{
			name:             "Input_dir_has_pods_with_same_owner_name_w_different_labels_selected_by_policy_should_return_fatal_error2",
			dirName:          "example_pods_w_same_owner_and_labels_gap_with_bad_match_expression",
			errorStrContains: alerts.NotSupportedPodResourcesErrorStr("default/internal-security"),
		},
		{
			name:             "Input_dir_has_pods_with_same_owner_name_w_different_labels_selected_by_policy_should_return_fatal_error3",
			dirName:          "example_w_err_pods_w_same_owner_and_labels_gap_anp",
			errorStrContains: alerts.NotSupportedPodResourcesErrorStr("default/internal-security"),
		},
		{
			name:             "Input_dir_has_two_netpols_with_same_name_in_a_namespace_should_return_fatal_error_of_existing_object",
			dirName:          "np_bad_path_test_1",
			errorStrContains: alerts.NPWithSameNameError("default/backend-netpol"),
		},
		{
			name:             "Input_dir_has_netpol_with_illegal_port_should_return_fatal_error",
			dirName:          "np_bad_path_test_2",
			errorStrContains: alerts.EndPortWithNamedPortErrStr,
		},
		{
			name:             "Input_dir_has_netpol_with_illegal_port_range_should_return_fatal_error",
			dirName:          "np_test_with_empty_port_range",
			errorStrContains: alerts.IllegalPortRangeError(10, 1),
		},
		// anp & banp bad path tests
		{
			name:             "Input_dir_has_two_admin_netpols_with_same_priority_should_return_fatal_error",
			dirName:          "anp_bad_path_test_1",
			errorStrContains: alerts.PriorityErrExplain,
		},
		{
			name:             "Input_dir_has_an_admin_netpol_with_invalid_priority_should_return_fatal_error",
			dirName:          "anp_bad_path_test_2",
			errorStrContains: alerts.PriorityValueErr("invalid-priority", 1001),
		},
		{
			name:             "Input_dir_has_two_admin_netpols_with_same_name_should_return_fatal_error",
			dirName:          "anp_bad_path_test_3",
			errorStrContains: alerts.ANPsWithSameNameErr("same-name"),
		},
		{
			name:             "Input_dir_has_an_admin_netpol_with_empty_subject_should_return_fatal_error",
			dirName:          "anp_bad_path_test_4",
			errorStrContains: alerts.OneFieldSetSubjectErr,
		},
		{
			name:             "Input_dir_has_an_admin_netpol_with_invalid_subject_should_return_fatal_error",
			dirName:          "anp_bad_path_test_5",
			errorStrContains: alerts.OneFieldSetSubjectErr,
		},
		{
			name:             "Input_dir_has_an_admin_netpol_with_an_empty_egress_rule_peer_should_return_fatal_error",
			dirName:          "anp_bad_path_test_6",
			errorStrContains: alerts.ANPEgressRulePeersErr,
		},
		{
			name:             "Input_dir_has_an_admin_netpol_with_an_invalid_egress_rule_peer_should_return_fatal_error",
			dirName:          "anp_bad_path_test_7",
			errorStrContains: alerts.OneFieldSetRulePeerErr,
		},
		{
			name:             "Input_dir_has_an_admin_netpol_with_an_invalid_egress_rule_port_should_return_fatal_error",
			dirName:          "anp_bad_path_test_8",
			errorStrContains: alerts.ANPPortsError,
		},
		{
			name:             "Input_dir_has_an_admin_netpol_with_an_invalid_egress_rule_action_should_return_fatal_error",
			dirName:          "anp_bad_path_test_9",
			errorStrContains: alerts.UnknownRuleActionErr,
		},
		{
			name:             "Input_dir_has_an_admin_netpol_missing_egress_rule_peer_should_return_fatal_error",
			dirName:          "anp_bad_path_test_10",
			errorStrContains: alerts.ANPEgressRulePeersErr,
		},
		{
			name:             "Input_dir_has_an_admin_netpol_missing_egress_rule_action_should_return_fatal_error",
			dirName:          "anp_bad_path_test_12",
			errorStrContains: alerts.UnknownRuleActionErr,
		},
		{
			name:             "Input_dir_has_an_admin_netpol_missing_ingress_rule_peer_should_return_fatal_error",
			dirName:          "anp_bad_path_test_14",
			errorStrContains: alerts.ANPIngressRulePeersErr,
		},
		{
			name:             "Input_dir_has_an_admin_netpol_with_an_empty_ingress_rule_peer_should_return_fatal_error",
			dirName:          "anp_bad_path_test_15",
			errorStrContains: alerts.ANPIngressRulePeersErr,
		},
		{
			name:             "Input_dir_has_an_admin_netpol_with_an_invalid_ingress_rule_peer_should_return_fatal_error",
			dirName:          "anp_bad_path_test_16",
			errorStrContains: alerts.OneFieldSetRulePeerErr,
		},
		{
			name:             "Input_dir_has_an_admin_netpol_with_an_invalid_ingress_rule_port_should_return_fatal_error",
			dirName:          "anp_bad_path_test_17",
			errorStrContains: alerts.ANPPortsError,
		},
		{
			name:             "Input_dir_has_an_admin_netpol_with_an_illegal_rule_port_range_should_return_fatal_error",
			dirName:          "anp_test_with_empty_port_range",
			errorStrContains: alerts.IllegalPortRangeError(10, 1),
		},
		{
			name:             "Input_dir_has_an_admin_netpol_with_an_invalid_ingress_rule_action_should_return_fatal_error",
			dirName:          "anp_bad_path_test_18",
			errorStrContains: alerts.UnknownRuleActionErr,
		},
		{
			name:             "Input_dir_has_an_admin_netpol_with_an_invalid_egress_cidr_peer_should_return_fatal_error",
			dirName:          "anp_bad_path_test_19",
			errorStrContains: alerts.InvalidCIDRAddr,
		},
		{
			name:             "Input_dir_has_admin_netpols_one_with_invalid_priority_should_return_fatal_error",
			dirName:          "anp_bad_path_test_20",
			errorStrContains: alerts.PriorityValueErr("invalid-priority", 1001),
		},
		{
			name:             "Input_dir_has_more_than_one_baseline_admin_netpol_should_return_fatal_error",
			dirName:          "banp_bad_path_test_1",
			errorStrContains: alerts.BANPAlreadyExists,
		},
		{
			name:             "Input_dir_has_baseline_admin_netpol_with_name_not_default_should_return_fatal_error",
			dirName:          "banp_bad_path_test_2",
			errorStrContains: alerts.BANPNameAssertion,
		},
		{
			name:             "Input_dir_has_baseline_admin_netpol_with_empty_subject_should_return_fatal_error",
			dirName:          "banp_bad_path_test_3",
			errorStrContains: alerts.OneFieldSetSubjectErr,
		},
		{
			name:             "Input_dir_has_baseline_admin_netpol_with_invalid_subject_should_return_fatal_error",
			dirName:          "banp_bad_path_test_4",
			errorStrContains: alerts.OneFieldSetSubjectErr,
		},
		{
			name:             "Input_dir_has_baseline_admin_netpol_with_an_empty_egress_rule_peer_should_return_fatal_error",
			dirName:          "banp_bad_path_test_5",
			errorStrContains: alerts.ANPEgressRulePeersErr,
		},
		{
			name:             "Input_dir_has_baseline_admin_netpol_with_missing_egress_rule_peer_should_return_fatal_error",
			dirName:          "banp_bad_path_test_6",
			errorStrContains: alerts.ANPEgressRulePeersErr,
		},
		{
			name:             "Input_dir_has_baseline_admin_netpol_with_an_invalid_egress_rule_peer_should_return_fatal_error",
			dirName:          "banp_bad_path_test_7",
			errorStrContains: alerts.OneFieldSetRulePeerErr,
		},
		{
			name:             "Input_dir_has_baseline_admin_netpol_with_an_invalid_egress_rule_action_should_return_fatal_error",
			dirName:          "banp_bad_path_test_8",
			errorStrContains: alerts.UnknownRuleActionErr,
		},
		{
			name:             "Input_dir_has_baseline_admin_netpol_with_an_invalid_egress_rule_port_should_return_fatal_error",
			dirName:          "banp_bad_path_test_9",
			errorStrContains: alerts.ANPPortsError,
		},
		{
			name:             "Input_dir_has_baseline_admin_netpol_with_missing_ingress_rule_peer_should_return_fatal_error",
			dirName:          "banp_bad_path_test_10",
			errorStrContains: alerts.ANPIngressRulePeersErr,
		},
		{
			name:             "Input_dir_has_baseline_admin_netpol_with_an_empty_ingress_rule_peer_should_return_fatal_error",
			dirName:          "banp_bad_path_test_11",
			errorStrContains: alerts.ANPIngressRulePeersErr,
		},
		{
			name:             "Input_dir_has_baseline_admin_netpol_with_an_invalid_ingress_rule_peer_should_return_fatal_error",
			dirName:          "banp_bad_path_test_12",
			errorStrContains: alerts.OneFieldSetRulePeerErr,
		},
		{
			name:             "Input_dir_has_baseline_admin_netpol_with_an_invalid_ingress_rule_port_should_return_fatal_error",
			dirName:          "banp_bad_path_test_13",
			errorStrContains: alerts.ANPPortsError,
		},
		{
			name:             "Input_dir_has_baseline_admin_netpol_with_an_invalid_ingress_rule_action_should_return_fatal_error",
			dirName:          "banp_bad_path_test_14",
			errorStrContains: alerts.UnknownRuleActionErr,
		},
		{
			name:             "Input_dir_has_baseline_admin_netpol_with_an_invalid_egress_cidr_peer_should_return_fatal_error",
			dirName:          "banp_bad_path_test_15",
			errorStrContains: alerts.InvalidCIDRAddr,
		},
	}
	for _, tt := range cases {
		t.Run(tt.name, func(t *testing.T) {
			t.Parallel()
			for _, apiToTest := range connlistTestedAPIS {
				analyzer, connsRes, peersRes, err := getAnalysisResFromAPI(apiToTest, tt.dirName, nil, nil, "")
				testFatalErr(t, connsRes, peersRes, err, tt.name, tt.errorStrContains, analyzer)
			}
		})
	}
}

func testFatalErr(t *testing.T,
	connsRes []Peer2PeerConnection,
	peersRes []Peer,
	err error,
	testName, errStr string,
	analyzer *ConnlistAnalyzer) {
	require.Empty(t, connsRes, testName)
	require.Empty(t, peersRes, testName)
	testutils.CheckErrorContainment(t, testName, errStr, err.Error())
	require.Equal(t, len(analyzer.errors), 1)
	testutils.CheckErrorContainment(t, testName, errStr, analyzer.errors[0].Error().Error())
}

func getAnalysisResFromAPI(apiName, dirName string, focusWorkloads, focusWorkloadPeers []string, focusDirection string) (
	analyzer *ConnlistAnalyzer, connsRes []Peer2PeerConnection, peersRes []Peer, err error) {
	pTest := prepareTest(dirName, focusWorkloads, focusWorkloadPeers, focusDirection, "", output.DefaultFormat, false)
	switch apiName {
	case ResourceInfosFunc:
		infos, _ := fsscanner.GetResourceInfosFromDirPath([]string{pTest.dirPath}, true, false)
		connsRes, peersRes, err = pTest.analyzer.ConnlistFromResourceInfos(infos)
	case DirPathFunc:
		connsRes, peersRes, err = pTest.analyzer.ConnlistFromDirPath(pTest.dirPath)
	}
	return pTest.analyzer, connsRes, peersRes, err
}

// severe errors and warnings, common for both interfaces (ConnlistFromDirPath & ConnlistFromResourceInfos)
//--------------------------------------------------------------------------------------------

// TODO: test stopOnErr here?

//nolint:gocritic //temporary commented-out code
func TestConnlistAnalyzeSevereErrorsAndWarnings(t *testing.T) {
	t.Parallel()
	cases := []struct {
		name                string
		dirName             string
		firstErrStrContains string
		emptyRes            bool
		focusWorkloads      []string
		focusWorkloadPeers  []string
		focusDirection      string
		/*expectedErrNumWithoutStopOnErr int
		expectedErrNumWithStopOnErr    int*/
	}{

		{
			name:                "input_file_has_no_relevant_k8s_resources",
			dirName:             filepath.Join("bad_yamls", "irrelevant_k8s_resources.yaml"),
			firstErrStrContains: netpolerrors.NoK8sWorkloadResourcesFoundErrorStr,
			emptyRes:            true,
		},
		{
			name:                "no_network_policy_resources_warning",
			dirName:             "no_netpols_dir",
			firstErrStrContains: netpolerrors.NoK8sNetworkPolicyResourcesFoundErrorStr,
			emptyRes:            false,
		},
		/*
			$ ./bin/k8snetpolicy list --dirpath tests/malformed_pod_example/
			2023/11/02 08:56:16 : err : in file: tests\malformed_pod_example\pod.yaml YAML document is malformed:
			 error for resource with kind: Pod , name: nginx , :  unrecognized type: int32
			2023/11/02 08:56:16 : no relevant Kubernetes workload resources found
			2023/11/02 08:56:16 no relevant Kubernetes network policy resources found


		*/
		{
			name:                "malformed_yaml_unrecognized_type_int32",
			dirName:             "malformed_pod_example",
			firstErrStrContains: alerts.UnrecognizedValType, // netpolerrors.MalformedYamlDocErrorStr
			emptyRes:            true,
		},
		{
			name:                "malformed_yaml_cannot_restore_slice_from_map",
			dirName:             "malformed-pod-example-2",
			firstErrStrContains: alerts.SliceFromMapErr, // netpolerrors.MalformedYamlDocErrorStr
			emptyRes:            false,
		},
		{
			name:                "input_dir_with_focusworkload_that_does_not_exist_should_get_warning",
			dirName:             "onlineboutique_workloads",
			focusWorkloads:      []string{"abcd"},
			firstErrStrContains: alerts.WorkloadDoesNotExistErrStr("abcd"),
			emptyRes:            true,
		},
		{
			name:                "input_dir_with_focusworkload_ns_and_name_that_does_not_exist_should_get_warning",
			dirName:             "onlineboutique_workloads",
			focusWorkloads:      []string{"default/abcd"},
			firstErrStrContains: alerts.WorkloadDoesNotExistErrStr("default/abcd"),
			emptyRes:            true,
		},
		{
			name:                "input_dir_with_focusworkload_from_list_that_does_not_exist_should_get_warning",
			dirName:             "anp_banp_blog_demo",
			focusWorkloads:      []string{"myfoo", "abcd"},
			firstErrStrContains: alerts.WorkloadDoesNotExistErrStr("abcd"),
			emptyRes:            false, // only one focus-workload does not exist
		},
		{
			name:                "input_dir_with_multiple_focusworkloads_that_do_not_exist_should_get_warnings",
			dirName:             "anp_banp_blog_demo",
			focusWorkloads:      []string{"myfriend", "abcd"},
			firstErrStrContains: alerts.WorkloadDoesNotExistErrStr("myfriend"),
			emptyRes:            true, // all focus-workloads do not exist - empty connlist
		},
		{
			name:                "input_dir_with_multiple_focusworkloads-peers_that_do_not_exist_should_get_warnings",
			dirName:             "anp_banp_blog_demo",
			focusWorkloads:      []string{"myfoo"},
			focusWorkloadPeers:  []string{"myfo", "mike"},
			firstErrStrContains: alerts.WorkloadDoesNotExistErrStr("myfo"),
			emptyRes:            true, // all focus-workloads peers do not exist - empty connlist
		},
		{
			name:                "input_dir_with_multiple_focusworkloads-peers_that_some_exist_should_get_warning_and_connlist_not_empty",
			dirName:             "anp_banp_blog_demo",
			focusWorkloads:      []string{"myfoo"},
			focusWorkloadPeers:  []string{"mybaz", "mike"},
			focusDirection:      common.EgressFocusDirection,
			firstErrStrContains: alerts.WorkloadDoesNotExistErrStr("mike"),
			emptyRes:            false, // some focus-workload-peers exist
		},

		/*{
			// this error issued by builder
			name:                           "input_file_has_malformed_yaml_doc_should_return_severe_error",
			dirName:                        "document_with_syntax_error",
			expectedErrNumWithoutStopOnErr: 2,
			expectedErrNumWithStopOnErr:    1,
			firstErrStrContains:            "found character that cannot start any token", //"YAML document is malformed",
		},
		{
			// this error issued by builder
			name:                           "input_file_is_not_a_valid_k8s_resource_should_return_severe_error",
			dirName:                        filepath.Join("bad_yamls", "not_a_k8s_resource.yaml"),
			expectedErrNumWithoutStopOnErr: 3,                  //2,
			expectedErrNumWithStopOnErr:    2,                  // an error and a warning
			firstErrStrContains:            "unable to decode", //"Yaml document is not a K8s resource",
		},*/
	}
	for _, tt := range cases {
		t.Run(tt.name, func(t *testing.T) {
			t.Parallel()

			for _, apiToTest := range connlistTestedAPIS {
				analyzer, connsRes, peersRes, err := getAnalysisResFromAPI(apiToTest, tt.dirName, tt.focusWorkloads,
					tt.focusWorkloadPeers, tt.focusDirection)
				require.Nil(t, err, tt.name)
				if tt.emptyRes {
					require.Empty(t, connsRes, tt.name)
					require.Empty(t, peersRes, tt.name)
				} else {
					require.NotEmpty(t, connsRes, tt.name)
					require.NotEmpty(t, peersRes, tt.name)
				}
				testutils.CheckErrorContainment(t, tt.name, tt.firstErrStrContains, analyzer.errors[0].Error().Error())
			}

			/*analyzerOpts1 := []ConnlistAnalyzerOption{}
			analyzerOpts2 := []ConnlistAnalyzerOption{WithStopOnError()}
			// severe is not fatal, thus not returned
			// first analyzer:
			analyzer, _, err1 := getConnlistFromDirPathRes(analyzerOpts1, tt.dirName)
			resErrors1 := analyzer.Errors()
			require.Nil(t, err1, "test: %q", tt.name)
			require.Equal(t, tt.expectedErrNumWithoutStopOnErr, len(resErrors1), "test: %q", tt.name)
			testutils.CheckErrorContainment(t, tt.name, tt.firstErrStrContains, resErrors1[0].Error().Error(), true)
			// second analyzer (with stopOnError):

			analyzerWithStopOnError, res, err2 := getConnlistFromDirPathRes(analyzerOpts2, tt.dirName)
			resErrors2 := analyzerWithStopOnError.Errors()
			require.Nil(t, err2, "test: %q", tt.name)
			require.Empty(t, res, "test: %q", tt.name) // the run stopped on first severe error, no result computed
			require.Equal(t, tt.expectedErrNumWithStopOnErr, len(resErrors2), "test: %q", tt.name)
			testutils.CheckErrorContainment(t, tt.name, tt.firstErrStrContains, resErrors2[0].Error().Error(), true)*/
		})
	}
}

/////////////////////////////////////////////////////////////////////////////////////////////////////////////////////////////////

// Test errs/warnings unique for ConnlistFromDirPath only (issued by the resources builder)
// ----------------------------------------------------------------------------------------------

func TestFatalErrorsConnlistFromDirPathOnly(t *testing.T) {
	t.Parallel()
	cases := []struct {
		name             string
		dirName          string
		errorStrContains string
	}{
		{
			name:             "dir_does_not_exist_err",
			dirName:          "ttt",
			errorStrContains: alerts.PathNotExistErr, // netpolerrors.ErrGettingResInfoFromDir
		},
		{
			name:             "empty_dir_with_no_yamls_or_json_files",
			dirName:          filepath.Join("bad_yamls", "subdir2"),
			errorStrContains: alerts.UnknownFileExtensionErr, // netpolerrors.ErrGettingResInfoFromDir
		},
		{
			name:             "bad_JSON_missing_kind", // this err is fatal here only because dir has no other resources
			dirName:          "malformed-pod-example-4",
			errorStrContains: alerts.MissingObjectErr, // kind is missing in pod json, netpolerrors.ErrGettingResInfoFromDir
		},
	}
	for _, tt := range cases {
		t.Run(tt.name, func(t *testing.T) {
			t.Parallel()
			analyzer, connsRes, peersRes, err := getAnalysisResFromAPI(DirPathFunc, tt.dirName, nil, nil, "")
			testFatalErr(t, connsRes, peersRes, err, tt.name, tt.errorStrContains, analyzer)
		})
	}
}

func TestErrorsAndWarningsConnlistFromDirPathOnly(t *testing.T) {
	t.Parallel()
	cases := []struct {
		name             string
		dirName          string
		errorStrContains string
		emptyRes         bool
	}{
		{
			name:             "irrelevant_JSON_file_unable_to_decode",
			dirName:          "onlineboutique",
			errorStrContains: alerts.UnmarshalErr, // netpolerrors.FailedReadingFileErrorStr
			emptyRes:         false,
		},
		{
			name:             "YAML_syntax_err",
			dirName:          "malformed-pod-example-5",
			errorStrContains: netpolerrors.WrongStartCharacterErr, // netpolerrors.FailedReadingFileErrorStr
			emptyRes:         false,
			// TODO: this test has another error (missing kind in another file), add this to the testing functionality
		},
	}
	for _, tt := range cases {
		t.Run(tt.name, func(t *testing.T) {
			t.Parallel()
			analyzer, connsRes, peersRes, err := getAnalysisResFromAPI(DirPathFunc, tt.dirName, nil, nil, "")
			require.Nil(t, err, tt.name)
			if tt.emptyRes {
				require.Empty(t, connsRes, tt.name)
				require.Empty(t, peersRes, tt.name)
			} else {
				require.NotEmpty(t, connsRes, tt.name)
				require.NotEmpty(t, peersRes, tt.name)
			}
			testutils.CheckErrorContainment(t, tt.name, tt.errorStrContains, analyzer.errors[0].Error().Error())
		})
	}
}

func TestLoggerWarnings(t *testing.T) {
	// this test contains writing to a buffer , so it is not running in parallel to other tests.
	// (we need to add mutex to the TestLogger if we wish to run the tests in parallel)
	cases := []struct {
		name                        string
		dirName                     string
		focusDirection              string
		focusworkloads              []string
		focusWorkloadPeers          []string
		exposure                    bool
		explain                     bool
		explainOnly                 string
		expectedWarningsStrContains []string
	}{
		{
			name:                        "input_admin_policy_contains_nodes_egress_peer_should_get_warning",
			dirName:                     "anp_and_banp_using_networks_and_nodes_test",
			expectedWarningsStrContains: []string{alerts.WarnUnsupportedNodesField},
		},
		{
			name:                        "input_admin_policy_contains_ipv6_addresses_in_networks_egress_peer_should_get_warning",
			dirName:                     "anp_and_banp_using_networks_with_ipv6_test",
			expectedWarningsStrContains: []string{alerts.WarnUnsupportedIPv6Address},
		},
		{
			name:    "input_admin_policy_contains_unsupported_fields_and_unknown_named_port_should_get_some_warnings",
			dirName: "anp_banp_test_multiple_warnings",
			expectedWarningsStrContains: []string{
				alerts.WarnUnsupportedIPv6Address,
				alerts.WarnUnsupportedNodesField,
				alerts.WarnPrefixPortName,
			},
		},
		{
			name:                        "input_admin_policy_contains_unknown_port_name_should_get_warning",
			dirName:                     "anp_banp_test_with_named_port_unmatched",
			expectedWarningsStrContains: []string{alerts.WarnPrefixPortName},
		},
		{
			name:                        "input_admin_policy_contains_named_port_with_networks_should_get_warning",
			dirName:                     "anp_test_named_ports_multiple_peers",
			expectedWarningsStrContains: []string{alerts.WarnNamedPortIgnoredForIP},
		},
		{
			name:                        "using_focus_direction_without_focus_workload",
			dirName:                     "anp_test_named_ports_multiple_peers",
			focusDirection:              common.IngressFocusDirection,
			expectedWarningsStrContains: []string{alerts.WarnIgnoredWithoutFocusWorkload},
		},
		{
			name:                        "using_focus_workload_peer_without_focus_workload",
			dirName:                     "anp_test_named_ports_multiple_peers",
			focusWorkloadPeers:          []string{"ns1/pod1"},
			expectedWarningsStrContains: []string{alerts.WarnIgnoredWithoutFocusWorkload},
		},
		{
			name:                        "using_exposure_with_focus_workload_peer_and_focus_workload",
			dirName:                     "anp_test_named_ports_multiple_peers",
			focusworkloads:              []string{"ns3/pod1"},
			focusWorkloadPeers:          []string{"ns1/pod1"},
			exposure:                    true,
			expectedWarningsStrContains: []string{alerts.WarnIgnoredExposure(focusworkloadStr, focusWorkloadPeerStr)},
		},
		{
			name:                        "using_explain_only_without_explain",
			dirName:                     "anp_test_named_ports_multiple_peers",
			explainOnly:                 common.ExplainOnlyAllow,
			expectedWarningsStrContains: []string{alerts.WarnIgnoredWithoutExplain},
		},
		{
			name:                        "using_exposure_with_explain_and_explain_only",
			dirName:                     "anp_test_named_ports_multiple_peers",
			explain:                     true,
			explainOnly:                 common.ExplainOnlyDeny,
			exposure:                    true,
			expectedWarningsStrContains: []string{alerts.WarnIgnoredExposure(explainStr, explainOnlyStr)},
		},
		{
			name:                        "using_secondary_udn_should_warn_that_not_supported_yet",
			dirName:                     "udn_warning_test_1",
			expectedWarningsStrContains: []string{alerts.NotSupportedUDNRole("green/namespace-scoped")},
		},
		{
			name:                        "udn_in_not_existing_namespace_should_warn_that_udn_is_ignored",
			dirName:                     "udn_warning_test_2",
			expectedWarningsStrContains: []string{alerts.WarnMissingNamespaceOfUDN("separate-namespace", "blue")},
		},
		{
			name:                        "udn_in_ns_without_label_should_warn_that_udn_is_ignored",
			dirName:                     "udn_warning_test_3",
			expectedWarningsStrContains: []string{alerts.WarnNamespaceDoesNotSupportUDN("namespace-scoped", "green")},
		},
		{
			name:                        "input_resources_contain_virt_launcher_pod_should_warn_that_it_is_ignored",
			dirName:                     "udn_and_vms_test_5",
			expectedWarningsStrContains: []string{alerts.WarnIgnoredVirtLauncherPod("foo/virt-launcher-fedora-apricot-pike-81-qr48r")},
		},
	}
	for _, tt := range cases {
		t.Run(tt.name, func(t *testing.T) {
			tLogger := testutils.NewTestLogger()
			opts := []ConnlistAnalyzerOption{WithLogger(tLogger), WithFocusDirection(tt.focusDirection),
				WithFocusWorkloadPeerList(tt.focusWorkloadPeers), WithFocusWorkloadList(tt.focusworkloads),
				WithExplainOnly(tt.explainOnly)}
			if tt.exposure {
				opts = append(opts, WithExposureAnalysis())
			}
			if tt.explain {
				opts = append(opts, WithExplanation())
			}
			_, _, err := getConnlistFromDirPathRes(opts, tt.dirName)
			require.Nil(t, err, "test: %q", tt.name)
			logMsges := tLogger.GetLoggerMessages()
			for _, warn := range tt.expectedWarningsStrContains {
				require.Contains(t, logMsges, warn,
					"test: %q; logger warnings do not contain the expected warning : %q", tt.name, warn)
			}
		})
	}
}

////////////////////////////////////////////////////////////////////////////////////////////////////////////

// TestNotContainedOutputLines tests output for non-expected lines to be contained
func TestNotContainedOutputLines(t *testing.T) {
	t.Parallel()
	cases := []struct {
		name                 string
		dirName              string
		focusWorkload        string
		expectedResultLen    int
		extractedLineExample string
	}{
		{
			//	we don't expect to see connections from a workload to itself,
			// even though the focus workload has different replicas which may connect to each other.
			name:                 "connlist_does_not_contain_connections_from_focus_workload_to_itself",
			dirName:              "ipblockstest",
			focusWorkload:        "calico-node",
			expectedResultLen:    43,
			extractedLineExample: "kube-system/calico-node[DaemonSet] => kube-system/calico-node[DaemonSet] : All Connections",
		},
		{
			name:                 "connlist_of_dir_does_not_contain_any_line_of_connections_from_workload_to_itself",
			dirName:              "ipblockstest",
			expectedResultLen:    470,
			extractedLineExample: "kube-system/calico-node[DaemonSet] => kube-system/calico-node[DaemonSet] : All Connections",
		},
	}
	for _, tt := range cases {
		t.Run(tt.name, func(t *testing.T) {
			t.Parallel()
			analyzerOpts := appendFocusWorkloadOptIfRequired(tt.focusWorkload)
			analyzer, res, err := getConnlistFromDirPathRes(analyzerOpts, tt.dirName)
			require.Len(t, res, tt.expectedResultLen, "test: %q", tt.name)
			require.Nil(t, err, "test: %q", tt.name)
			out, err := analyzer.ConnectionsListToString(res)
			require.Nil(t, err, "test: %q", tt.name)
			require.NotContains(t, out, tt.extractedLineExample, "test: %q, output should not contain %q", tt.name, tt.extractedLineExample)
		})
	}
}

// helping func - creates ConnlistAnalyzer with desired opts and returns the analyzer with connlist from provided directory
func getConnlistFromDirPathRes(opts []ConnlistAnalyzerOption, dirName string) (*ConnlistAnalyzer, []Peer2PeerConnection, error) {
	analyzer := NewConnlistAnalyzer(opts...)
	res, _, err := analyzer.ConnlistFromDirPath(testutils.GetTestDirPath(dirName))
	return analyzer, res, err
}

// helping func - if focus workload is not empty append it to ConnlistAnalyzerOption list
func appendFocusWorkloadOptIfRequired(focusWorkload string) []ConnlistAnalyzerOption {
	analyzerOptions := []ConnlistAnalyzerOption{}
	if focusWorkload != "" {
		analyzerOptions = append(analyzerOptions, WithFocusWorkloadList([]string{focusWorkload}))
	}
	return analyzerOptions
}

type preparedTest struct {
	testName               string
	testInfo               string
	dirPath                string
	expectedOutputFileName string
	analyzer               *ConnlistAnalyzer
}

func prepareTest(dirName string, focusWorkloads, focusWorkloadPeers []string, focusDirection, focusConn, format string,
	exposureFlag bool) preparedTest {
	res := preparedTest{}
	res.testName, res.expectedOutputFileName = testutils.ConnlistTestNameByTestArgs(dirName,
		strings.Join(focusWorkloads, testutils.Underscore),
		strings.Join(focusWorkloadPeers, testutils.Underscore), focusDirection, focusConn, format, exposureFlag)
	res.testInfo = fmt.Sprintf("test: %q, output format: %q", res.testName, format)
	opts := []ConnlistAnalyzerOption{WithOutputFormat(format), WithFocusWorkloadList(focusWorkloads), WithFocusDirection(focusDirection),
		WithFocusWorkloadPeerList(focusWorkloadPeers), WithFocusConnection(focusConn)}
	if exposureFlag {
		opts = append(opts, WithExposureAnalysis())
	}
	res.analyzer = NewConnlistAnalyzer(opts...)
	res.dirPath = testutils.GetTestDirPath(dirName)
	return res
}

// fatal errors for interface ConnectionsListToString
//--------------------------------------------------------------------------------------------

// TestConnlistOutputFatalErrors tests fatal errors returned while writing the connlist to string in given output format
func TestConnlistOutputFatalErrors(t *testing.T) {
	t.Parallel()
	cases := []struct {
		name             string
		dirName          string
		format           string
		errorStrContains string
		exposureFlag     bool
	}{
		{
			name:             "giving_unsupported_output_format_option_should_return_fatal_error",
			dirName:          "onlineboutique",
			format:           "docx",
			errorStrContains: netpolerrors.FormatNotSupportedErrStr("docx"),
		},
		{
			name:             "unsupported_output_format_for_exposure_analysis_should_return_fatal_error",
			dirName:          "acs-security-demos",
			format:           "gif",
			errorStrContains: netpolerrors.FormatNotSupportedErrStr("gif"),
			exposureFlag:     true,
		},
	}
	for _, tt := range cases {
		t.Run(tt.name, func(t *testing.T) {
			t.Parallel()
			preparedTest := prepareTest(tt.dirName, nil, nil, "", "", tt.format, tt.exposureFlag)
			connsRes, peersRes, err := preparedTest.analyzer.ConnlistFromDirPath(preparedTest.dirPath)

			require.Nil(t, err, tt.name)
			// "unable to decode ... connlist_output.json"
			require.Equal(t, len(preparedTest.analyzer.errors), 1, "expecting error since builder not able to parse connlist_output.json")
			require.NotEmpty(t, connsRes, notEmptyMsg)
			require.NotEmpty(t, peersRes, notEmptyMsg)

			out, err := preparedTest.analyzer.ConnectionsListToString(connsRes)
			require.Empty(t, out, tt.name)
			testutils.CheckErrorContainment(t, tt.name, tt.errorStrContains, err.Error())

			// re-run the test with new analyzer (to clear the analyzer.errors array )
			preparedTest = prepareTest(tt.dirName, nil, nil, "", "", tt.format, tt.exposureFlag)
			infos, _ := fsscanner.GetResourceInfosFromDirPath([]string{preparedTest.dirPath}, true, false)
			connsRes2, peersRes2, err2 := preparedTest.analyzer.ConnlistFromResourceInfos(infos)

			require.Nil(t, err2, tt.name)
			require.Empty(t, preparedTest.analyzer.errors, "expecting no errors from ConnlistFromResourceInfos")
			require.NotEmpty(t, connsRes2, notEmptyMsg)
			require.NotEmpty(t, peersRes2, notEmptyMsg)

			out, err2 = preparedTest.analyzer.ConnectionsListToString(connsRes)
			require.Empty(t, out, tt.name)
			testutils.CheckErrorContainment(t, tt.name, tt.errorStrContains, err2.Error())
		})
	}
}

var goodPathTests = []struct {
	testDirName            string
	outputFormats          []string
	focusWorkloads         []string
	focusWorkloadPeers     []string
	focusDirection         string
	focusConn              string
	exposureAnalysis       bool
	supportedOnLiveCluster bool
}{
	{
		testDirName:            "ipblockstest",
		outputFormats:          []string{output.TextFormat},
		supportedOnLiveCluster: true,
	},
	{
		testDirName:            "onlineboutique",
		outputFormats:          []string{output.JSONFormat, output.MDFormat, output.TextFormat},
		supportedOnLiveCluster: true,
	},
	{
		testDirName:            "onlineboutique",
		outputFormats:          []string{output.MDFormat, output.TextFormat},
		exposureAnalysis:       true,
		supportedOnLiveCluster: true,
	},
	{
		testDirName:   "onlineboutique_workloads",
		outputFormats: []string{output.CSVFormat, output.DOTFormat, output.TextFormat},
	},
	{
		testDirName:            "minikube_resources",
		outputFormats:          []string{output.TextFormat},
		supportedOnLiveCluster: true,
	},
	{
		testDirName:   "online_boutique_workloads_no_ns",
		outputFormats: []string{output.TextFormat},
	},
	{
		testDirName:            "core_pods_without_host_ip",
		outputFormats:          []string{output.TextFormat},
		supportedOnLiveCluster: true,
	},
	{
		testDirName:   "acs_security_frontend_demos",
		outputFormats: ValidFormats,
	},
	{
		testDirName:   "demo_app_with_routes_and_ingress",
		outputFormats: ValidFormats,
	},
	{
		testDirName:   "k8s_ingress_test",
		outputFormats: ValidFormats,
	},
	{
		testDirName:   "multiple_ingress_objects_with_different_ports",
		outputFormats: ValidFormats,
	},
	{
		testDirName:   "one_ingress_multiple_ports",
		outputFormats: ValidFormats,
	},
	{
		testDirName:   "one_ingress_multiple_services",
		outputFormats: ValidFormats,
	},
	{
		testDirName:   "acs-security-demos",
		outputFormats: ValidFormats,
	},
	{
		testDirName:   "acs-security-demos-with-netpol-list",
		outputFormats: []string{output.TextFormat},
	},
	{
		testDirName:            "test_with_named_ports",
		outputFormats:          []string{output.TextFormat},
		supportedOnLiveCluster: true,
	},
	{
		testDirName:            "test_with_named_ports_changed_netpol",
		outputFormats:          []string{output.TextFormat},
		supportedOnLiveCluster: true,
	},
	{
		testDirName:   "netpol-analysis-example-minimal",
		outputFormats: ValidFormats,
	},
	{
		testDirName:            "with_end_port_example",
		outputFormats:          []string{output.TextFormat},
		supportedOnLiveCluster: true,
	},
	{
		testDirName:            "with_end_port_example_new",
		outputFormats:          []string{output.TextFormat},
		supportedOnLiveCluster: true,
	},
	{
		testDirName:   "new_online_boutique",
		outputFormats: []string{output.TextFormat},
	},
	{
		testDirName:   "new_online_boutique_synthesis",
		outputFormats: []string{output.TextFormat},
	},
	{
		testDirName:            "multiple_topology_resources_1",
		outputFormats:          []string{output.TextFormat},
		supportedOnLiveCluster: true,
	},
	{
		testDirName:            "multiple_topology_resources_2",
		outputFormats:          []string{output.TextFormat},
		supportedOnLiveCluster: true,
	},
	{
		testDirName:            "multiple_topology_resources_3",
		outputFormats:          []string{output.TextFormat},
		supportedOnLiveCluster: true,
	},
	{
		testDirName:            "multiple_topology_resources_4",
		outputFormats:          []string{output.TextFormat},
		supportedOnLiveCluster: true,
	},
	{
		testDirName:   "minimal_test_in_ns",
		outputFormats: []string{output.TextFormat},
	},
	{
		testDirName:            "semanticDiff-same-topologies-old1",
		outputFormats:          []string{output.TextFormat},
		supportedOnLiveCluster: true,
	},
	{
		testDirName:            "semanticDiff-same-topologies-old2",
		outputFormats:          []string{output.TextFormat},
		supportedOnLiveCluster: true,
	},
	{
		testDirName:            "semanticDiff-same-topologies-old3",
		outputFormats:          []string{output.TextFormat},
		supportedOnLiveCluster: true,
	},
	{
		testDirName:            "semanticDiff-same-topologies-new1",
		outputFormats:          []string{output.TextFormat},
		supportedOnLiveCluster: true,
	},
	{
		testDirName:            "semanticDiff-same-topologies-new1a",
		outputFormats:          []string{output.TextFormat},
		supportedOnLiveCluster: true,
	},
	{
		testDirName:            "semanticDiff-same-topologies-new2",
		outputFormats:          []string{output.TextFormat},
		supportedOnLiveCluster: true,
	},
	{
		testDirName:            "semanticDiff-same-topologies-new3",
		outputFormats:          []string{output.TextFormat},
		supportedOnLiveCluster: true,
	},
	{
		testDirName:            "semanticDiff-orig-topologies-no-policy",
		outputFormats:          []string{output.TextFormat},
		supportedOnLiveCluster: true,
	},
	{
		testDirName:            "semanticDiff-orig-topologies-policy-a",
		outputFormats:          []string{output.TextFormat},
		supportedOnLiveCluster: true,
	},
	{
		testDirName:            "semanticDiff-different-topologies-policy-a",
		outputFormats:          []string{output.TextFormat},
		supportedOnLiveCluster: true,
	},
	{
		testDirName:            "semanticDiff-different-topologies-policy-b",
		outputFormats:          []string{output.TextFormat},
		supportedOnLiveCluster: true,
	},
	{
		testDirName:            "ipblockstest_2",
		outputFormats:          []string{output.TextFormat},
		supportedOnLiveCluster: true,
	},
	{
		testDirName:            "ipblockstest_3",
		outputFormats:          []string{output.TextFormat},
		supportedOnLiveCluster: true,
	},
	{
		testDirName:            "ipblockstest_4",
		outputFormats:          []string{output.TextFormat},
		supportedOnLiveCluster: true,
	},
	{
		testDirName:            "semanticDiff-different-topologies-policy-a-with-ipblock",
		outputFormats:          []string{output.TextFormat},
		supportedOnLiveCluster: true,
	},
	{
		testDirName:            "semanticDiff-different-topologies-policy-b-with-ipblock",
		outputFormats:          []string{output.TextFormat},
		supportedOnLiveCluster: true,
	},
	{
		testDirName:            "test_with_named_ports_changed_netpol_2",
		outputFormats:          []string{output.TextFormat},
		supportedOnLiveCluster: true,
	},
	{
		testDirName:    "onlineboutique_workloads",
		focusWorkloads: []string{"emailservice"},
		outputFormats:  []string{output.TextFormat},
	},
	{
		testDirName:    "k8s_ingress_test",
		focusWorkloads: []string{"details-v1-79f774bdb9"},
		outputFormats:  []string{output.TextFormat},
	},
	{
		testDirName:    "acs-security-demos-added-workloads",
		focusWorkloads: []string{"backend/recommendation"},
		outputFormats:  []string{output.TextFormat},
	},
	{
		testDirName:    "acs-security-demos-added-workloads",
		focusWorkloads: []string{"backend/recommendation"},
		focusDirection: common.IngressFocusDirection,
		outputFormats:  []string{output.TextFormat},
	},
	{
		testDirName:    "acs-security-demos-added-workloads",
		focusWorkloads: []string{"backend/recommendation"},
		focusDirection: common.EgressFocusDirection,
		outputFormats:  []string{output.TextFormat},
	},
	{
		testDirName:    "acs-security-demos-added-workloads",
		focusWorkloads: []string{"asset-cache"},
		outputFormats:  []string{output.TextFormat},
	},
	{
		testDirName:    "acs-security-demos-added-workloads",
		focusWorkloads: []string{"frontend/asset-cache"},
		outputFormats:  []string{output.TextFormat},
	},
	{
		testDirName:    "acs-security-demos-added-workloads",
		focusWorkloads: []string{"ingress-controller"},
		outputFormats:  []string{output.TextFormat},
	},
	{
		testDirName:      "acs-security-demos",
		exposureAnalysis: true,
		outputFormats:    ValidFormats,
	},
	{
		testDirName:      "acs-security-demos",
		exposureAnalysis: true,
		// test with focus-workload that appears in exposure-analysis result
		focusWorkloads: []string{"frontend/webapp"},
		outputFormats:  ValidFormats,
	},
	{
		testDirName:      "acs-security-demos",
		exposureAnalysis: true,
		// test with focus-workload that appears in exposure-analysis result
		focusWorkloads: []string{"frontend/webapp"},
		focusDirection: common.IngressFocusDirection,
		outputFormats:  ValidFormats,
	},
	{
		testDirName:      "acs-security-demos",
		exposureAnalysis: true,
		// test with focus-workload that appears in exposure-analysis result
		focusWorkloads: []string{"frontend/webapp"},
		focusDirection: common.EgressFocusDirection,
		outputFormats:  ValidFormats,
	},
	{
		testDirName:      "acs-security-demos",
		exposureAnalysis: true,
		// test with focus-workload that does not appear in exposure-analysis result
		focusWorkloads: []string{"backend/catalog"},
		outputFormats:  ValidFormats,
	},
	{
		testDirName:      "exposure_allow_all_test",
		exposureAnalysis: true,
		outputFormats:    ValidFormats,
	},
	{
		testDirName:      "exposure_allow_all_in_cluster_test",
		exposureAnalysis: true,
		outputFormats:    ValidFormats,
	},
	{
		testDirName:      "exposure_allow_egress_deny_ingress_test",
		exposureAnalysis: true,
		outputFormats:    ValidFormats,
	},
	{
		testDirName:      "exposure_allow_ingress_deny_egress_test",
		exposureAnalysis: true,
		outputFormats:    ValidFormats,
	},
	{
		testDirName:      "exposure_matched_and_unmatched_rules_test",
		exposureAnalysis: true,
		outputFormats:    ValidFormats,
	},
	{
		testDirName:      "exposure_matched_and_unmatched_rules_test",
		exposureAnalysis: true,
		focusWorkloads:   []string{"hello-world/workload-a"},
		outputFormats:    ValidFormats,
	},
	{
		testDirName:      "exposure_only_matched_rules_test",
		exposureAnalysis: true,
		outputFormats:    ValidFormats,
	},
	{
		testDirName:      "exposure_multiple_unmatched_rules_test",
		exposureAnalysis: true,
		outputFormats:    ValidFormats,
	},
	{
		testDirName:      "exposure_to_new_namespace_conn_and_entire_cluster",
		exposureAnalysis: true,
		outputFormats:    ValidFormats,
	},
	{
		testDirName:      "exposure_test_same_unmatched_rule_in_ingress_egress",
		exposureAnalysis: true,
		outputFormats:    ValidFormats,
	},
	{
		testDirName:      "exposure_test_with_no_netpols",
		exposureAnalysis: true,
		outputFormats:    ValidFormats,
	},
	{
		testDirName:      "exposure_test_egress_to_entire_cluster_with_named_ports",
		exposureAnalysis: true,
		outputFormats:    ValidFormats,
	},
	{
		testDirName:      "exposure_test_ingress_from_entire_cluster_with_named_ports",
		exposureAnalysis: true,
		outputFormats:    ValidFormats,
	},
	{
		testDirName:      "exposure_test_egress_with_named_port",
		exposureAnalysis: true,
		outputFormats:    ValidFormats,
	},
	{
		testDirName:      "exposure_to_namespace_with_multiple_labels_test",
		exposureAnalysis: true,
		outputFormats:    ValidFormats,
	},
	{
		testDirName:      "exposure_test_pod_exposed_only_to_representative_peers",
		exposureAnalysis: false,
		outputFormats:    []string{output.TextFormat},
	},
	{
		testDirName:      "exposure_test_pod_exposed_only_to_representative_peers",
		exposureAnalysis: true,
		outputFormats:    ValidFormats,
	},
	{
		testDirName:      "exposure_test_conn_entire_cluster_with_empty_selectors",
		exposureAnalysis: true,
		outputFormats:    ValidFormats,
	},
	{
		testDirName:      "exposure_test_conn_to_all_pods_in_a_new_ns",
		exposureAnalysis: true,
		outputFormats:    ValidFormats,
	},
	{
		testDirName:      "exposure_test_conn_with_new_pod_selector_and_ns_selector",
		exposureAnalysis: true,
		outputFormats:    ValidFormats,
	},
	{
		testDirName:      "exposure_test_conn_with_only_pod_selector",
		exposureAnalysis: true,
		outputFormats:    ValidFormats,
	},
	{
		testDirName:      "exposure_test_conn_with_pod_selector_in_any_ns",
		exposureAnalysis: true,
		outputFormats:    ValidFormats,
	},
	{
		testDirName:      "onlineboutique_workloads",
		exposureAnalysis: true,
		outputFormats:    ValidFormats,
	},
	{
		testDirName:      "onlineboutique_workloads",
		exposureAnalysis: true,
		focusWorkloads:   []string{"default/loadgenerator"},
		outputFormats:    ValidFormats,
	},
	{
		testDirName:      "k8s_ingress_test_new",
		exposureAnalysis: true,
		outputFormats:    ValidFormats,
	},
	{
		testDirName:      "k8s_ingress_test_new",
		exposureAnalysis: true,
		focusWorkloads:   []string{"details-v1-79f774bdb9"},
		outputFormats:    ValidFormats,
	},
	{
		testDirName:      "k8s_ingress_test",
		exposureAnalysis: true,
		focusWorkloads:   []string{"ratings-v1-b6994bb9"},
		outputFormats:    ValidFormats,
	},
	{
		testDirName:      "exposure_test_minimal_netpol_analysis",
		exposureAnalysis: true,
		outputFormats:    []string{output.DOTFormat},
	},
	{
		// test that when the rule enable any-namespace with podSelector, a representative peer is created even
		// if there is a matching pod in a specific namespace
		testDirName:      "exposure_test_to_any_namespace_with_podSelector",
		exposureAnalysis: true,
		outputFormats:    ValidFormats,
	},
	{
		testDirName:      "exposure_test_conn_to_all_pods_in_an_existing_ns",
		exposureAnalysis: true,
		outputFormats:    ValidFormats,
	},
	{
		testDirName:      "exposure_test_conn_to_new_pod_in_an_existing_ns",
		exposureAnalysis: true,
		outputFormats:    ValidFormats,
	},
	{
		testDirName:      "exposure_test_conn_to_all_pods_in_an_existing_ns_with_ns_selector_only",
		exposureAnalysis: true,
		outputFormats:    ValidFormats,
	},
	{
		// following test resources : contains two pods in different namespaces, and two policies, one for each namespace
		// first policy captures: hello-world/workload-a and exposes it on Ingress to all pods in backend namespace
		// second policy captures: backend/backend-app and denies all egress from it
		// so as result hello-world/workload-a is actually exposed to all backend pods except for backend-app
		// note: following exposure line in output :
		// `hello-world/workload-a[Deployment]      <=      backend/[all pods] : TCP 8050`
		// could have been more accurate with:
		// `hello-world/workload-a[Deployment]      <=      backend/[pods without app: backend-app] : TCP 8050`
		// but the goal is to hint where policy can be tightened, thus it is ok to ignore policies that capture
		// representative peers in the analysis

		testDirName:      "exposure_test_to_namespace_except_specific_pod",
		exposureAnalysis: true,
		outputFormats:    ValidFormats,
	},
	// tests on exposure with matchExpression selectors (generating representative peers from selectors with matchExpression
	// requires special handling)
	{
		testDirName:      "exposure_test_with_match_expression_not_in_op",
		exposureAnalysis: true,
		outputFormats:    ValidFormats,
	},
	{
		testDirName:      "exposure_test_with_match_expression_in_op",
		exposureAnalysis: true,
		outputFormats:    ValidFormats,
	},
	{
		testDirName:      "exposure_test_with_match_expression_exists_op",
		exposureAnalysis: true,
		outputFormats:    ValidFormats,
	},
	{
		testDirName:      "exposure_test_with_match_expression_does_not_exist_op",
		exposureAnalysis: true,
		outputFormats:    ValidFormats,
	},
	{
		testDirName:      "exposure_test_rule_with_multiple_match_expressions",
		exposureAnalysis: true,
		outputFormats:    ValidFormats,
	},
	{
		testDirName:      "exposure_test_with_different_rules_1",
		exposureAnalysis: true,
		outputFormats:    ValidFormats,
	},
	{
		testDirName:      "exposure_test_with_different_rules_2",
		exposureAnalysis: true,
		outputFormats:    ValidFormats,
	},
	{
		testDirName:      "exposure_test_with_different_rules_3",
		exposureAnalysis: true,
		outputFormats:    ValidFormats,
	},
	{
		testDirName:      "exposure_test_with_different_rules_4",
		exposureAnalysis: true,
		outputFormats:    ValidFormats,
	},
	{
		testDirName:      "exposure_test_with_different_rules_5",
		exposureAnalysis: true,
		outputFormats:    ValidFormats,
	},
	{
		testDirName:      "exposure_test_with_different_rules_6",
		exposureAnalysis: true,
		outputFormats:    ValidFormats,
	},
	{
		testDirName:      "exposure_test_with_multiple_policies_1", // one workload in manifests
		exposureAnalysis: true,
		outputFormats:    ValidFormats,
	},
	{
		testDirName:      "exposure_test_with_multiple_policies_2", // two workloads in manifests, each policy captures one
		exposureAnalysis: true,
		outputFormats:    ValidFormats,
	},
	// some exposure tests with matching expressions (from above) with also matching pod/s in the manifests
	{
		testDirName:      "exposure_test_egress_with_named_port_with_matching_pod",
		exposureAnalysis: true,
		outputFormats:    ValidFormats,
	},
	{
		testDirName:      "exposure_test_rule_with_multiple_match_expressions_with_matching_pod",
		exposureAnalysis: true,
		outputFormats:    ValidFormats,
	},
	{
		testDirName:      "exposure_test_with_different_rules_2_with_matching_pod",
		exposureAnalysis: true,
		outputFormats:    ValidFormats,
	},
	{
		testDirName:      "exposure_test_with_different_rules_3_with_matching_pod",
		exposureAnalysis: true,
		outputFormats:    ValidFormats,
	},
	{
		testDirName:      "exposure_test_with_different_rules_4_with_matching_pods",
		exposureAnalysis: true,
		outputFormats:    ValidFormats,
	},
	{
		testDirName:      "exposure_test_with_different_rules_5_with_matching_pods",
		exposureAnalysis: true,
		outputFormats:    ValidFormats,
	},
	{
		testDirName:      "exposure_test_with_different_rules_6_with_matching_pods",
		exposureAnalysis: true,
		outputFormats:    ValidFormats,
	},
	{
		testDirName:      "exposure_test_with_match_expression_does_not_exist_op_with_matching_pods",
		exposureAnalysis: true,
		outputFormats:    ValidFormats,
	},
	{
		testDirName:      "exposure_test_with_match_expression_exists_op_with_matching_pods",
		exposureAnalysis: true,
		outputFormats:    ValidFormats,
	},
	{
		testDirName:      "exposure_test_with_match_expression_in_op_with_matching_pod",
		exposureAnalysis: true,
		outputFormats:    ValidFormats,
	},
	{
		testDirName:      "exposure_test_with_match_expression_not_in_op_with_matching_pods",
		exposureAnalysis: true,
		outputFormats:    ValidFormats,
	},
	{
		testDirName:      "exposure_to_new_namespace_conn_and_entire_cluster_with_matching_pod",
		exposureAnalysis: true,
		outputFormats:    ValidFormats,
	},
	{
		testDirName:      "exposure_test_with_multiple_policies_1_with_matching_pod",
		exposureAnalysis: true,
		outputFormats:    ValidFormats,
	},
	{
		testDirName:      "exposure_test_different_but_equiv_rules",
		exposureAnalysis: true,
		outputFormats:    []string{output.DefaultFormat},
	},
	{
		// this test to emphasize why namespaces should be split with policies at the beginning,
		// if the namespaces are not split the analyzer will not recognize that there is a real pod in a real
		// namespace which exactly match the netpol's rule and will add an unnecessary exposure line in the results
		// hello-world/workload-a[Deployment]      <=      [namespace with {name=ns2}]/[pod with {app=b-app}] : All Connections
		testDirName:      "exposure_test_with_real_pod_and_namespace",
		exposureAnalysis: true,
		outputFormats:    []string{output.DefaultFormat},
	},
	{
		// in exposure-analysis : representative-peers are compared (to be removed) with real pods only.
		// in this example: we have a defined namespace `ns1` with a label {x:xval}
		// and we have a pod `app:app-1` in `ns1` and two different policies capturing this pod.
		// one policy has rule with : nil ns selector and pod selector {app: foo}
		// and the second policy has rule with : ns selector {x: xval} and pod selecotr {app: foo}
		// since we don't have a real pod in `ns1` with {app: foo};
		// we'll see two representative peers in the output
		// one in `ns1` and the second in any ns with {x:xval}
		testDirName:      "exposure_test_real_namespace_without_real_pod",
		exposureAnalysis: true,
		outputFormats:    []string{output.DefaultFormat},
	},
	{
		// this test has same namespace, pod and netpols  like the previous one `exposure_test_real_namespace_without_real_pod`
		// with a new pod in `ns1` with the {app:foo} label.
		// i.e. this real pod has pod and ns labels matching both rules, so we don't see any representative peer in the output
		testDirName:      "exposure_test_real_namespace_with_matching_pod",
		exposureAnalysis: true,
		outputFormats:    []string{output.DefaultFormat},
	},
	{
		// the netpol allows connection to pod-a on a named port "newport" with "protocol UDP",
		// but since the configuration of "pod-a" contains a port with same name but a different protocol,
		// i.e. there is no matching named port in the pod's configuration; then the output does not contain
		// a connection from new-pod to pod-a
		testDirName:   "netpol_named_port_test",
		outputFormats: []string{output.DefaultFormat},
	},
	{
		// the netpol allows connection to "pod-b" on multiple named-ports;
		// only some of the ports have a matching named-port + protocol in the pod's configuration
		// so we see only the successfully converted ports in the connlist output
		testDirName:   "netpol_named_port_test_2",
		outputFormats: []string{output.DefaultFormat},
	},
	// tests with adminNetworkPolicy
	{
		testDirName:   "anp_test_1_deny_traffic_at_cluster_level",
		outputFormats: []string{output.TextFormat},
	},
	{
		testDirName:   "anp_test_2_allow_traffic_at_cluster_level",
		outputFormats: []string{output.TextFormat},
	},
	{
		testDirName:   "anp_test_3_pass_traffic",
		outputFormats: []string{output.TextFormat},
	},
	{
		// Should Deny traffic from slytherin to gryffindor and
		// Deny traffic to slytherin from gryffindor respecting ANP with priority 50, ignoring ANP with priority 60
		testDirName:   "anp_test_4",
		outputFormats: ValidFormats,
	},
	{
		// Should support a pass-egress to slytherin from gryffindor for ANP and respect the match for network policy
		// And Dney ingress from slytherin to gryffindor - respecting the ANP ingress rule
		testDirName:   "anp_test_5",
		outputFormats: ValidFormats,
	},
	{
		// this test to ensure rule ordering is respected
		testDirName:   "anp_test_6",
		outputFormats: ValidFormats,
	},
	{
		// rules are similar to the ones from anp_test_6 but with swaps, so we expect some different results
		testDirName:   "anp_test_6_swapping_rules",
		outputFormats: []string{output.TextFormat},
	},
	{
		// this test to ensure rule ordering is respected
		testDirName:   "anp_test_7",
		outputFormats: ValidFormats,
	},
	{
		// rules are similar to the ones from anp_test_7 but with swaps, so we expect some different results
		testDirName:   "anp_test_7_swapping_rules",
		outputFormats: []string{output.TextFormat},
	},
	{
		// this test to ensure rule ordering is respected
		testDirName:   "anp_test_8",
		outputFormats: ValidFormats,
	},
	{
		// rules are similar to the ones from anp_test_8 but with swaps, so we expect some different results
		testDirName:   "anp_test_8_swapping_rules",
		outputFormats: []string{output.TextFormat},
	},
	{
		// this test to ensure rule ordering is respected, with both ingress and egress
		testDirName:   "anp_test_9",
		outputFormats: ValidFormats,
	},
	{
		// rules are similar to the ones from anp_test_9 but with swaps, so we expect some different results
		testDirName:   "anp_test_9_swapping_rules",
		outputFormats: []string{output.TextFormat},
	},
	{
		// this test to ensure rule ordering is respected
		testDirName:   "anp_test_10",
		outputFormats: ValidFormats,
	},
	{
		// rules are similar to the ones from anp_test_10 but with swaps, so we expect some different results
		testDirName:   "anp_test_10_swapping_rules",
		outputFormats: []string{output.TextFormat},
	},
	{
		// this test to ensure rule ordering is respected
		testDirName:   "anp_test_11",
		outputFormats: ValidFormats,
	},
	{
		// rules are similar to the ones from anp_test_11 but with swaps, so we expect some different results
		testDirName:   "anp_test_11_swapping_rules",
		outputFormats: []string{output.TextFormat},
	},
	{
		// this test to ensure rule ordering is respected
		testDirName:   "anp_test_12",
		outputFormats: ValidFormats,
	},
	{
		// rules are similar to the ones from anp_test_12 but with swaps, so we expect some different results
		testDirName:   "anp_test_12_swapping_rules",
		outputFormats: []string{output.TextFormat},
	},
	{
		// test with two ANPs selecting same subject (one is an ingress ANP the other is egress ANP)
		testDirName:   "anp_test_combining_test_6_and_test_10",
		outputFormats: []string{output.TextFormat},
	},
	{
		// test with multiple ANPs
		testDirName:   "anp_test_multiple_anps",
		outputFormats: ValidFormats,
	},
	{
		// test with an anp where ingress and egress sections are not fully matched,
		// need to consider intersection before collecting other policies conns
		testDirName:   "anp_test_ingress_egress_intersection",
		outputFormats: []string{output.TextFormat},
	},
	// tests involving BANPs
	{
		testDirName:   "anp_np_banp_core_test",
		outputFormats: ValidFormats,
	},
	{
		testDirName:   "anp_banp_core_test",
		outputFormats: ValidFormats,
	},
	{
		testDirName:   "anp_test_4_with_priority_chang_pass_to_banp",
		outputFormats: ValidFormats,
	},
	{
		testDirName:   "anp_with_banp_pass_test",
		outputFormats: ValidFormats,
	},
	{
		testDirName:   "anp_with_np_and_banp_pass_test",
		outputFormats: ValidFormats,
	},
	{
		testDirName:   "anp_with_np_pass_test",
		outputFormats: ValidFormats,
	},
	{
		testDirName:   "banp_test_core_egress_sctp_rules",
		outputFormats: ValidFormats,
	},
	{
		testDirName:   "banp_test_core_egress_sctp_swapping_rules",
		outputFormats: ValidFormats,
	},
	{
		testDirName:   "banp_test_core_egress_tcp_rules",
		outputFormats: ValidFormats,
	},
	{
		testDirName:   "banp_test_core_egress_tcp_swapping_rules",
		outputFormats: ValidFormats,
	},
	{
		testDirName:   "banp_test_core_egress_udp_rules",
		outputFormats: ValidFormats,
	},
	{
		testDirName:   "banp_test_core_egress_udp_swapping_rules",
		outputFormats: ValidFormats,
	},
	{
		testDirName:   "banp_test_core_gress_rules",
		outputFormats: ValidFormats,
	},
	{
		testDirName:   "banp_test_core_gress_swapping_rules",
		outputFormats: ValidFormats,
	},
	{
		testDirName:   "banp_test_core_ingress_sctp_rules",
		outputFormats: ValidFormats,
	},
	{
		testDirName:   "banp_test_core_ingress_sctp_swapping_rules",
		outputFormats: ValidFormats,
	},
	{
		testDirName:   "banp_test_core_ingress_tcp_rules",
		outputFormats: ValidFormats,
	},
	{
		testDirName:   "banp_test_core_ingress_tcp_swapping_rules",
		outputFormats: ValidFormats,
	},
	{
		testDirName:   "banp_test_core_ingress_udp_rules",
		outputFormats: ValidFormats,
	},
	{
		testDirName:   "banp_test_core_ingress_udp_swapping_rules",
		outputFormats: ValidFormats,
	},
	{
		testDirName:   "anp_with_banp_new_test",
		outputFormats: []string{output.DefaultFormat},
	},
	{
		testDirName:   "anp_demo",
		outputFormats: ValidFormats,
	},
	{
		testDirName:            "anp_banp_blog_demo",
		outputFormats:          ValidFormats,
		supportedOnLiveCluster: true,
	},
	{
		testDirName:   "anp_and_banp_using_networks_test",
		outputFormats: ValidFormats,
	},
	{
		testDirName:   "anp_banp_test_with_named_port_matched",
		outputFormats: []string{output.DefaultFormat},
	},
	// anp tests that raise warnings too (@todo add unit test for warning messages!!)
	{
		testDirName:   "anp_and_banp_using_networks_and_nodes_test",
		outputFormats: []string{output.DefaultFormat},
	},
	{
		testDirName:   "anp_and_banp_using_networks_with_ipv6_test",
		outputFormats: []string{output.DefaultFormat},
	},
	{
		testDirName:   "anp_banp_test_multiple_warnings",
		outputFormats: []string{output.DefaultFormat},
	},
	{
		testDirName:   "anp_banp_test_with_named_port_unmatched",
		outputFormats: []string{output.DefaultFormat},
	},
	{
		testDirName:   "anp_test_named_ports_multiple_peers",
		outputFormats: []string{output.DefaultFormat},
	},
	{
		// AdminNetworkPolicy: exposes all pods in namespace hello-world to representative-peers in a "slytherin" labeled namespace
		// on a TCP-80 connection on both egress and ingress
		// NetworkPolicy : denies all for hello-world/workload-a
		// Output: hello-world/workload-a is exposed to all pods in the "slytherin" namespace (on both egress and ingress);
		// however hello-world/workload-b is exposed to entire-cluster and external-ips on all connections on both egress and ingress
		testDirName:      "exposure_test_with_anp_1",
		exposureAnalysis: true,
		outputFormats:    ValidFormats,
	},
	{
		// AdminNetworkPolicy: exposes all pods in namespace hello-world to representative-peers in a "slytherin" labeled namespace
		// on a TCP-80 connection on both egress and ingress
		// NetworkPolicy : restricts hello-world/workload-a connections to and from representative peers in a "gryffindor" labeled namespace
		// Output: hello-world/workload-a is exposed to all pods in the "slytherin" namespace and all pods in "gryffindor";
		// however hello-world/workload-b is exposed to entire-cluster and external-ips on all connections on both egress and ingress
		testDirName:      "exposure_test_with_anp_2_w_np",
		exposureAnalysis: true,
		outputFormats:    ValidFormats,
	},
	{
		// AdminNetworkPolicy: Passes TCP80 between hello-world and slytherin namespaces on both ingress and egress
		// BaselineAdminNetworkPolicy: denies any internal ingress to hello-world on TCP80
		// Output: all pods of hello-world are exposed on egress on all-connections to whole world
		// On Ingress hello-world pods are exposed externally to all-connections, and internally to all conns but TCP80
		testDirName:      "exposure_test_with_anp_3_w_banp",
		exposureAnalysis: true,
		outputFormats:    ValidFormats,
	},
	{
		// AdminNetworkPolicy: exposes all pods in namespace hello-world to all-namespaces on a TCP-80 connection on both egress and ingress
		// NetworkPolicy : denies all for hello-world/workload-a
		// Output: hello-world/workload-a is exposed to all-namespaces on TCP80 (on both egress and ingress);
		// however hello-world/workload-b is exposed to entire-cluster and external-ips on all connections on both egress and ingress
		testDirName:      "exposure_test_with_anp_4_entire_cluster_example",
		exposureAnalysis: true,
		outputFormats:    ValidFormats,
	},
	{
		// AdminNetworkPolicy: denies TCP80 connection between hello-world and all-namespaces on both ingress-egress
		// Output: all pods in hello-world are exposed externally to all conns
		// and exposed internally on all-conns but TCP80 on both ingress and egress
		testDirName:      "exposure_test_with_anp_5_entire_cluster_example",
		exposureAnalysis: true,
		outputFormats:    ValidFormats,
	},
	{
		// AdminNetworkPolicy: Passes TCP80 connection between hello-world to all-namespace on ingress and egress
		// NetworkPolicy: restricts hello-world/workload-a conns with all-namespaces to some ports (block TCP80 on ingress)
		// Output: hello-world/workload-a is exposed to entire-cluster to the ports mentioned in the NetworkPolicy only;
		// however hello-world/workload-b is exposed to entire-cluster and external-ips on all connections on both egress and ingress
		testDirName:      "exposure_test_with_anp_6_entire_cluster_example",
		exposureAnalysis: true,
		outputFormats:    ValidFormats,
	},
	{
		// AdminNetworkPolicy: ingress ANP that exposes all workloads in namespace: hello-world with PASS rule (on all-conns from entire-cluster)
		// i.e. ANP protect on Ingress both hello-world/workload-a and hello-world/workload-b
		// BaselineAdminNetworkPolicy : denies all internal ingress for hello-world/workload-a only
		// In the Output: hello-world/workload-a is not exposed to ingress from entire-cluster;
		// however hello-world/workload-b is exposed to entire-cluster on ingress from entire-cluster
		testDirName:      "exposure_test_with_anp_7_w_banp",
		exposureAnalysis: true,
		outputFormats:    ValidFormats,
	},
	{
		// AdminNetworkPolicy: with a prior deny rule that denies TCP9090 to a representative-peer; and another rule
		// that allows all conns to entire cluster.
		// in the output we see exposure to the representative peer on all conns but TCP9090
		// and also we see that the peer is exposed to entire-cluster on all conns
		// this example shows that the output is not defined in peers resolution and the `entire-cluster` may implicitly
		// exclude some peers in the cluster.
		testDirName:      "exposure_test_with_anp_8",
		exposureAnalysis: true,
		outputFormats:    ValidFormats,
	},
	{
		// AdminNetworkPolicy: with a prior deny rule that denies all conns to a real-peer; and another rule
		// that allows all conns to entire cluster.
		// in the connlist output we see that there is no connection from hello-world/workload-a to hello-world/workload-b
		// since its denied by egress ANP
		// and in the exposure output we see that the peer is exposed on egress to entire-cluster on all conns
		// in the graph this is clear that there is no conns between the real-peers
		// this example shows that the output is not defined in peers resolution and the `entire-cluster` may implicitly
		// exclude some peers in the cluster (in this case a real-peer).
		testDirName:      "exposure_test_with_anp_10_with_real_pod",
		exposureAnalysis: true,
		outputFormats:    ValidFormats,
	},
	{
		// AdminNetworkPolicy: with a prior deny rule that denies all conns to a representative-peer; and another rule
		// that allows all conns to entire cluster.
		// in the exposure output we see:
		// 1. there is No Connections from hello-world/workload-a to the representative-peer
		// 2. that the peer is exposed on egress to entire-cluster on all conns
		// this example shows that the output is not defined in peers resolution and the `entire-cluster` may implicitly
		// exclude some peers in the cluster
		// in this case a representative-peer - the output with No Connections, was added to help the user see that
		// it is excluded from entire-cluster
		testDirName:      "exposure_test_with_anp_9",
		exposureAnalysis: true,
		outputFormats:    ValidFormats,
	},
	{
		// AdminNetworkPolicy : exposes the hello-world/workload-a to entire-cluster on namedPort on both ingress and egress
		// NetworkPolicy denies all on hello-world/workload-a (so is exposed only to the named-ports from ANP)
		// Note that: A rule with NamedPort of ANP does not specify the protocol; protocol is determined by the destination's configuration
		// On the ingress exposure output, since the dst is hello-world/workload-a itself, the namedPort is converted
		// according to the pod's configuration
		// but on egress exposure, we see that the potential is to the namedPort (protocol may be any)
		// In the connlist output - we see how the named-port is determined by the dest's configuration
		testDirName:      "exposure_test_with_anp_11_with_named_port",
		outputFormats:    []string{output.DefaultFormat},
		exposureAnalysis: true,
	},
	{
		// AdminNetworkPolicy : exposes the hello-world/workload-a to other hello-world pods on TCP9090 on egress and ingress
		// BaselineAdminNetworkPolicy: denies TCP9090 on egress and ingress between hello-world/workload-a and entire-cluster
		// Output: internal conns with hello-world/workload-a is allowed on all conns but TCP9090, except for pods
		// in hello-world, where all conns are allowed
		testDirName:      "exposure_test_with_anp_12",
		outputFormats:    []string{output.DefaultFormat},
		exposureAnalysis: true,
	},
	{
		// exposure test with ANP and BANP with rules matching existing peers and
		// rules not matching existing peers
		testDirName:      "exposure_test_with_anp_13",
		outputFormats:    ValidFormats,
		exposureAnalysis: true,
	},
	{
		// exposure test with ANP and BANP with matchExpressions (different order in the rule, but same)
		testDirName:      "exposure_test_with_anp_14",
		outputFormats:    ValidFormats,
		exposureAnalysis: true,
	},
	{
		// exposure test with multiple ANPs
		testDirName:      "exposure_test_with_anp_15",
		outputFormats:    []string{output.DefaultFormat},
		exposureAnalysis: true,
	},
	{
		// exposure test with excluded labeled pod from any namespace
		testDirName:      "exposure_test_with_anp_16",
		outputFormats:    ValidFormats,
		exposureAnalysis: true,
	},
	// tests with multiple workloads
	{
		testDirName:            "anp_banp_blog_demo",
		focusWorkloads:         []string{"myfoo", "mybar"},
		outputFormats:          ValidFormats,
		supportedOnLiveCluster: true,
	},
	{
		testDirName:      "acs-security-demos",
		exposureAnalysis: true,
		focusWorkloads:   []string{"backend/checkout", "frontend/webapp"},
		outputFormats:    ValidFormats,
	},
	{
		testDirName:      "acs-security-demos",
		exposureAnalysis: true,
		focusWorkloads:   []string{"backend/checkout", "frontend/webapp"},
		focusDirection:   common.EgressFocusDirection,
		outputFormats:    ValidFormats,
	},
	{
		testDirName:        "acs-security-demos",
		focusWorkloads:     []string{"backend/checkout", "frontend/webapp"},
		focusWorkloadPeers: []string{"backend/recommendation"},
		outputFormats:      ValidFormats,
	},
	{
		testDirName:        "acs-security-demos",
		focusWorkloads:     []string{"checkout"},
		focusWorkloadPeers: []string{"webapp"},
		focusDirection:     common.IngressFocusDirection,
		outputFormats:      ValidFormats,
	},
	{
		testDirName:        "acs-security-demos",
		focusWorkloads:     []string{"checkout", "reports"},
		focusWorkloadPeers: []string{"recommendation", "catalog"},
		focusDirection:     common.EgressFocusDirection,
		outputFormats:      ValidFormats,
	},
	{
		testDirName:   "anp_demo",
		focusConn:     "udp-52",
		outputFormats: ValidFormats,
	},
	{
		testDirName:      "anp_demo",
		focusConn:        "udp-52",
		outputFormats:    ValidFormats,
		exposureAnalysis: true,
	},
	{
		testDirName:      "anp_demo",
		focusConn:        "tcp-8080",
		outputFormats:    ValidFormats,
		exposureAnalysis: true,
		focusWorkloads:   []string{"harry-potter"},
		focusDirection:   common.EgressFocusDirection,
	},
	{
		testDirName:            "anp_banp_blog_demo",
		focusConn:              "udp-52",
		outputFormats:          []string{output.DefaultFormat},
		supportedOnLiveCluster: true,
	},
	{
		testDirName:            "anp_banp_blog_demo",
		focusWorkloads:         []string{"mybar"},
		focusWorkloadPeers:     []string{"mybaz"},
		focusDirection:         common.EgressFocusDirection,
		outputFormats:          []string{output.DefaultFormat},
		supportedOnLiveCluster: true,
	},
	{
		testDirName:            "anp_banp_blog_demo",
		exposureAnalysis:       true,
		outputFormats:          []string{output.DefaultFormat},
		supportedOnLiveCluster: true,
	},
	{
		testDirName:            "anp_banp_blog_demo",
		focusWorkloads:         []string{"mybar"},
		focusDirection:         common.EgressFocusDirection,
		exposureAnalysis:       true,
		outputFormats:          []string{output.DefaultFormat},
		supportedOnLiveCluster: true,
	},
	{
		// in following example we have 2 pods which belong to same owner;
		// the pods have different labels;
		// however, since there are no policies in the input resources
		// a connectivity report is generated (the labels diff does not affect the analysis)
		testDirName:            "example_pods_w_same_owner_and_labels_gap_no_policy",
		outputFormats:          []string{output.DefaultFormat},
		supportedOnLiveCluster: true,
	},
	{
		// in following example we have 2 pods which belong to same owner; the pods have different labels;
		// however, since the policy rule selector (which selects those pods) uses a label-selector which is same in both pods
		// i.e. not from the gap:
		// a connectivity report is generated (the labels diff does not affect the analysis)
		testDirName:            "example_pods_w_same_owner_and_labels_gap_with_policy_selector_not_in_gap",
		outputFormats:          []string{output.DefaultFormat},
		supportedOnLiveCluster: true,
	},
	{
		// in following example we have 2 pods which belong to same owner; the pods have different labels;
		// however, since the admin-policy subject (which selects those pods) uses a label-selector which is same in both pods
		// i.e. not from the gap:
		// a connectivity report is generated (the labels diff does not affect the analysis)
		testDirName:            "example_pods_w_same_owner_and_labels_gap_anp_good",
		outputFormats:          []string{output.DefaultFormat},
		supportedOnLiveCluster: true,
	},
	{
		// in following example we have 2 pods which belong to same owner; the pods have different labels;
		// however, since the policy (which selects those pods) uses a matchExpression with exists opertaor (no matter what the value is)
		// a connectivity report is generated (the labels diff does not affect the analysis)
		testDirName:            "example_pods_w_same_owner_and_labels_gap_with_good_match_expression",
		outputFormats:          []string{output.DefaultFormat},
		supportedOnLiveCluster: true,
	},
	{
		// in following example we have 2 pods which belong to same owner; the pods have different labels;
		// however, since the baseline-admin-policy (which selects those pods) uses a label-selector which is same in both pods
		// a connectivity report is generated (the labels diff does not affect the analysis)
		testDirName:            "example_pods_w_same_owner_and_labels_gap_banp_good",
		outputFormats:          []string{output.DefaultFormat},
		supportedOnLiveCluster: true,
	},
	{
		// in following example we have 2 pods which belong to same owner; the pods have different labels;
		// however, since the policy (which selects those pods) uses a matchExpression with in opertaor
		// and both gap-values
		// a connectivity report is generated (the labels diff does not affect the analysis)
		testDirName:            "example_pods_w_same_owner_and_labels_gap_with_good_match_expression2",
		outputFormats:          []string{output.DefaultFormat},
		supportedOnLiveCluster: true,
	},
	{
		// With user-defined networks, the need for complex network policies are eliminated because isolation
		// can be achieved by grouping workloads in different networks.
		testDirName:   "udn_test_1",
		outputFormats: ValidFormats,
	},
	{
		// user-defined network with network-policy in an isolated network
		testDirName:   "udn_test_2",
		outputFormats: ValidFormats,
	},
	{
		// user-defined network with network-policy in an isolated network
		testDirName:   "udn_test_2",
		outputFormats: ValidFormats,
		focusConn:     "tcp-90",
	},
	{
		// one user-defined network with network-policy.
		// 2 regular pod networks (in namespaces without UDN)
		// AdminNetworkPolicy that enables egress from pods with specific label - pods in the udn still isolated
		testDirName:   "udn_test_3",
		outputFormats: ValidFormats,
	},
	{
		// one user-defined network with network-policy.
		// 2 namespaces in regular pod networks (without UDN)
		// Networkpolicy in the regular pod networks that enables egress to whole world - pods in the udn still isolated
		testDirName:   "udn_test_4",
		outputFormats: ValidFormats,
	},
<<<<<<< HEAD
	{
		// a test with UDN and Ingress-Controller; external ingress to a service in a UDN are allowed if the pod's ports match
		testDirName:   "udn_with_ingress_controller",
		outputFormats: ValidFormats,
	},
	{
		// a test with UDN and Ingress-Controller; external ingress to a service in a UDN are allowed if the pod's ports match
		// this test contains two pods in the UDN, one matches the Ingress and service's ports and the second not matching them
		testDirName:   "udn_with_ingress_controller_two_pods",
=======
	// tests involving udn(s) and virtual-machine workloads
	{
		testDirName:   "udn_and_vms_test_1",
		outputFormats: ValidFormats,
	},
	{
		testDirName:   "udn_and_vms_test_2",
		outputFormats: ValidFormats,
	},
	{
		testDirName:   "udn_and_vms_test_3",
		outputFormats: ValidFormats,
	},
	{
		testDirName:   "udn_and_vms_test_4",
		outputFormats: ValidFormats,
	},
	{
		testDirName:   "udn_and_vms_test_5",
		outputFormats: ValidFormats,
	},
	{
		// virtual-machine(s) test in the default namespace (without-udn)
		testDirName:   "virtual_machines_example",
>>>>>>> 5ab69a16
		outputFormats: ValidFormats,
	},
}

func runParsedResourcesConnlistTests(t *testing.T, testList []examples.ParsedResourcesTest) {
	t.Helper()
	for i := 0; i < len(testList); i++ {
		test := &testList[i]
		t.Run(test.Name, func(t *testing.T) {
			t.Parallel()
			analyzer := NewConnlistAnalyzer(WithOutputFormat(test.OutputFormat))
			res, _, err := analyzer.connsListFromParsedResources(test.GetK8sObjects())
			require.Nil(t, err, test.TestInfo)
			out, err := analyzer.ConnectionsListToString(res)
			require.Nil(t, err, test.TestInfo)
			testutils.CheckActualVsExpectedOutputMatch(t, test.ExpectedOutputFileName, out,
				test.TestInfo, currentPkg)
		})
	}
}

func TestAllParsedResourcesConnlistTests(t *testing.T) {
	runParsedResourcesConnlistTests(t, examples.ANPConnectivityFromParsedResourcesTest)
	runParsedResourcesConnlistTests(t, examples.BANPConnectivityFromParsedResourcesTest)
	runParsedResourcesConnlistTests(t, examples.ANPWithNetPolV1FromParsedResourcesTest)
	runParsedResourcesConnlistTests(t, examples.BANPWithNetPolV1FromParsedResourcesTest)
	runParsedResourcesConnlistTests(t, examples.ANPWithBANPFromParsedResourcesTest)
}<|MERGE_RESOLUTION|>--- conflicted
+++ resolved
@@ -2118,7 +2118,6 @@
 		testDirName:   "udn_test_4",
 		outputFormats: ValidFormats,
 	},
-<<<<<<< HEAD
 	{
 		// a test with UDN and Ingress-Controller; external ingress to a service in a UDN are allowed if the pod's ports match
 		testDirName:   "udn_with_ingress_controller",
@@ -2128,7 +2127,8 @@
 		// a test with UDN and Ingress-Controller; external ingress to a service in a UDN are allowed if the pod's ports match
 		// this test contains two pods in the UDN, one matches the Ingress and service's ports and the second not matching them
 		testDirName:   "udn_with_ingress_controller_two_pods",
-=======
+		outputFormats: ValidFormats,
+	},
 	// tests involving udn(s) and virtual-machine workloads
 	{
 		testDirName:   "udn_and_vms_test_1",
@@ -2153,7 +2153,6 @@
 	{
 		// virtual-machine(s) test in the default namespace (without-udn)
 		testDirName:   "virtual_machines_example",
->>>>>>> 5ab69a16
 		outputFormats: ValidFormats,
 	},
 }
