/*
Copyright 2023- IBM Inc. All Rights Reserved.

SPDX-License-Identifier: Apache-2.0
*/

package connlist

import (
	"fmt"
	"path/filepath"
	"strings"
	"testing"

	"github.com/np-guard/netpol-analyzer/pkg/internal/common"
	"github.com/np-guard/netpol-analyzer/pkg/internal/netpolerrors"
	"github.com/np-guard/netpol-analyzer/pkg/internal/output"
	"github.com/np-guard/netpol-analyzer/pkg/internal/testutils"
	"github.com/np-guard/netpol-analyzer/pkg/manifests/fsscanner"
	"github.com/np-guard/netpol-analyzer/pkg/netpol/internal/alerts"
	"github.com/np-guard/netpol-analyzer/pkg/netpol/internal/examples"

	"github.com/stretchr/testify/require"
)

const ResourceInfosFunc = "ConnlistFromResourceInfos"
const DirPathFunc = "ConnlistFromDirPath"
const currentPkg = "connlist"
const notEmptyMsg = "expecting non-empty analysis res"

var connlistTestedAPIS = []string{ResourceInfosFunc, DirPathFunc}

/*
interfaces to  test:
- ConnlistFromResourceInfos
- ConnlistFromDirPath
- ConnectionsListToString

*/

/*
	ConnlistFromResourceInfos:
	Examples for possible errors (non fatal) returned from this call (ResourceInfoListToK8sObjectsList):
	(1) (Warning) malformed k8s resource manifest: "in file: tests\malformed_pod_example\pod.yaml,
	YAML document is malformed: unrecognized type: int32"
	(2) (Warning) malformed k8s resource manifest: "in file: tests\malformed-pod-example-2\pod_list.json,
	 YAML document is malformed: cannot restore slice from map"
	(3) (Warning) no network policy resources found: (tests/malformed_pod_example):
	"no relevant Kubernetes network policy resources found"
	(4) (Error) no workload resources found: (tests/malformed_pod_example/) :
	"no relevant Kubernetes workload resources found"

	Examples for Log Infos that can be printed from this call:
	(1) (Info) in file: tests/bad_yamls/irrelevant_k8s_resources.yaml, skipping object with type: IngressClass

	TODO: add tests to check the Info message is added to the log

	Example for possible fatal-Errors returned from the call below: (connsListFromParsedResources)
	(1) (fatal-err) netpol-err: CIDR error (not a valid ipv4 CIDR)
	(2) additional netpol-err... (e.g. LabelSelector error), and more..
*/

/*
	ConnlistFromDirPath:
	Examples for possible errors returned from this call (GetResourceInfos):
	(1) dir does not exist: "Error: the path "tests/bad_yamls/subdir5" does not exist"
	(2) empty dir : "Error: error reading [tests/bad_yamls/subdir2/]: recognized file
	extensions are [.json .yaml .yml]"
	(3) irrelevant JSON : "GetResourceInfos error: unable to decode "tests\\onlineboutique\\connlist_output.json":
	json: cannot unmarshal array into Go value of type unstructured.detector"
	(4) bad JSON/YAML - missing kind : "Error: unable to decode "tests\\malformed-pod-example-4\\pods.json":
	 Object 'Kind' is missing in '{ ... }"
	(5) YAML doc with syntax error: "error parsing tests/document_with_syntax_error.yaml: error
	converting YAML to JSON: yaml: line 19: found character that cannot start any token"

*/

/////////////////////////////////////good path tests /////////////////////////////////////////////////////////////////////////////////

// TestConnList tests the output of ConnlistFromDirPath() for valid input resources
func TestConnListFromDir(t *testing.T) {
	t.Parallel()
	for _, tt := range goodPathTests {
		t.Run(tt.testDirName, func(t *testing.T) {
			t.Parallel()
			for _, format := range tt.outputFormats {
				pTest := prepareTest(tt.testDirName, tt.focusWorkloads, tt.focusWorkloadPeers, tt.focusDirection, tt.focusConn,
					format, tt.exposureAnalysis)
				res, _, err := pTest.analyzer.ConnlistFromDirPath(pTest.dirPath)
				require.Nil(t, err, pTest.testInfo)
				out, err := pTest.analyzer.ConnectionsListToString(res)
				require.Nil(t, err, pTest.testInfo)
				testutils.CheckActualVsExpectedOutputMatch(t, pTest.expectedOutputFileName, out,
					pTest.testInfo, currentPkg)
			}
		})
	}
}

func TestConnListFromResourceInfos(t *testing.T) {
	t.Parallel()
	for _, tt := range goodPathTests {
		t.Run(tt.testDirName, func(t *testing.T) {
			t.Parallel()
			for _, format := range tt.outputFormats {
				pTest := prepareTest(tt.testDirName, tt.focusWorkloads, tt.focusWorkloadPeers, tt.focusDirection, tt.focusConn,
					format, tt.exposureAnalysis)
				infos, _ := fsscanner.GetResourceInfosFromDirPath([]string{pTest.dirPath}, true, false)
				// require.Empty(t, errs, testInfo) - TODO: add info about expected errors
				// from each test here (these errors do not stop the analysis or affect the output)
				// more suitable to test this in a separate package (manifests) where  GetResourceInfosFromDirPath is implemented
				res, _, err := pTest.analyzer.ConnlistFromResourceInfos(infos)
				require.Nil(t, err, pTest.testInfo)
				out, err := pTest.analyzer.ConnectionsListToString(res)
				require.Nil(t, err, pTest.testInfo)
				testutils.CheckActualVsExpectedOutputMatch(t, pTest.expectedOutputFileName, out,
					pTest.testInfo, currentPkg)
			}
		})
	}
}

/////////////////////////////////////bad path tests /////////////////////////////////////////////////////////////////////////////////

// fatal errors common for both interfaces (ConnlistFromDirPath & ConnlistFromResourceInfos)
//--------------------------------------------------------------------------------------------

func TestConnlistAnalyzeFatalErrors(t *testing.T) {
	t.Parallel()
	cases := []struct {
		name             string
		dirName          string
		errorStrContains string
	}{
		// invalid netpols batch
		{
			name:             "Input_dir_has_netpol_with_invalid_cidr_should_return_fatal_error_of_invalid_CIDR_address",
			dirName:          filepath.Join("bad_netpols", "subdir1"),
			errorStrContains: netpolerrors.ConcatErrors(alerts.CidrErrTitle, alerts.InvalidCIDRAddr),
		},
		{
			name:             "Input_dir_has_netpol_with_bad_label_key_should_return_fatal_selector_error",
			dirName:          filepath.Join("bad_netpols", "subdir2"),
			errorStrContains: netpolerrors.ConcatErrors(alerts.SelectorErrTitle, alerts.InvalidKeyVal),
		},
		{
			name:             "Input_dir_has_netpol_with_bad_label_value_should_return_fatal_selector_error",
			dirName:          filepath.Join("bad_netpols", "subdir7"),
			errorStrContains: (alerts.SelectorErrTitle),
		},
		{
			name:             "Input_dir_has_netpol_with_invalid_rule_peer_should_return_fatal_rule_NetworkPolicyPeer_error",
			dirName:          filepath.Join("bad_netpols", "subdir3"),
			errorStrContains: netpolerrors.ConcatErrors(alerts.RulePeerErrTitle, alerts.CombinedRulePeerErrStr),
		},
		{
			name:             "Input_dir_has_netpol_with_empty_rule_peer_should_return_fatal_rule_NetworkPolicyPeer_error",
			dirName:          filepath.Join("bad_netpols", "subdir4"),
			errorStrContains: netpolerrors.ConcatErrors(alerts.RulePeerErrTitle, alerts.EmptyRulePeerErrStr),
		},
		{
			name:             "Input_dir_has_netpol_with_named_port_on_ipblock_peer_should_return_fatal_named_port_error",
			dirName:          filepath.Join("bad_netpols", "subdir6"),
			errorStrContains: netpolerrors.ConcatErrors(alerts.NamedPortErrTitle, alerts.ConvertNamedPortErrStr),
		},
		/*// input dir does not exist
		{
			name:             "Input_dir_does_not_exist_should_return_fatal_error_accessing_directory",
			dirName:          filepath.Join("bad_yamls", "subdir3"),
			errorStrContains: "does not exist", // TODO: actual msg: "the path ... does not exist"
		},*/
		// pods list issue - pods with same owner but different labels
		{
			name:             "Input_dir_has_pods_with_same_owner_name_w_different_labels_selected_by_policy_should_return_fatal_error",
			dirName:          "semanticDiff-same-topologies-illegal-podlist",
			errorStrContains: alerts.NotSupportedPodResourcesErrorStr("demo/cog-agents"),
		},
		{
			name:             "Input_dir_has_pods_with_same_owner_name_w_different_labels_selected_by_policy_should_return_fatal_error2",
			dirName:          "example_pods_w_same_owner_and_labels_gap_with_bad_match_expression",
			errorStrContains: alerts.NotSupportedPodResourcesErrorStr("default/internal-security"),
		},
		{
			name:             "Input_dir_has_pods_with_same_owner_name_w_different_labels_selected_by_policy_should_return_fatal_error3",
			dirName:          "example_w_err_pods_w_same_owner_and_labels_gap_anp",
			errorStrContains: alerts.NotSupportedPodResourcesErrorStr("default/internal-security"),
		},
		{
			name:             "Input_dir_has_two_netpols_with_same_name_in_a_namespace_should_return_fatal_error_of_existing_object",
			dirName:          "np_bad_path_test_1",
			errorStrContains: alerts.NPWithSameNameError("default/backend-netpol"),
		},
		{
			name:             "Input_dir_has_netpol_with_illegal_port_should_return_fatal_error",
			dirName:          "np_bad_path_test_2",
			errorStrContains: alerts.EndPortWithNamedPortErrStr,
		},
		{
			name:             "Input_dir_has_netpol_with_illegal_port_range_should_return_fatal_error",
			dirName:          "np_test_with_empty_port_range",
			errorStrContains: alerts.IllegalPortRangeError(10, 1),
		},
		// anp & banp bad path tests
		{
			name:             "Input_dir_has_two_admin_netpols_with_same_priority_should_return_fatal_error",
			dirName:          "anp_bad_path_test_1",
			errorStrContains: alerts.PriorityErrExplain,
		},
		{
			name:             "Input_dir_has_an_admin_netpol_with_invalid_priority_should_return_fatal_error",
			dirName:          "anp_bad_path_test_2",
			errorStrContains: alerts.PriorityValueErr("invalid-priority", 1001),
		},
		{
			name:             "Input_dir_has_two_admin_netpols_with_same_name_should_return_fatal_error",
			dirName:          "anp_bad_path_test_3",
			errorStrContains: alerts.ANPsWithSameNameErr("same-name"),
		},
		{
			name:             "Input_dir_has_an_admin_netpol_with_empty_subject_should_return_fatal_error",
			dirName:          "anp_bad_path_test_4",
			errorStrContains: alerts.OneFieldSetSubjectErr,
		},
		{
			name:             "Input_dir_has_an_admin_netpol_with_invalid_subject_should_return_fatal_error",
			dirName:          "anp_bad_path_test_5",
			errorStrContains: alerts.OneFieldSetSubjectErr,
		},
		{
			name:             "Input_dir_has_an_admin_netpol_with_an_empty_egress_rule_peer_should_return_fatal_error",
			dirName:          "anp_bad_path_test_6",
			errorStrContains: alerts.ANPEgressRulePeersErr,
		},
		{
			name:             "Input_dir_has_an_admin_netpol_with_an_invalid_egress_rule_peer_should_return_fatal_error",
			dirName:          "anp_bad_path_test_7",
			errorStrContains: alerts.OneFieldSetRulePeerErr,
		},
		{
			name:             "Input_dir_has_an_admin_netpol_with_an_invalid_egress_rule_port_should_return_fatal_error",
			dirName:          "anp_bad_path_test_8",
			errorStrContains: alerts.ANPPortsError,
		},
		{
			name:             "Input_dir_has_an_admin_netpol_with_an_invalid_egress_rule_action_should_return_fatal_error",
			dirName:          "anp_bad_path_test_9",
			errorStrContains: alerts.UnknownRuleActionErr,
		},
		{
			name:             "Input_dir_has_an_admin_netpol_missing_egress_rule_peer_should_return_fatal_error",
			dirName:          "anp_bad_path_test_10",
			errorStrContains: alerts.ANPEgressRulePeersErr,
		},
		{
			name:             "Input_dir_has_an_admin_netpol_missing_egress_rule_action_should_return_fatal_error",
			dirName:          "anp_bad_path_test_12",
			errorStrContains: alerts.UnknownRuleActionErr,
		},
		{
			name:             "Input_dir_has_an_admin_netpol_missing_ingress_rule_peer_should_return_fatal_error",
			dirName:          "anp_bad_path_test_14",
			errorStrContains: alerts.ANPIngressRulePeersErr,
		},
		{
			name:             "Input_dir_has_an_admin_netpol_with_an_empty_ingress_rule_peer_should_return_fatal_error",
			dirName:          "anp_bad_path_test_15",
			errorStrContains: alerts.ANPIngressRulePeersErr,
		},
		{
			name:             "Input_dir_has_an_admin_netpol_with_an_invalid_ingress_rule_peer_should_return_fatal_error",
			dirName:          "anp_bad_path_test_16",
			errorStrContains: alerts.OneFieldSetRulePeerErr,
		},
		{
			name:             "Input_dir_has_an_admin_netpol_with_an_invalid_ingress_rule_port_should_return_fatal_error",
			dirName:          "anp_bad_path_test_17",
			errorStrContains: alerts.ANPPortsError,
		},
		{
			name:             "Input_dir_has_an_admin_netpol_with_an_illegal_rule_port_range_should_return_fatal_error",
			dirName:          "anp_test_with_empty_port_range",
			errorStrContains: alerts.IllegalPortRangeError(10, 1),
		},
		{
			name:             "Input_dir_has_an_admin_netpol_with_an_invalid_ingress_rule_action_should_return_fatal_error",
			dirName:          "anp_bad_path_test_18",
			errorStrContains: alerts.UnknownRuleActionErr,
		},
		{
			name:             "Input_dir_has_an_admin_netpol_with_an_invalid_egress_cidr_peer_should_return_fatal_error",
			dirName:          "anp_bad_path_test_19",
			errorStrContains: alerts.InvalidCIDRAddr,
		},
		{
			name:             "Input_dir_has_admin_netpols_one_with_invalid_priority_should_return_fatal_error",
			dirName:          "anp_bad_path_test_20",
			errorStrContains: alerts.PriorityValueErr("invalid-priority", 1001),
		},
		{
			name:             "Input_dir_has_more_than_one_baseline_admin_netpol_should_return_fatal_error",
			dirName:          "banp_bad_path_test_1",
			errorStrContains: alerts.BANPAlreadyExists,
		},
		{
			name:             "Input_dir_has_baseline_admin_netpol_with_name_not_default_should_return_fatal_error",
			dirName:          "banp_bad_path_test_2",
			errorStrContains: alerts.BANPNameAssertion,
		},
		{
			name:             "Input_dir_has_baseline_admin_netpol_with_empty_subject_should_return_fatal_error",
			dirName:          "banp_bad_path_test_3",
			errorStrContains: alerts.OneFieldSetSubjectErr,
		},
		{
			name:             "Input_dir_has_baseline_admin_netpol_with_invalid_subject_should_return_fatal_error",
			dirName:          "banp_bad_path_test_4",
			errorStrContains: alerts.OneFieldSetSubjectErr,
		},
		{
			name:             "Input_dir_has_baseline_admin_netpol_with_an_empty_egress_rule_peer_should_return_fatal_error",
			dirName:          "banp_bad_path_test_5",
			errorStrContains: alerts.ANPEgressRulePeersErr,
		},
		{
			name:             "Input_dir_has_baseline_admin_netpol_with_missing_egress_rule_peer_should_return_fatal_error",
			dirName:          "banp_bad_path_test_6",
			errorStrContains: alerts.ANPEgressRulePeersErr,
		},
		{
			name:             "Input_dir_has_baseline_admin_netpol_with_an_invalid_egress_rule_peer_should_return_fatal_error",
			dirName:          "banp_bad_path_test_7",
			errorStrContains: alerts.OneFieldSetRulePeerErr,
		},
		{
			name:             "Input_dir_has_baseline_admin_netpol_with_an_invalid_egress_rule_action_should_return_fatal_error",
			dirName:          "banp_bad_path_test_8",
			errorStrContains: alerts.UnknownRuleActionErr,
		},
		{
			name:             "Input_dir_has_baseline_admin_netpol_with_an_invalid_egress_rule_port_should_return_fatal_error",
			dirName:          "banp_bad_path_test_9",
			errorStrContains: alerts.ANPPortsError,
		},
		{
			name:             "Input_dir_has_baseline_admin_netpol_with_missing_ingress_rule_peer_should_return_fatal_error",
			dirName:          "banp_bad_path_test_10",
			errorStrContains: alerts.ANPIngressRulePeersErr,
		},
		{
			name:             "Input_dir_has_baseline_admin_netpol_with_an_empty_ingress_rule_peer_should_return_fatal_error",
			dirName:          "banp_bad_path_test_11",
			errorStrContains: alerts.ANPIngressRulePeersErr,
		},
		{
			name:             "Input_dir_has_baseline_admin_netpol_with_an_invalid_ingress_rule_peer_should_return_fatal_error",
			dirName:          "banp_bad_path_test_12",
			errorStrContains: alerts.OneFieldSetRulePeerErr,
		},
		{
			name:             "Input_dir_has_baseline_admin_netpol_with_an_invalid_ingress_rule_port_should_return_fatal_error",
			dirName:          "banp_bad_path_test_13",
			errorStrContains: alerts.ANPPortsError,
		},
		{
			name:             "Input_dir_has_baseline_admin_netpol_with_an_invalid_ingress_rule_action_should_return_fatal_error",
			dirName:          "banp_bad_path_test_14",
			errorStrContains: alerts.UnknownRuleActionErr,
		},
		{
			name:             "Input_dir_has_baseline_admin_netpol_with_an_invalid_egress_cidr_peer_should_return_fatal_error",
			dirName:          "banp_bad_path_test_15",
			errorStrContains: alerts.InvalidCIDRAddr,
		},
	}
	for _, tt := range cases {
		t.Run(tt.name, func(t *testing.T) {
			t.Parallel()
			for _, apiToTest := range connlistTestedAPIS {
				analyzer, connsRes, peersRes, err := getAnalysisResFromAPI(apiToTest, tt.dirName, nil, nil, "")
				testFatalErr(t, connsRes, peersRes, err, tt.name, tt.errorStrContains, analyzer)
			}
		})
	}
}

func testFatalErr(t *testing.T,
	connsRes []Peer2PeerConnection,
	peersRes []Peer,
	err error,
	testName, errStr string,
	analyzer *ConnlistAnalyzer) {
	require.Empty(t, connsRes, testName)
	require.Empty(t, peersRes, testName)
	testutils.CheckErrorContainment(t, testName, errStr, err.Error())
	require.Equal(t, len(analyzer.errors), 1)
	testutils.CheckErrorContainment(t, testName, errStr, analyzer.errors[0].Error().Error())
}

func getAnalysisResFromAPI(apiName, dirName string, focusWorkloads, focusWorkloadPeers []string, focusDirection string) (
	analyzer *ConnlistAnalyzer, connsRes []Peer2PeerConnection, peersRes []Peer, err error) {
	pTest := prepareTest(dirName, focusWorkloads, focusWorkloadPeers, focusDirection, "", output.DefaultFormat, false)
	switch apiName {
	case ResourceInfosFunc:
		infos, _ := fsscanner.GetResourceInfosFromDirPath([]string{pTest.dirPath}, true, false)
		connsRes, peersRes, err = pTest.analyzer.ConnlistFromResourceInfos(infos)
	case DirPathFunc:
		connsRes, peersRes, err = pTest.analyzer.ConnlistFromDirPath(pTest.dirPath)
	}
	return pTest.analyzer, connsRes, peersRes, err
}

// severe errors and warnings, common for both interfaces (ConnlistFromDirPath & ConnlistFromResourceInfos)
//--------------------------------------------------------------------------------------------

// TODO: test stopOnErr here?

//nolint:gocritic //temporary commented-out code
func TestConnlistAnalyzeSevereErrorsAndWarnings(t *testing.T) {
	t.Parallel()
	cases := []struct {
		name                string
		dirName             string
		firstErrStrContains string
		emptyRes            bool
		focusWorkloads      []string
		focusWorkloadPeers  []string
		focusDirection      string
		/*expectedErrNumWithoutStopOnErr int
		expectedErrNumWithStopOnErr    int*/
	}{

		{
			name:                "input_file_has_no_relevant_k8s_resources",
			dirName:             filepath.Join("bad_yamls", "irrelevant_k8s_resources.yaml"),
			firstErrStrContains: netpolerrors.NoK8sWorkloadResourcesFoundErrorStr,
			emptyRes:            true,
		},
		{
			name:                "no_network_policy_resources_warning",
			dirName:             "no_netpols_dir",
			firstErrStrContains: netpolerrors.NoK8sNetworkPolicyResourcesFoundErrorStr,
			emptyRes:            false,
		},
		/*
			$ ./bin/k8snetpolicy list --dirpath tests/malformed_pod_example/
			2023/11/02 08:56:16 : err : in file: tests\malformed_pod_example\pod.yaml YAML document is malformed:
			 error for resource with kind: Pod , name: nginx , :  unrecognized type: int32
			2023/11/02 08:56:16 : no relevant Kubernetes workload resources found
			2023/11/02 08:56:16 no relevant Kubernetes network policy resources found


		*/
		{
			name:                "malformed_yaml_unrecognized_type_int32",
			dirName:             "malformed_pod_example",
			firstErrStrContains: alerts.UnrecognizedValType, // netpolerrors.MalformedYamlDocErrorStr
			emptyRes:            true,
		},
		{
			name:                "malformed_yaml_cannot_restore_slice_from_map",
			dirName:             "malformed-pod-example-2",
			firstErrStrContains: alerts.SliceFromMapErr, // netpolerrors.MalformedYamlDocErrorStr
			emptyRes:            false,
		},
		{
			name:                "input_dir_with_focusworkload_that_does_not_exist_should_get_warning",
			dirName:             "onlineboutique_workloads",
			focusWorkloads:      []string{"abcd"},
			firstErrStrContains: alerts.WorkloadDoesNotExistErrStr("abcd"),
			emptyRes:            true,
		},
		{
			name:                "input_dir_with_focusworkload_ns_and_name_that_does_not_exist_should_get_warning",
			dirName:             "onlineboutique_workloads",
			focusWorkloads:      []string{"default/abcd"},
			firstErrStrContains: alerts.WorkloadDoesNotExistErrStr("default/abcd"),
			emptyRes:            true,
		},
		{
			name:                "input_dir_with_focusworkload_from_list_that_does_not_exist_should_get_warning",
			dirName:             "anp_banp_blog_demo",
			focusWorkloads:      []string{"myfoo", "abcd"},
			firstErrStrContains: alerts.WorkloadDoesNotExistErrStr("abcd"),
			emptyRes:            false, // only one focus-workload does not exist
		},
		{
			name:                "input_dir_with_multiple_focusworkloads_that_do_not_exist_should_get_warnings",
			dirName:             "anp_banp_blog_demo",
			focusWorkloads:      []string{"myfriend", "abcd"},
			firstErrStrContains: alerts.WorkloadDoesNotExistErrStr("myfriend"),
			emptyRes:            true, // all focus-workloads do not exist - empty connlist
		},
		{
			name:                "input_dir_with_multiple_focusworkloads-peers_that_do_not_exist_should_get_warnings",
			dirName:             "anp_banp_blog_demo",
			focusWorkloads:      []string{"myfoo"},
			focusWorkloadPeers:  []string{"myfo", "mike"},
			firstErrStrContains: alerts.WorkloadDoesNotExistErrStr("myfo"),
			emptyRes:            true, // all focus-workloads peers do not exist - empty connlist
		},
		{
			name:                "input_dir_with_multiple_focusworkloads-peers_that_some_exist_should_get_warning_and_connlist_not_empty",
			dirName:             "anp_banp_blog_demo",
			focusWorkloads:      []string{"myfoo"},
			focusWorkloadPeers:  []string{"mybaz", "mike"},
			focusDirection:      common.EgressFocusDirection,
			firstErrStrContains: alerts.WorkloadDoesNotExistErrStr("mike"),
			emptyRes:            false, // some focus-workload-peers exist
		},

		/*{
			// this error issued by builder
			name:                           "input_file_has_malformed_yaml_doc_should_return_severe_error",
			dirName:                        "document_with_syntax_error",
			expectedErrNumWithoutStopOnErr: 2,
			expectedErrNumWithStopOnErr:    1,
			firstErrStrContains:            "found character that cannot start any token", //"YAML document is malformed",
		},
		{
			// this error issued by builder
			name:                           "input_file_is_not_a_valid_k8s_resource_should_return_severe_error",
			dirName:                        filepath.Join("bad_yamls", "not_a_k8s_resource.yaml"),
			expectedErrNumWithoutStopOnErr: 3,                  //2,
			expectedErrNumWithStopOnErr:    2,                  // an error and a warning
			firstErrStrContains:            "unable to decode", //"Yaml document is not a K8s resource",
		},*/
	}
	for _, tt := range cases {
		t.Run(tt.name, func(t *testing.T) {
			t.Parallel()

			for _, apiToTest := range connlistTestedAPIS {
				analyzer, connsRes, peersRes, err := getAnalysisResFromAPI(apiToTest, tt.dirName, tt.focusWorkloads,
					tt.focusWorkloadPeers, tt.focusDirection)
				require.Nil(t, err, tt.name)
				if tt.emptyRes {
					require.Empty(t, connsRes, tt.name)
					require.Empty(t, peersRes, tt.name)
				} else {
					require.NotEmpty(t, connsRes, tt.name)
					require.NotEmpty(t, peersRes, tt.name)
				}
				testutils.CheckErrorContainment(t, tt.name, tt.firstErrStrContains, analyzer.errors[0].Error().Error())
			}

			/*analyzerOpts1 := []ConnlistAnalyzerOption{}
			analyzerOpts2 := []ConnlistAnalyzerOption{WithStopOnError()}
			// severe is not fatal, thus not returned
			// first analyzer:
			analyzer, _, err1 := getConnlistFromDirPathRes(analyzerOpts1, tt.dirName)
			resErrors1 := analyzer.Errors()
			require.Nil(t, err1, "test: %q", tt.name)
			require.Equal(t, tt.expectedErrNumWithoutStopOnErr, len(resErrors1), "test: %q", tt.name)
			testutils.CheckErrorContainment(t, tt.name, tt.firstErrStrContains, resErrors1[0].Error().Error(), true)
			// second analyzer (with stopOnError):

			analyzerWithStopOnError, res, err2 := getConnlistFromDirPathRes(analyzerOpts2, tt.dirName)
			resErrors2 := analyzerWithStopOnError.Errors()
			require.Nil(t, err2, "test: %q", tt.name)
			require.Empty(t, res, "test: %q", tt.name) // the run stopped on first severe error, no result computed
			require.Equal(t, tt.expectedErrNumWithStopOnErr, len(resErrors2), "test: %q", tt.name)
			testutils.CheckErrorContainment(t, tt.name, tt.firstErrStrContains, resErrors2[0].Error().Error(), true)*/
		})
	}
}

/////////////////////////////////////////////////////////////////////////////////////////////////////////////////////////////////

// Test errs/warnings unique for ConnlistFromDirPath only (issued by the resources builder)
// ----------------------------------------------------------------------------------------------

func TestFatalErrorsConnlistFromDirPathOnly(t *testing.T) {
	t.Parallel()
	cases := []struct {
		name             string
		dirName          string
		errorStrContains string
	}{
		{
			name:             "dir_does_not_exist_err",
			dirName:          "ttt",
			errorStrContains: alerts.PathNotExistErr, // netpolerrors.ErrGettingResInfoFromDir
		},
		{
			name:             "empty_dir_with_no_yamls_or_json_files",
			dirName:          filepath.Join("bad_yamls", "subdir2"),
			errorStrContains: alerts.UnknownFileExtensionErr, // netpolerrors.ErrGettingResInfoFromDir
		},
		{
			name:             "bad_JSON_missing_kind", // this err is fatal here only because dir has no other resources
			dirName:          "malformed-pod-example-4",
			errorStrContains: alerts.MissingObjectErr, // kind is missing in pod json, netpolerrors.ErrGettingResInfoFromDir
		},
	}
	for _, tt := range cases {
		t.Run(tt.name, func(t *testing.T) {
			t.Parallel()
			analyzer, connsRes, peersRes, err := getAnalysisResFromAPI(DirPathFunc, tt.dirName, nil, nil, "")
			testFatalErr(t, connsRes, peersRes, err, tt.name, tt.errorStrContains, analyzer)
		})
	}
}

func TestErrorsAndWarningsConnlistFromDirPathOnly(t *testing.T) {
	t.Parallel()
	cases := []struct {
		name             string
		dirName          string
		errorStrContains string
		emptyRes         bool
	}{
		{
			name:             "irrelevant_JSON_file_unable_to_decode",
			dirName:          "onlineboutique",
			errorStrContains: alerts.UnmarshalErr, // netpolerrors.FailedReadingFileErrorStr
			emptyRes:         false,
		},
		{
			name:             "YAML_syntax_err",
			dirName:          "malformed-pod-example-5",
			errorStrContains: netpolerrors.WrongStartCharacterErr, // netpolerrors.FailedReadingFileErrorStr
			emptyRes:         false,
			// TODO: this test has another error (missing kind in another file), add this to the testing functionality
		},
	}
	for _, tt := range cases {
		t.Run(tt.name, func(t *testing.T) {
			t.Parallel()
			analyzer, connsRes, peersRes, err := getAnalysisResFromAPI(DirPathFunc, tt.dirName, nil, nil, "")
			require.Nil(t, err, tt.name)
			if tt.emptyRes {
				require.Empty(t, connsRes, tt.name)
				require.Empty(t, peersRes, tt.name)
			} else {
				require.NotEmpty(t, connsRes, tt.name)
				require.NotEmpty(t, peersRes, tt.name)
			}
			testutils.CheckErrorContainment(t, tt.name, tt.errorStrContains, analyzer.errors[0].Error().Error())
		})
	}
}

func TestLoggerWarnings(t *testing.T) {
	// this test contains writing to a buffer , so it is not running in parallel to other tests.
	// (we need to add mutex to the TestLogger if we wish to run the tests in parallel)
	cases := []struct {
		name                        string
		dirName                     string
		focusDirection              string
		focusworkloads              []string
		focusWorkloadPeers          []string
		exposure                    bool
		explain                     bool
		explainOnly                 string
		expectedWarningsStrContains []string
	}{
		{
			name:                        "input_admin_policy_contains_nodes_egress_peer_should_get_warning",
			dirName:                     "anp_and_banp_using_networks_and_nodes_test",
			expectedWarningsStrContains: []string{alerts.WarnUnsupportedNodesField},
		},
		{
			name:                        "input_admin_policy_contains_ipv6_addresses_in_networks_egress_peer_should_get_warning",
			dirName:                     "anp_and_banp_using_networks_with_ipv6_test",
			expectedWarningsStrContains: []string{alerts.WarnUnsupportedIPv6Address},
		},
		{
			name:    "input_admin_policy_contains_unsupported_fields_and_unknown_named_port_should_get_some_warnings",
			dirName: "anp_banp_test_multiple_warnings",
			expectedWarningsStrContains: []string{
				alerts.WarnUnsupportedIPv6Address,
				alerts.WarnUnsupportedNodesField,
				alerts.WarnPrefixPortName,
			},
		},
		{
			name:                        "input_admin_policy_contains_unknown_port_name_should_get_warning",
			dirName:                     "anp_banp_test_with_named_port_unmatched",
			expectedWarningsStrContains: []string{alerts.WarnPrefixPortName},
		},
		{
			name:                        "input_admin_policy_contains_named_port_with_networks_should_get_warning",
			dirName:                     "anp_test_named_ports_multiple_peers",
			expectedWarningsStrContains: []string{alerts.WarnNamedPortIgnoredForIP},
		},
		{
			name:                        "using_focus_direction_without_focus_workload",
			dirName:                     "anp_test_named_ports_multiple_peers",
			focusDirection:              common.IngressFocusDirection,
			expectedWarningsStrContains: []string{alerts.WarnIgnoredWithoutFocusWorkload},
		},
		{
			name:                        "using_focus_workload_peer_without_focus_workload",
			dirName:                     "anp_test_named_ports_multiple_peers",
			focusWorkloadPeers:          []string{"ns1/pod1"},
			expectedWarningsStrContains: []string{alerts.WarnIgnoredWithoutFocusWorkload},
		},
		{
			name:                        "using_exposure_with_focus_workload_peer_and_focus_workload",
			dirName:                     "anp_test_named_ports_multiple_peers",
			focusworkloads:              []string{"ns3/pod1"},
			focusWorkloadPeers:          []string{"ns1/pod1"},
			exposure:                    true,
			expectedWarningsStrContains: []string{alerts.WarnIgnoredExposure(focusworkloadStr, focusWorkloadPeerStr)},
		},
		{
			name:                        "using_explain_only_without_explain",
			dirName:                     "anp_test_named_ports_multiple_peers",
			explainOnly:                 common.ExplainOnlyAllow,
			expectedWarningsStrContains: []string{alerts.WarnIgnoredWithoutExplain},
		},
		{
			name:                        "using_exposure_with_explain_and_explain_only",
			dirName:                     "anp_test_named_ports_multiple_peers",
			explain:                     true,
			explainOnly:                 common.ExplainOnlyDeny,
			exposure:                    true,
			expectedWarningsStrContains: []string{alerts.WarnIgnoredExposure(explainStr, explainOnlyStr)},
		},
		{
			name:                        "using_secondary_udn_should_warn_that_not_supported_yet",
			dirName:                     "udn_warning_test_1",
			expectedWarningsStrContains: []string{alerts.NotSupportedUDNRole("green/namespace-scoped")},
		},
		{
			name:                        "udn_in_not_existing_namespace_should_warn_that_udn_is_ignored",
			dirName:                     "udn_warning_test_2",
			expectedWarningsStrContains: []string{alerts.WarnMissingNamespaceOfUDN("separate-namespace", "blue")},
		},
		{
			name:                        "udn_in_ns_without_label_should_warn_that_udn_is_ignored",
			dirName:                     "udn_warning_test_3",
			expectedWarningsStrContains: []string{alerts.WarnNamespaceDoesNotSupportUDN("namespace-scoped", "green")},
		},
	}
	for _, tt := range cases {
		t.Run(tt.name, func(t *testing.T) {
			tLogger := testutils.NewTestLogger()
			opts := []ConnlistAnalyzerOption{WithLogger(tLogger), WithFocusDirection(tt.focusDirection),
				WithFocusWorkloadPeerList(tt.focusWorkloadPeers), WithFocusWorkloadList(tt.focusworkloads),
				WithExplainOnly(tt.explainOnly)}
			if tt.exposure {
				opts = append(opts, WithExposureAnalysis())
			}
			if tt.explain {
				opts = append(opts, WithExplanation())
			}
			_, _, err := getConnlistFromDirPathRes(opts, tt.dirName)
			require.Nil(t, err, "test: %q", tt.name)
			logMsges := tLogger.GetLoggerMessages()
			for _, warn := range tt.expectedWarningsStrContains {
				require.Contains(t, logMsges, warn,
					"test: %q; logger warnings do not contain the expected warning : %q", tt.name, warn)
			}
		})
	}
}

////////////////////////////////////////////////////////////////////////////////////////////////////////////

// TestNotContainedOutputLines tests output for non-expected lines to be contained
func TestNotContainedOutputLines(t *testing.T) {
	t.Parallel()
	cases := []struct {
		name                 string
		dirName              string
		focusWorkload        string
		expectedResultLen    int
		extractedLineExample string
	}{
		{
			//	we don't expect to see connections from a workload to itself,
			// even though the focus workload has different replicas which may connect to each other.
			name:                 "connlist_does_not_contain_connections_from_focus_workload_to_itself",
			dirName:              "ipblockstest",
			focusWorkload:        "calico-node",
			expectedResultLen:    43,
			extractedLineExample: "kube-system/calico-node[DaemonSet] => kube-system/calico-node[DaemonSet] : All Connections",
		},
		{
			name:                 "connlist_of_dir_does_not_contain_any_line_of_connections_from_workload_to_itself",
			dirName:              "ipblockstest",
			expectedResultLen:    470,
			extractedLineExample: "kube-system/calico-node[DaemonSet] => kube-system/calico-node[DaemonSet] : All Connections",
		},
	}
	for _, tt := range cases {
		t.Run(tt.name, func(t *testing.T) {
			t.Parallel()
			analyzerOpts := appendFocusWorkloadOptIfRequired(tt.focusWorkload)
			analyzer, res, err := getConnlistFromDirPathRes(analyzerOpts, tt.dirName)
			require.Len(t, res, tt.expectedResultLen, "test: %q", tt.name)
			require.Nil(t, err, "test: %q", tt.name)
			out, err := analyzer.ConnectionsListToString(res)
			require.Nil(t, err, "test: %q", tt.name)
			require.NotContains(t, out, tt.extractedLineExample, "test: %q, output should not contain %q", tt.name, tt.extractedLineExample)
		})
	}
}

// helping func - creates ConnlistAnalyzer with desired opts and returns the analyzer with connlist from provided directory
func getConnlistFromDirPathRes(opts []ConnlistAnalyzerOption, dirName string) (*ConnlistAnalyzer, []Peer2PeerConnection, error) {
	analyzer := NewConnlistAnalyzer(opts...)
	res, _, err := analyzer.ConnlistFromDirPath(testutils.GetTestDirPath(dirName))
	return analyzer, res, err
}

// helping func - if focus workload is not empty append it to ConnlistAnalyzerOption list
func appendFocusWorkloadOptIfRequired(focusWorkload string) []ConnlistAnalyzerOption {
	analyzerOptions := []ConnlistAnalyzerOption{}
	if focusWorkload != "" {
		analyzerOptions = append(analyzerOptions, WithFocusWorkloadList([]string{focusWorkload}))
	}
	return analyzerOptions
}

type preparedTest struct {
	testName               string
	testInfo               string
	dirPath                string
	expectedOutputFileName string
	analyzer               *ConnlistAnalyzer
}

func prepareTest(dirName string, focusWorkloads, focusWorkloadPeers []string, focusDirection, focusConn, format string,
	exposureFlag bool) preparedTest {
	res := preparedTest{}
	res.testName, res.expectedOutputFileName = testutils.ConnlistTestNameByTestArgs(dirName,
		strings.Join(focusWorkloads, testutils.Underscore),
		strings.Join(focusWorkloadPeers, testutils.Underscore), focusDirection, focusConn, format, exposureFlag)
	res.testInfo = fmt.Sprintf("test: %q, output format: %q", res.testName, format)
	opts := []ConnlistAnalyzerOption{WithOutputFormat(format), WithFocusWorkloadList(focusWorkloads), WithFocusDirection(focusDirection),
		WithFocusWorkloadPeerList(focusWorkloadPeers), WithFocusConnection(focusConn)}
	if exposureFlag {
		opts = append(opts, WithExposureAnalysis())
	}
	res.analyzer = NewConnlistAnalyzer(opts...)
	res.dirPath = testutils.GetTestDirPath(dirName)
	return res
}

// fatal errors for interface ConnectionsListToString
//--------------------------------------------------------------------------------------------

// TestConnlistOutputFatalErrors tests fatal errors returned while writing the connlist to string in given output format
func TestConnlistOutputFatalErrors(t *testing.T) {
	t.Parallel()
	cases := []struct {
		name             string
		dirName          string
		format           string
		errorStrContains string
		exposureFlag     bool
	}{
		{
			name:             "giving_unsupported_output_format_option_should_return_fatal_error",
			dirName:          "onlineboutique",
			format:           "docx",
			errorStrContains: netpolerrors.FormatNotSupportedErrStr("docx"),
		},
		{
			name:             "unsupported_output_format_for_exposure_analysis_should_return_fatal_error",
			dirName:          "acs-security-demos",
			format:           "gif",
			errorStrContains: netpolerrors.FormatNotSupportedErrStr("gif"),
			exposureFlag:     true,
		},
	}
	for _, tt := range cases {
		t.Run(tt.name, func(t *testing.T) {
			t.Parallel()
			preparedTest := prepareTest(tt.dirName, nil, nil, "", "", tt.format, tt.exposureFlag)
			connsRes, peersRes, err := preparedTest.analyzer.ConnlistFromDirPath(preparedTest.dirPath)

			require.Nil(t, err, tt.name)
			// "unable to decode ... connlist_output.json"
			require.Equal(t, len(preparedTest.analyzer.errors), 1, "expecting error since builder not able to parse connlist_output.json")
			require.NotEmpty(t, connsRes, notEmptyMsg)
			require.NotEmpty(t, peersRes, notEmptyMsg)

			out, err := preparedTest.analyzer.ConnectionsListToString(connsRes)
			require.Empty(t, out, tt.name)
			testutils.CheckErrorContainment(t, tt.name, tt.errorStrContains, err.Error())

			// re-run the test with new analyzer (to clear the analyzer.errors array )
			preparedTest = prepareTest(tt.dirName, nil, nil, "", "", tt.format, tt.exposureFlag)
			infos, _ := fsscanner.GetResourceInfosFromDirPath([]string{preparedTest.dirPath}, true, false)
			connsRes2, peersRes2, err2 := preparedTest.analyzer.ConnlistFromResourceInfos(infos)

			require.Nil(t, err2, tt.name)
			require.Empty(t, preparedTest.analyzer.errors, "expecting no errors from ConnlistFromResourceInfos")
			require.NotEmpty(t, connsRes2, notEmptyMsg)
			require.NotEmpty(t, peersRes2, notEmptyMsg)

			out, err2 = preparedTest.analyzer.ConnectionsListToString(connsRes)
			require.Empty(t, out, tt.name)
			testutils.CheckErrorContainment(t, tt.name, tt.errorStrContains, err2.Error())
		})
	}
}

var goodPathTests = []struct {
	testDirName            string
	outputFormats          []string
	focusWorkloads         []string
	focusWorkloadPeers     []string
	focusDirection         string
	focusConn              string
	exposureAnalysis       bool
	supportedOnLiveCluster bool
}{
	{
		testDirName:            "ipblockstest",
		outputFormats:          []string{output.TextFormat},
		supportedOnLiveCluster: true,
	},
	{
		testDirName:            "onlineboutique",
		outputFormats:          []string{output.JSONFormat, output.MDFormat, output.TextFormat},
		supportedOnLiveCluster: true,
	},
	{
		testDirName:            "onlineboutique",
		outputFormats:          []string{output.MDFormat, output.TextFormat},
		exposureAnalysis:       true,
		supportedOnLiveCluster: true,
	},
	{
		testDirName:   "onlineboutique_workloads",
		outputFormats: []string{output.CSVFormat, output.DOTFormat, output.TextFormat},
	},
	{
		testDirName:            "minikube_resources",
		outputFormats:          []string{output.TextFormat},
		supportedOnLiveCluster: true,
	},
	{
		testDirName:   "online_boutique_workloads_no_ns",
		outputFormats: []string{output.TextFormat},
	},
	{
		testDirName:            "core_pods_without_host_ip",
		outputFormats:          []string{output.TextFormat},
		supportedOnLiveCluster: true,
	},
	{
		testDirName:   "acs_security_frontend_demos",
		outputFormats: ValidFormats,
	},
	{
		testDirName:   "demo_app_with_routes_and_ingress",
		outputFormats: ValidFormats,
	},
	{
		testDirName:   "k8s_ingress_test",
		outputFormats: ValidFormats,
	},
	{
		testDirName:   "multiple_ingress_objects_with_different_ports",
		outputFormats: ValidFormats,
	},
	{
		testDirName:   "one_ingress_multiple_ports",
		outputFormats: ValidFormats,
	},
	{
		testDirName:   "one_ingress_multiple_services",
		outputFormats: ValidFormats,
	},
	{
		testDirName:   "acs-security-demos",
		outputFormats: ValidFormats,
	},
	{
		testDirName:   "acs-security-demos-with-netpol-list",
		outputFormats: []string{output.TextFormat},
	},
	{
		testDirName:            "test_with_named_ports",
		outputFormats:          []string{output.TextFormat},
		supportedOnLiveCluster: true,
	},
	{
		testDirName:            "test_with_named_ports_changed_netpol",
		outputFormats:          []string{output.TextFormat},
		supportedOnLiveCluster: true,
	},
	{
		testDirName:   "netpol-analysis-example-minimal",
		outputFormats: ValidFormats,
	},
	{
		testDirName:            "with_end_port_example",
		outputFormats:          []string{output.TextFormat},
		supportedOnLiveCluster: true,
	},
	{
		testDirName:            "with_end_port_example_new",
		outputFormats:          []string{output.TextFormat},
		supportedOnLiveCluster: true,
	},
	{
		testDirName:   "new_online_boutique",
		outputFormats: []string{output.TextFormat},
	},
	{
		testDirName:   "new_online_boutique_synthesis",
		outputFormats: []string{output.TextFormat},
	},
	{
		testDirName:            "multiple_topology_resources_1",
		outputFormats:          []string{output.TextFormat},
		supportedOnLiveCluster: true,
	},
	{
		testDirName:            "multiple_topology_resources_2",
		outputFormats:          []string{output.TextFormat},
		supportedOnLiveCluster: true,
	},
	{
		testDirName:            "multiple_topology_resources_3",
		outputFormats:          []string{output.TextFormat},
		supportedOnLiveCluster: true,
	},
	{
		testDirName:            "multiple_topology_resources_4",
		outputFormats:          []string{output.TextFormat},
		supportedOnLiveCluster: true,
	},
	{
		testDirName:   "minimal_test_in_ns",
		outputFormats: []string{output.TextFormat},
	},
	{
		testDirName:            "semanticDiff-same-topologies-old1",
		outputFormats:          []string{output.TextFormat},
		supportedOnLiveCluster: true,
	},
	{
		testDirName:            "semanticDiff-same-topologies-old2",
		outputFormats:          []string{output.TextFormat},
		supportedOnLiveCluster: true,
	},
	{
		testDirName:            "semanticDiff-same-topologies-old3",
		outputFormats:          []string{output.TextFormat},
		supportedOnLiveCluster: true,
	},
	{
		testDirName:            "semanticDiff-same-topologies-new1",
		outputFormats:          []string{output.TextFormat},
		supportedOnLiveCluster: true,
	},
	{
		testDirName:            "semanticDiff-same-topologies-new1a",
		outputFormats:          []string{output.TextFormat},
		supportedOnLiveCluster: true,
	},
	{
		testDirName:            "semanticDiff-same-topologies-new2",
		outputFormats:          []string{output.TextFormat},
		supportedOnLiveCluster: true,
	},
	{
		testDirName:            "semanticDiff-same-topologies-new3",
		outputFormats:          []string{output.TextFormat},
		supportedOnLiveCluster: true,
	},
	{
		testDirName:            "semanticDiff-orig-topologies-no-policy",
		outputFormats:          []string{output.TextFormat},
		supportedOnLiveCluster: true,
	},
	{
		testDirName:            "semanticDiff-orig-topologies-policy-a",
		outputFormats:          []string{output.TextFormat},
		supportedOnLiveCluster: true,
	},
	{
		testDirName:            "semanticDiff-different-topologies-policy-a",
		outputFormats:          []string{output.TextFormat},
		supportedOnLiveCluster: true,
	},
	{
		testDirName:            "semanticDiff-different-topologies-policy-b",
		outputFormats:          []string{output.TextFormat},
		supportedOnLiveCluster: true,
	},
	{
		testDirName:            "ipblockstest_2",
		outputFormats:          []string{output.TextFormat},
		supportedOnLiveCluster: true,
	},
	{
		testDirName:            "ipblockstest_3",
		outputFormats:          []string{output.TextFormat},
		supportedOnLiveCluster: true,
	},
	{
		testDirName:            "ipblockstest_4",
		outputFormats:          []string{output.TextFormat},
		supportedOnLiveCluster: true,
	},
	{
		testDirName:            "semanticDiff-different-topologies-policy-a-with-ipblock",
		outputFormats:          []string{output.TextFormat},
		supportedOnLiveCluster: true,
	},
	{
		testDirName:            "semanticDiff-different-topologies-policy-b-with-ipblock",
		outputFormats:          []string{output.TextFormat},
		supportedOnLiveCluster: true,
	},
	{
		testDirName:            "test_with_named_ports_changed_netpol_2",
		outputFormats:          []string{output.TextFormat},
		supportedOnLiveCluster: true,
	},
	{
		testDirName:    "onlineboutique_workloads",
		focusWorkloads: []string{"emailservice"},
		outputFormats:  []string{output.TextFormat},
	},
	{
		testDirName:    "k8s_ingress_test",
		focusWorkloads: []string{"details-v1-79f774bdb9"},
		outputFormats:  []string{output.TextFormat},
	},
	{
		testDirName:    "acs-security-demos-added-workloads",
		focusWorkloads: []string{"backend/recommendation"},
		outputFormats:  []string{output.TextFormat},
	},
	{
		testDirName:    "acs-security-demos-added-workloads",
		focusWorkloads: []string{"backend/recommendation"},
		focusDirection: common.IngressFocusDirection,
		outputFormats:  []string{output.TextFormat},
	},
	{
		testDirName:    "acs-security-demos-added-workloads",
		focusWorkloads: []string{"backend/recommendation"},
		focusDirection: common.EgressFocusDirection,
		outputFormats:  []string{output.TextFormat},
	},
	{
		testDirName:    "acs-security-demos-added-workloads",
		focusWorkloads: []string{"asset-cache"},
		outputFormats:  []string{output.TextFormat},
	},
	{
		testDirName:    "acs-security-demos-added-workloads",
		focusWorkloads: []string{"frontend/asset-cache"},
		outputFormats:  []string{output.TextFormat},
	},
	{
		testDirName:    "acs-security-demos-added-workloads",
		focusWorkloads: []string{"ingress-controller"},
		outputFormats:  []string{output.TextFormat},
	},
	{
		testDirName:      "acs-security-demos",
		exposureAnalysis: true,
		outputFormats:    ValidFormats,
	},
	{
		testDirName:      "acs-security-demos",
		exposureAnalysis: true,
		// test with focus-workload that appears in exposure-analysis result
		focusWorkloads: []string{"frontend/webapp"},
		outputFormats:  ValidFormats,
	},
	{
		testDirName:      "acs-security-demos",
		exposureAnalysis: true,
		// test with focus-workload that appears in exposure-analysis result
		focusWorkloads: []string{"frontend/webapp"},
		focusDirection: common.IngressFocusDirection,
		outputFormats:  ValidFormats,
	},
	{
		testDirName:      "acs-security-demos",
		exposureAnalysis: true,
		// test with focus-workload that appears in exposure-analysis result
		focusWorkloads: []string{"frontend/webapp"},
		focusDirection: common.EgressFocusDirection,
		outputFormats:  ValidFormats,
	},
	{
		testDirName:      "acs-security-demos",
		exposureAnalysis: true,
		// test with focus-workload that does not appear in exposure-analysis result
		focusWorkloads: []string{"backend/catalog"},
		outputFormats:  ValidFormats,
	},
	{
		testDirName:      "exposure_allow_all_test",
		exposureAnalysis: true,
		outputFormats:    ValidFormats,
	},
	{
		testDirName:      "exposure_allow_all_in_cluster_test",
		exposureAnalysis: true,
		outputFormats:    ValidFormats,
	},
	{
		testDirName:      "exposure_allow_egress_deny_ingress_test",
		exposureAnalysis: true,
		outputFormats:    ValidFormats,
	},
	{
		testDirName:      "exposure_allow_ingress_deny_egress_test",
		exposureAnalysis: true,
		outputFormats:    ValidFormats,
	},
	{
		testDirName:      "exposure_matched_and_unmatched_rules_test",
		exposureAnalysis: true,
		outputFormats:    ValidFormats,
	},
	{
		testDirName:      "exposure_matched_and_unmatched_rules_test",
		exposureAnalysis: true,
		focusWorkloads:   []string{"hello-world/workload-a"},
		outputFormats:    ValidFormats,
	},
	{
		testDirName:      "exposure_only_matched_rules_test",
		exposureAnalysis: true,
		outputFormats:    ValidFormats,
	},
	{
		testDirName:      "exposure_multiple_unmatched_rules_test",
		exposureAnalysis: true,
		outputFormats:    ValidFormats,
	},
	{
		testDirName:      "exposure_to_new_namespace_conn_and_entire_cluster",
		exposureAnalysis: true,
		outputFormats:    ValidFormats,
	},
	{
		testDirName:      "exposure_test_same_unmatched_rule_in_ingress_egress",
		exposureAnalysis: true,
		outputFormats:    ValidFormats,
	},
	{
		testDirName:      "exposure_test_with_no_netpols",
		exposureAnalysis: true,
		outputFormats:    ValidFormats,
	},
	{
		testDirName:      "exposure_test_egress_to_entire_cluster_with_named_ports",
		exposureAnalysis: true,
		outputFormats:    ValidFormats,
	},
	{
		testDirName:      "exposure_test_ingress_from_entire_cluster_with_named_ports",
		exposureAnalysis: true,
		outputFormats:    ValidFormats,
	},
	{
		testDirName:      "exposure_test_egress_with_named_port",
		exposureAnalysis: true,
		outputFormats:    ValidFormats,
	},
	{
		testDirName:      "exposure_to_namespace_with_multiple_labels_test",
		exposureAnalysis: true,
		outputFormats:    ValidFormats,
	},
	{
		testDirName:      "exposure_test_pod_exposed_only_to_representative_peers",
		exposureAnalysis: false,
		outputFormats:    []string{output.TextFormat},
	},
	{
		testDirName:      "exposure_test_pod_exposed_only_to_representative_peers",
		exposureAnalysis: true,
		outputFormats:    ValidFormats,
	},
	{
		testDirName:      "exposure_test_conn_entire_cluster_with_empty_selectors",
		exposureAnalysis: true,
		outputFormats:    ValidFormats,
	},
	{
		testDirName:      "exposure_test_conn_to_all_pods_in_a_new_ns",
		exposureAnalysis: true,
		outputFormats:    ValidFormats,
	},
	{
		testDirName:      "exposure_test_conn_with_new_pod_selector_and_ns_selector",
		exposureAnalysis: true,
		outputFormats:    ValidFormats,
	},
	{
		testDirName:      "exposure_test_conn_with_only_pod_selector",
		exposureAnalysis: true,
		outputFormats:    ValidFormats,
	},
	{
		testDirName:      "exposure_test_conn_with_pod_selector_in_any_ns",
		exposureAnalysis: true,
		outputFormats:    ValidFormats,
	},
	{
		testDirName:      "onlineboutique_workloads",
		exposureAnalysis: true,
		outputFormats:    ValidFormats,
	},
	{
		testDirName:      "onlineboutique_workloads",
		exposureAnalysis: true,
		focusWorkloads:   []string{"default/loadgenerator"},
		outputFormats:    ValidFormats,
	},
	{
		testDirName:      "k8s_ingress_test_new",
		exposureAnalysis: true,
		outputFormats:    ValidFormats,
	},
	{
		testDirName:      "k8s_ingress_test_new",
		exposureAnalysis: true,
		focusWorkloads:   []string{"details-v1-79f774bdb9"},
		outputFormats:    ValidFormats,
	},
	{
		testDirName:      "k8s_ingress_test",
		exposureAnalysis: true,
		focusWorkloads:   []string{"ratings-v1-b6994bb9"},
		outputFormats:    ValidFormats,
	},
	{
		testDirName:      "exposure_test_minimal_netpol_analysis",
		exposureAnalysis: true,
		outputFormats:    []string{output.DOTFormat},
	},
	{
		// test that when the rule enable any-namespace with podSelector, a representative peer is created even
		// if there is a matching pod in a specific namespace
		testDirName:      "exposure_test_to_any_namespace_with_podSelector",
		exposureAnalysis: true,
		outputFormats:    ValidFormats,
	},
	{
		testDirName:      "exposure_test_conn_to_all_pods_in_an_existing_ns",
		exposureAnalysis: true,
		outputFormats:    ValidFormats,
	},
	{
		testDirName:      "exposure_test_conn_to_new_pod_in_an_existing_ns",
		exposureAnalysis: true,
		outputFormats:    ValidFormats,
	},
	{
		testDirName:      "exposure_test_conn_to_all_pods_in_an_existing_ns_with_ns_selector_only",
		exposureAnalysis: true,
		outputFormats:    ValidFormats,
	},
	{
		// following test resources : contains two pods in different namespaces, and two policies, one for each namespace
		// first policy captures: hello-world/workload-a and exposes it on Ingress to all pods in backend namespace
		// second policy captures: backend/backend-app and denies all egress from it
		// so as result hello-world/workload-a is actually exposed to all backend pods except for backend-app
		// note: following exposure line in output :
		// `hello-world/workload-a[Deployment]      <=      backend/[all pods] : TCP 8050`
		// could have been more accurate with:
		// `hello-world/workload-a[Deployment]      <=      backend/[pods without app: backend-app] : TCP 8050`
		// but the goal is to hint where policy can be tightened, thus it is ok to ignore policies that capture
		// representative peers in the analysis

		testDirName:      "exposure_test_to_namespace_except_specific_pod",
		exposureAnalysis: true,
		outputFormats:    ValidFormats,
	},
	// tests on exposure with matchExpression selectors (generating representative peers from selectors with matchExpression
	// requires special handling)
	{
		testDirName:      "exposure_test_with_match_expression_not_in_op",
		exposureAnalysis: true,
		outputFormats:    ValidFormats,
	},
	{
		testDirName:      "exposure_test_with_match_expression_in_op",
		exposureAnalysis: true,
		outputFormats:    ValidFormats,
	},
	{
		testDirName:      "exposure_test_with_match_expression_exists_op",
		exposureAnalysis: true,
		outputFormats:    ValidFormats,
	},
	{
		testDirName:      "exposure_test_with_match_expression_does_not_exist_op",
		exposureAnalysis: true,
		outputFormats:    ValidFormats,
	},
	{
		testDirName:      "exposure_test_rule_with_multiple_match_expressions",
		exposureAnalysis: true,
		outputFormats:    ValidFormats,
	},
	{
		testDirName:      "exposure_test_with_different_rules_1",
		exposureAnalysis: true,
		outputFormats:    ValidFormats,
	},
	{
		testDirName:      "exposure_test_with_different_rules_2",
		exposureAnalysis: true,
		outputFormats:    ValidFormats,
	},
	{
		testDirName:      "exposure_test_with_different_rules_3",
		exposureAnalysis: true,
		outputFormats:    ValidFormats,
	},
	{
		testDirName:      "exposure_test_with_different_rules_4",
		exposureAnalysis: true,
		outputFormats:    ValidFormats,
	},
	{
		testDirName:      "exposure_test_with_different_rules_5",
		exposureAnalysis: true,
		outputFormats:    ValidFormats,
	},
	{
		testDirName:      "exposure_test_with_different_rules_6",
		exposureAnalysis: true,
		outputFormats:    ValidFormats,
	},
	{
		testDirName:      "exposure_test_with_multiple_policies_1", // one workload in manifests
		exposureAnalysis: true,
		outputFormats:    ValidFormats,
	},
	{
		testDirName:      "exposure_test_with_multiple_policies_2", // two workloads in manifests, each policy captures one
		exposureAnalysis: true,
		outputFormats:    ValidFormats,
	},
	// some exposure tests with matching expressions (from above) with also matching pod/s in the manifests
	{
		testDirName:      "exposure_test_egress_with_named_port_with_matching_pod",
		exposureAnalysis: true,
		outputFormats:    ValidFormats,
	},
	{
		testDirName:      "exposure_test_rule_with_multiple_match_expressions_with_matching_pod",
		exposureAnalysis: true,
		outputFormats:    ValidFormats,
	},
	{
		testDirName:      "exposure_test_with_different_rules_2_with_matching_pod",
		exposureAnalysis: true,
		outputFormats:    ValidFormats,
	},
	{
		testDirName:      "exposure_test_with_different_rules_3_with_matching_pod",
		exposureAnalysis: true,
		outputFormats:    ValidFormats,
	},
	{
		testDirName:      "exposure_test_with_different_rules_4_with_matching_pods",
		exposureAnalysis: true,
		outputFormats:    ValidFormats,
	},
	{
		testDirName:      "exposure_test_with_different_rules_5_with_matching_pods",
		exposureAnalysis: true,
		outputFormats:    ValidFormats,
	},
	{
		testDirName:      "exposure_test_with_different_rules_6_with_matching_pods",
		exposureAnalysis: true,
		outputFormats:    ValidFormats,
	},
	{
		testDirName:      "exposure_test_with_match_expression_does_not_exist_op_with_matching_pods",
		exposureAnalysis: true,
		outputFormats:    ValidFormats,
	},
	{
		testDirName:      "exposure_test_with_match_expression_exists_op_with_matching_pods",
		exposureAnalysis: true,
		outputFormats:    ValidFormats,
	},
	{
		testDirName:      "exposure_test_with_match_expression_in_op_with_matching_pod",
		exposureAnalysis: true,
		outputFormats:    ValidFormats,
	},
	{
		testDirName:      "exposure_test_with_match_expression_not_in_op_with_matching_pods",
		exposureAnalysis: true,
		outputFormats:    ValidFormats,
	},
	{
		testDirName:      "exposure_to_new_namespace_conn_and_entire_cluster_with_matching_pod",
		exposureAnalysis: true,
		outputFormats:    ValidFormats,
	},
	{
		testDirName:      "exposure_test_with_multiple_policies_1_with_matching_pod",
		exposureAnalysis: true,
		outputFormats:    ValidFormats,
	},
	{
		testDirName:      "exposure_test_different_but_equiv_rules",
		exposureAnalysis: true,
		outputFormats:    []string{output.DefaultFormat},
	},
	{
		// this test to emphasize why namespaces should be split with policies at the beginning,
		// if the namespaces are not split the analyzer will not recognize that there is a real pod in a real
		// namespace which exactly match the netpol's rule and will add an unnecessary exposure line in the results
		// hello-world/workload-a[Deployment]      <=      [namespace with {name=ns2}]/[pod with {app=b-app}] : All Connections
		testDirName:      "exposure_test_with_real_pod_and_namespace",
		exposureAnalysis: true,
		outputFormats:    []string{output.DefaultFormat},
	},
	{
		// in exposure-analysis : representative-peers are compared (to be removed) with real pods only.
		// in this example: we have a defined namespace `ns1` with a label {x:xval}
		// and we have a pod `app:app-1` in `ns1` and two different policies capturing this pod.
		// one policy has rule with : nil ns selector and pod selector {app: foo}
		// and the second policy has rule with : ns selector {x: xval} and pod selecotr {app: foo}
		// since we don't have a real pod in `ns1` with {app: foo};
		// we'll see two representative peers in the output
		// one in `ns1` and the second in any ns with {x:xval}
		testDirName:      "exposure_test_real_namespace_without_real_pod",
		exposureAnalysis: true,
		outputFormats:    []string{output.DefaultFormat},
	},
	{
		// this test has same namespace, pod and netpols  like the previous one `exposure_test_real_namespace_without_real_pod`
		// with a new pod in `ns1` with the {app:foo} label.
		// i.e. this real pod has pod and ns labels matching both rules, so we don't see any representative peer in the output
		testDirName:      "exposure_test_real_namespace_with_matching_pod",
		exposureAnalysis: true,
		outputFormats:    []string{output.DefaultFormat},
	},
	{
		// the netpol allows connection to pod-a on a named port "newport" with "protocol UDP",
		// but since the configuration of "pod-a" contains a port with same name but a different protocol,
		// i.e. there is no matching named port in the pod's configuration; then the output does not contain
		// a connection from new-pod to pod-a
		testDirName:   "netpol_named_port_test",
		outputFormats: []string{output.DefaultFormat},
	},
	{
		// the netpol allows connection to "pod-b" on multiple named-ports;
		// only some of the ports have a matching named-port + protocol in the pod's configuration
		// so we see only the successfully converted ports in the connlist output
		testDirName:   "netpol_named_port_test_2",
		outputFormats: []string{output.DefaultFormat},
	},
	// tests with adminNetworkPolicy
	{
		testDirName:   "anp_test_1_deny_traffic_at_cluster_level",
		outputFormats: []string{output.TextFormat},
	},
	{
		testDirName:   "anp_test_2_allow_traffic_at_cluster_level",
		outputFormats: []string{output.TextFormat},
	},
	{
		testDirName:   "anp_test_3_pass_traffic",
		outputFormats: []string{output.TextFormat},
	},
	{
		// Should Deny traffic from slytherin to gryffindor and
		// Deny traffic to slytherin from gryffindor respecting ANP with priority 50, ignoring ANP with priority 60
		testDirName:   "anp_test_4",
		outputFormats: ValidFormats,
	},
	{
		// Should support a pass-egress to slytherin from gryffindor for ANP and respect the match for network policy
		// And Dney ingress from slytherin to gryffindor - respecting the ANP ingress rule
		testDirName:   "anp_test_5",
		outputFormats: ValidFormats,
	},
	{
		// this test to ensure rule ordering is respected
		testDirName:   "anp_test_6",
		outputFormats: ValidFormats,
	},
	{
		// rules are similar to the ones from anp_test_6 but with swaps, so we expect some different results
		testDirName:   "anp_test_6_swapping_rules",
		outputFormats: []string{output.TextFormat},
	},
	{
		// this test to ensure rule ordering is respected
		testDirName:   "anp_test_7",
		outputFormats: ValidFormats,
	},
	{
		// rules are similar to the ones from anp_test_7 but with swaps, so we expect some different results
		testDirName:   "anp_test_7_swapping_rules",
		outputFormats: []string{output.TextFormat},
	},
	{
		// this test to ensure rule ordering is respected
		testDirName:   "anp_test_8",
		outputFormats: ValidFormats,
	},
	{
		// rules are similar to the ones from anp_test_8 but with swaps, so we expect some different results
		testDirName:   "anp_test_8_swapping_rules",
		outputFormats: []string{output.TextFormat},
	},
	{
		// this test to ensure rule ordering is respected, with both ingress and egress
		testDirName:   "anp_test_9",
		outputFormats: ValidFormats,
	},
	{
		// rules are similar to the ones from anp_test_9 but with swaps, so we expect some different results
		testDirName:   "anp_test_9_swapping_rules",
		outputFormats: []string{output.TextFormat},
	},
	{
		// this test to ensure rule ordering is respected
		testDirName:   "anp_test_10",
		outputFormats: ValidFormats,
	},
	{
		// rules are similar to the ones from anp_test_10 but with swaps, so we expect some different results
		testDirName:   "anp_test_10_swapping_rules",
		outputFormats: []string{output.TextFormat},
	},
	{
		// this test to ensure rule ordering is respected
		testDirName:   "anp_test_11",
		outputFormats: ValidFormats,
	},
	{
		// rules are similar to the ones from anp_test_11 but with swaps, so we expect some different results
		testDirName:   "anp_test_11_swapping_rules",
		outputFormats: []string{output.TextFormat},
	},
	{
		// this test to ensure rule ordering is respected
		testDirName:   "anp_test_12",
		outputFormats: ValidFormats,
	},
	{
		// rules are similar to the ones from anp_test_12 but with swaps, so we expect some different results
		testDirName:   "anp_test_12_swapping_rules",
		outputFormats: []string{output.TextFormat},
	},
	{
		// test with two ANPs selecting same subject (one is an ingress ANP the other is egress ANP)
		testDirName:   "anp_test_combining_test_6_and_test_10",
		outputFormats: []string{output.TextFormat},
	},
	{
		// test with multiple ANPs
		testDirName:   "anp_test_multiple_anps",
		outputFormats: ValidFormats,
	},
	{
		// test with an anp where ingress and egress sections are not fully matched,
		// need to consider intersection before collecting other policies conns
		testDirName:   "anp_test_ingress_egress_intersection",
		outputFormats: []string{output.TextFormat},
	},
	// tests involving BANPs
	{
		testDirName:   "anp_np_banp_core_test",
		outputFormats: ValidFormats,
	},
	{
		testDirName:   "anp_banp_core_test",
		outputFormats: ValidFormats,
	},
	{
		testDirName:   "anp_test_4_with_priority_chang_pass_to_banp",
		outputFormats: ValidFormats,
	},
	{
		testDirName:   "anp_with_banp_pass_test",
		outputFormats: ValidFormats,
	},
	{
		testDirName:   "anp_with_np_and_banp_pass_test",
		outputFormats: ValidFormats,
	},
	{
		testDirName:   "anp_with_np_pass_test",
		outputFormats: ValidFormats,
	},
	{
		testDirName:   "banp_test_core_egress_sctp_rules",
		outputFormats: ValidFormats,
	},
	{
		testDirName:   "banp_test_core_egress_sctp_swapping_rules",
		outputFormats: ValidFormats,
	},
	{
		testDirName:   "banp_test_core_egress_tcp_rules",
		outputFormats: ValidFormats,
	},
	{
		testDirName:   "banp_test_core_egress_tcp_swapping_rules",
		outputFormats: ValidFormats,
	},
	{
		testDirName:   "banp_test_core_egress_udp_rules",
		outputFormats: ValidFormats,
	},
	{
		testDirName:   "banp_test_core_egress_udp_swapping_rules",
		outputFormats: ValidFormats,
	},
	{
		testDirName:   "banp_test_core_gress_rules",
		outputFormats: ValidFormats,
	},
	{
		testDirName:   "banp_test_core_gress_swapping_rules",
		outputFormats: ValidFormats,
	},
	{
		testDirName:   "banp_test_core_ingress_sctp_rules",
		outputFormats: ValidFormats,
	},
	{
		testDirName:   "banp_test_core_ingress_sctp_swapping_rules",
		outputFormats: ValidFormats,
	},
	{
		testDirName:   "banp_test_core_ingress_tcp_rules",
		outputFormats: ValidFormats,
	},
	{
		testDirName:   "banp_test_core_ingress_tcp_swapping_rules",
		outputFormats: ValidFormats,
	},
	{
		testDirName:   "banp_test_core_ingress_udp_rules",
		outputFormats: ValidFormats,
	},
	{
		testDirName:   "banp_test_core_ingress_udp_swapping_rules",
		outputFormats: ValidFormats,
	},
	{
		testDirName:   "anp_with_banp_new_test",
		outputFormats: []string{output.DefaultFormat},
	},
	{
		testDirName:   "anp_demo",
		outputFormats: ValidFormats,
	},
	{
		testDirName:            "anp_banp_blog_demo",
		outputFormats:          ValidFormats,
		supportedOnLiveCluster: true,
	},
	{
		testDirName:   "anp_and_banp_using_networks_test",
		outputFormats: ValidFormats,
	},
	{
		testDirName:   "anp_banp_test_with_named_port_matched",
		outputFormats: []string{output.DefaultFormat},
	},
	// anp tests that raise warnings too (@todo add unit test for warning messages!!)
	{
		testDirName:   "anp_and_banp_using_networks_and_nodes_test",
		outputFormats: []string{output.DefaultFormat},
	},
	{
		testDirName:   "anp_and_banp_using_networks_with_ipv6_test",
		outputFormats: []string{output.DefaultFormat},
	},
	{
		testDirName:   "anp_banp_test_multiple_warnings",
		outputFormats: []string{output.DefaultFormat},
	},
	{
		testDirName:   "anp_banp_test_with_named_port_unmatched",
		outputFormats: []string{output.DefaultFormat},
	},
	{
		testDirName:   "anp_test_named_ports_multiple_peers",
		outputFormats: []string{output.DefaultFormat},
	},
	{
		// AdminNetworkPolicy: exposes all pods in namespace hello-world to representative-peers in a "slytherin" labeled namespace
		// on a TCP-80 connection on both egress and ingress
		// NetworkPolicy : denies all for hello-world/workload-a
		// Output: hello-world/workload-a is exposed to all pods in the "slytherin" namespace (on both egress and ingress);
		// however hello-world/workload-b is exposed to entire-cluster and external-ips on all connections on both egress and ingress
		testDirName:      "exposure_test_with_anp_1",
		exposureAnalysis: true,
		outputFormats:    ValidFormats,
	},
	{
		// AdminNetworkPolicy: exposes all pods in namespace hello-world to representative-peers in a "slytherin" labeled namespace
		// on a TCP-80 connection on both egress and ingress
		// NetworkPolicy : restricts hello-world/workload-a connections to and from representative peers in a "gryffindor" labeled namespace
		// Output: hello-world/workload-a is exposed to all pods in the "slytherin" namespace and all pods in "gryffindor";
		// however hello-world/workload-b is exposed to entire-cluster and external-ips on all connections on both egress and ingress
		testDirName:      "exposure_test_with_anp_2_w_np",
		exposureAnalysis: true,
		outputFormats:    ValidFormats,
	},
	{
		// AdminNetworkPolicy: Passes TCP80 between hello-world and slytherin namespaces on both ingress and egress
		// BaselineAdminNetworkPolicy: denies any internal ingress to hello-world on TCP80
		// Output: all pods of hello-world are exposed on egress on all-connections to whole world
		// On Ingress hello-world pods are exposed externally to all-connections, and internally to all conns but TCP80
		testDirName:      "exposure_test_with_anp_3_w_banp",
		exposureAnalysis: true,
		outputFormats:    ValidFormats,
	},
	{
		// AdminNetworkPolicy: exposes all pods in namespace hello-world to all-namespaces on a TCP-80 connection on both egress and ingress
		// NetworkPolicy : denies all for hello-world/workload-a
		// Output: hello-world/workload-a is exposed to all-namespaces on TCP80 (on both egress and ingress);
		// however hello-world/workload-b is exposed to entire-cluster and external-ips on all connections on both egress and ingress
		testDirName:      "exposure_test_with_anp_4_entire_cluster_example",
		exposureAnalysis: true,
		outputFormats:    ValidFormats,
	},
	{
		// AdminNetworkPolicy: denies TCP80 connection between hello-world and all-namespaces on both ingress-egress
		// Output: all pods in hello-world are exposed externally to all conns
		// and exposed internally on all-conns but TCP80 on both ingress and egress
		testDirName:      "exposure_test_with_anp_5_entire_cluster_example",
		exposureAnalysis: true,
		outputFormats:    ValidFormats,
	},
	{
		// AdminNetworkPolicy: Passes TCP80 connection between hello-world to all-namespace on ingress and egress
		// NetworkPolicy: restricts hello-world/workload-a conns with all-namespaces to some ports (block TCP80 on ingress)
		// Output: hello-world/workload-a is exposed to entire-cluster to the ports mentioned in the NetworkPolicy only;
		// however hello-world/workload-b is exposed to entire-cluster and external-ips on all connections on both egress and ingress
		testDirName:      "exposure_test_with_anp_6_entire_cluster_example",
		exposureAnalysis: true,
		outputFormats:    ValidFormats,
	},
	{
		// AdminNetworkPolicy: ingress ANP that exposes all workloads in namespace: hello-world with PASS rule (on all-conns from entire-cluster)
		// i.e. ANP protect on Ingress both hello-world/workload-a and hello-world/workload-b
		// BaselineAdminNetworkPolicy : denies all internal ingress for hello-world/workload-a only
		// In the Output: hello-world/workload-a is not exposed to ingress from entire-cluster;
		// however hello-world/workload-b is exposed to entire-cluster on ingress from entire-cluster
		testDirName:      "exposure_test_with_anp_7_w_banp",
		exposureAnalysis: true,
		outputFormats:    ValidFormats,
	},
	{
		// AdminNetworkPolicy: with a prior deny rule that denies TCP9090 to a representative-peer; and another rule
		// that allows all conns to entire cluster.
		// in the output we see exposure to the representative peer on all conns but TCP9090
		// and also we see that the peer is exposed to entire-cluster on all conns
		// this example shows that the output is not defined in peers resolution and the `entire-cluster` may implicitly
		// exclude some peers in the cluster.
		testDirName:      "exposure_test_with_anp_8",
		exposureAnalysis: true,
		outputFormats:    ValidFormats,
	},
	{
		// AdminNetworkPolicy: with a prior deny rule that denies all conns to a real-peer; and another rule
		// that allows all conns to entire cluster.
		// in the connlist output we see that there is no connection from hello-world/workload-a to hello-world/workload-b
		// since its denied by egress ANP
		// and in the exposure output we see that the peer is exposed on egress to entire-cluster on all conns
		// in the graph this is clear that there is no conns between the real-peers
		// this example shows that the output is not defined in peers resolution and the `entire-cluster` may implicitly
		// exclude some peers in the cluster (in this case a real-peer).
		testDirName:      "exposure_test_with_anp_10_with_real_pod",
		exposureAnalysis: true,
		outputFormats:    ValidFormats,
	},
	{
		// AdminNetworkPolicy: with a prior deny rule that denies all conns to a representative-peer; and another rule
		// that allows all conns to entire cluster.
		// in the exposure output we see:
		// 1. there is No Connections from hello-world/workload-a to the representative-peer
		// 2. that the peer is exposed on egress to entire-cluster on all conns
		// this example shows that the output is not defined in peers resolution and the `entire-cluster` may implicitly
		// exclude some peers in the cluster
		// in this case a representative-peer - the output with No Connections, was added to help the user see that
		// it is excluded from entire-cluster
		testDirName:      "exposure_test_with_anp_9",
		exposureAnalysis: true,
		outputFormats:    ValidFormats,
	},
	{
		// AdminNetworkPolicy : exposes the hello-world/workload-a to entire-cluster on namedPort on both ingress and egress
		// NetworkPolicy denies all on hello-world/workload-a (so is exposed only to the named-ports from ANP)
		// Note that: A rule with NamedPort of ANP does not specify the protocol; protocol is determined by the destination's configuration
		// On the ingress exposure output, since the dst is hello-world/workload-a itself, the namedPort is converted
		// according to the pod's configuration
		// but on egress exposure, we see that the potential is to the namedPort (protocol may be any)
		// In the connlist output - we see how the named-port is determined by the dest's configuration
		testDirName:      "exposure_test_with_anp_11_with_named_port",
		outputFormats:    []string{output.DefaultFormat},
		exposureAnalysis: true,
	},
	{
		// AdminNetworkPolicy : exposes the hello-world/workload-a to other hello-world pods on TCP9090 on egress and ingress
		// BaselineAdminNetworkPolicy: denies TCP9090 on egress and ingress between hello-world/workload-a and entire-cluster
		// Output: internal conns with hello-world/workload-a is allowed on all conns but TCP9090, except for pods
		// in hello-world, where all conns are allowed
		testDirName:      "exposure_test_with_anp_12",
		outputFormats:    []string{output.DefaultFormat},
		exposureAnalysis: true,
	},
	{
		// exposure test with ANP and BANP with rules matching existing peers and
		// rules not matching existing peers
		testDirName:      "exposure_test_with_anp_13",
		outputFormats:    ValidFormats,
		exposureAnalysis: true,
	},
	{
		// exposure test with ANP and BANP with matchExpressions (different order in the rule, but same)
		testDirName:      "exposure_test_with_anp_14",
		outputFormats:    ValidFormats,
		exposureAnalysis: true,
	},
	{
		// exposure test with multiple ANPs
		testDirName:      "exposure_test_with_anp_15",
		outputFormats:    []string{output.DefaultFormat},
		exposureAnalysis: true,
	},
	{
		// exposure test with excluded labeled pod from any namespace
		testDirName:      "exposure_test_with_anp_16",
		outputFormats:    ValidFormats,
		exposureAnalysis: true,
	},
	// tests with multiple workloads
	{
		testDirName:            "anp_banp_blog_demo",
		focusWorkloads:         []string{"myfoo", "mybar"},
		outputFormats:          ValidFormats,
		supportedOnLiveCluster: true,
	},
	{
		testDirName:      "acs-security-demos",
		exposureAnalysis: true,
		focusWorkloads:   []string{"backend/checkout", "frontend/webapp"},
		outputFormats:    ValidFormats,
	},
	{
		testDirName:      "acs-security-demos",
		exposureAnalysis: true,
		focusWorkloads:   []string{"backend/checkout", "frontend/webapp"},
		focusDirection:   common.EgressFocusDirection,
		outputFormats:    ValidFormats,
	},
	{
		testDirName:        "acs-security-demos",
		focusWorkloads:     []string{"backend/checkout", "frontend/webapp"},
		focusWorkloadPeers: []string{"backend/recommendation"},
		outputFormats:      ValidFormats,
	},
	{
		testDirName:        "acs-security-demos",
		focusWorkloads:     []string{"checkout"},
		focusWorkloadPeers: []string{"webapp"},
		focusDirection:     common.IngressFocusDirection,
		outputFormats:      ValidFormats,
	},
	{
		testDirName:        "acs-security-demos",
		focusWorkloads:     []string{"checkout", "reports"},
		focusWorkloadPeers: []string{"recommendation", "catalog"},
		focusDirection:     common.EgressFocusDirection,
		outputFormats:      ValidFormats,
	},
	{
		testDirName:   "anp_demo",
		focusConn:     "udp-52",
		outputFormats: ValidFormats,
	},
	{
		testDirName:      "anp_demo",
		focusConn:        "udp-52",
		outputFormats:    ValidFormats,
		exposureAnalysis: true,
	},
	{
		testDirName:      "anp_demo",
		focusConn:        "tcp-8080",
		outputFormats:    ValidFormats,
		exposureAnalysis: true,
		focusWorkloads:   []string{"harry-potter"},
		focusDirection:   common.EgressFocusDirection,
	},
	{
		testDirName:            "anp_banp_blog_demo",
		focusConn:              "udp-52",
		outputFormats:          []string{output.DefaultFormat},
		supportedOnLiveCluster: true,
	},
	{
		testDirName:            "anp_banp_blog_demo",
		focusWorkloads:         []string{"mybar"},
		focusWorkloadPeers:     []string{"mybaz"},
		focusDirection:         common.EgressFocusDirection,
		outputFormats:          []string{output.DefaultFormat},
		supportedOnLiveCluster: true,
	},
	{
		testDirName:            "anp_banp_blog_demo",
		exposureAnalysis:       true,
		outputFormats:          []string{output.DefaultFormat},
		supportedOnLiveCluster: true,
	},
	{
		testDirName:            "anp_banp_blog_demo",
		focusWorkloads:         []string{"mybar"},
		focusDirection:         common.EgressFocusDirection,
		exposureAnalysis:       true,
		outputFormats:          []string{output.DefaultFormat},
		supportedOnLiveCluster: true,
	},
	{
		// in following example we have 2 pods which belong to same owner;
		// the pods have different labels;
		// however, since there are no policies in the input resources
		// a connectivity report is generated (the labels diff does not affect the analysis)
		testDirName:            "example_pods_w_same_owner_and_labels_gap_no_policy",
		outputFormats:          []string{output.DefaultFormat},
		supportedOnLiveCluster: true,
	},
	{
		// in following example we have 2 pods which belong to same owner; the pods have different labels;
		// however, since the policy rule selector (which selects those pods) uses a label-selector which is same in both pods
		// i.e. not from the gap:
		// a connectivity report is generated (the labels diff does not affect the analysis)
		testDirName:            "example_pods_w_same_owner_and_labels_gap_with_policy_selector_not_in_gap",
		outputFormats:          []string{output.DefaultFormat},
		supportedOnLiveCluster: true,
	},
	{
		// in following example we have 2 pods which belong to same owner; the pods have different labels;
		// however, since the admin-policy subject (which selects those pods) uses a label-selector which is same in both pods
		// i.e. not from the gap:
		// a connectivity report is generated (the labels diff does not affect the analysis)
		testDirName:            "example_pods_w_same_owner_and_labels_gap_anp_good",
		outputFormats:          []string{output.DefaultFormat},
		supportedOnLiveCluster: true,
	},
	{
		// in following example we have 2 pods which belong to same owner; the pods have different labels;
		// however, since the policy (which selects those pods) uses a matchExpression with exists opertaor (no matter what the value is)
		// a connectivity report is generated (the labels diff does not affect the analysis)
		testDirName:            "example_pods_w_same_owner_and_labels_gap_with_good_match_expression",
		outputFormats:          []string{output.DefaultFormat},
		supportedOnLiveCluster: true,
	},
	{
		// in following example we have 2 pods which belong to same owner; the pods have different labels;
		// however, since the baseline-admin-policy (which selects those pods) uses a label-selector which is same in both pods
		// a connectivity report is generated (the labels diff does not affect the analysis)
		testDirName:            "example_pods_w_same_owner_and_labels_gap_banp_good",
		outputFormats:          []string{output.DefaultFormat},
		supportedOnLiveCluster: true,
	},
	{
		// in following example we have 2 pods which belong to same owner; the pods have different labels;
		// however, since the policy (which selects those pods) uses a matchExpression with in opertaor
		// and both gap-values
		// a connectivity report is generated (the labels diff does not affect the analysis)
		testDirName:            "example_pods_w_same_owner_and_labels_gap_with_good_match_expression2",
		outputFormats:          []string{output.DefaultFormat},
		supportedOnLiveCluster: true,
	},
	{
		// With user-defined networks, the need for complex network policies are eliminated because isolation
		// can be achieved by grouping workloads in different networks.
		testDirName:   "udn_test_1",
		outputFormats: ValidFormats,
	},
	{
		// user-defined network with network-policy in an isolated network
		testDirName:   "udn_test_2",
		outputFormats: ValidFormats,
	},
	{
		// user-defined network with network-policy in an isolated network
		testDirName:   "udn_test_2",
		outputFormats: ValidFormats,
		focusConn:     "tcp-90",
	},
	{
		// one user-defined network with network-policy.
		// 2 regular pod networks (in namespaces without UDN)
		// AdminNetworkPolicy that enables egress from pods with specific label - pods in the udn still isolated
		testDirName:   "udn_test_3",
		outputFormats: ValidFormats,
	},
	{
<<<<<<< HEAD
		// a test with UDN and Ingress-Controller; external ingress to a service in a UDN are allowed if the pod's ports match
		testDirName:   "udn_with_ingress_controller",
		outputFormats: ValidFormats,
	},
	{
		// a test with UDN and Ingress-Controller; external ingress to a service in a UDN are allowed if the pod's ports match
		// this test contains two pods in the UDN, one matches the Ingress and service's ports and the second not matching them
		testDirName:   "udn_with_ingress_controller_two_pods",
=======
		// one user-defined network with network-policy.
		// 2 namespaces in regular pod networks (without UDN)
		// Networkpolicy in the regular pod networks that enables egress to whole world - pods in the udn still isolated
		testDirName:   "udn_test_4",
>>>>>>> cffe0400
		outputFormats: ValidFormats,
	},
}

func runParsedResourcesConnlistTests(t *testing.T, testList []examples.ParsedResourcesTest) {
	t.Helper()
	for i := 0; i < len(testList); i++ {
		test := &testList[i]
		t.Run(test.Name, func(t *testing.T) {
			t.Parallel()
			analyzer := NewConnlistAnalyzer(WithOutputFormat(test.OutputFormat))
			res, _, err := analyzer.connsListFromParsedResources(test.GetK8sObjects())
			require.Nil(t, err, test.TestInfo)
			out, err := analyzer.ConnectionsListToString(res)
			require.Nil(t, err, test.TestInfo)
			testutils.CheckActualVsExpectedOutputMatch(t, test.ExpectedOutputFileName, out,
				test.TestInfo, currentPkg)
		})
	}
}

func TestAllParsedResourcesConnlistTests(t *testing.T) {
	runParsedResourcesConnlistTests(t, examples.ANPConnectivityFromParsedResourcesTest)
	runParsedResourcesConnlistTests(t, examples.BANPConnectivityFromParsedResourcesTest)
	runParsedResourcesConnlistTests(t, examples.ANPWithNetPolV1FromParsedResourcesTest)
	runParsedResourcesConnlistTests(t, examples.BANPWithNetPolV1FromParsedResourcesTest)
	runParsedResourcesConnlistTests(t, examples.ANPWithBANPFromParsedResourcesTest)
}<|MERGE_RESOLUTION|>--- conflicted
+++ resolved
@@ -2105,21 +2105,21 @@
 		outputFormats: ValidFormats,
 	},
 	{
-<<<<<<< HEAD
-		// a test with UDN and Ingress-Controller; external ingress to a service in a UDN are allowed if the pod's ports match
-		testDirName:   "udn_with_ingress_controller",
-		outputFormats: ValidFormats,
-	},
-	{
-		// a test with UDN and Ingress-Controller; external ingress to a service in a UDN are allowed if the pod's ports match
-		// this test contains two pods in the UDN, one matches the Ingress and service's ports and the second not matching them
-		testDirName:   "udn_with_ingress_controller_two_pods",
-=======
 		// one user-defined network with network-policy.
 		// 2 namespaces in regular pod networks (without UDN)
 		// Networkpolicy in the regular pod networks that enables egress to whole world - pods in the udn still isolated
 		testDirName:   "udn_test_4",
->>>>>>> cffe0400
+		outputFormats: ValidFormats,
+	},
+	{
+		// a test with UDN and Ingress-Controller; external ingress to a service in a UDN are allowed if the pod's ports match
+		testDirName:   "udn_with_ingress_controller",
+		outputFormats: ValidFormats,
+	},
+	{
+		// a test with UDN and Ingress-Controller; external ingress to a service in a UDN are allowed if the pod's ports match
+		// this test contains two pods in the UDN, one matches the Ingress and service's ports and the second not matching them
+		testDirName:   "udn_with_ingress_controller_two_pods",
 		outputFormats: ValidFormats,
 	},
 }
