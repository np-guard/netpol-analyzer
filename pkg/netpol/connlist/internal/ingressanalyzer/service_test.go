--- conflicted
+++ resolved
@@ -89,11 +89,7 @@
 			objects, processingErrs := parser.ResourceInfoListToK8sObjectsList(rList, l, false)
 			require.Len(t, processingErrs, 1, "test: %q", tt.name) // no policies
 			require.Len(t, objects, 17, "test: %q", tt.name)       // found 6 services and 11 pods
-<<<<<<< HEAD
-			pe, err := eval.NewPolicyEngineWithObjects(objects, false)
-=======
 			pe, err := eval.NewPolicyEngineWithOptionsList(eval.WithObjectsList(objects))
->>>>>>> 18a750e9
 			require.Empty(t, err, "test: %q", tt.name)
 			ia, err := NewIngressAnalyzerWithObjects(objects, pe, l, false)
 			require.Empty(t, err, "test: %q", tt.name)
