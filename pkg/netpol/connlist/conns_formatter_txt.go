--- conflicted
+++ resolved
@@ -275,12 +275,8 @@
 	return result
 }
 
-<<<<<<< HEAD
-func (t *formatText) writeFullConnlistTxtOutput(sortedConnLines []singleConnFields, udnConns, cudnConns,
-	nadConns map[string][]singleConnFields) string {
-=======
-func writeFullConnlistTxtOutput(sortedConnLines []*singleConnFields, udnConns, cudnConns, nadConns map[string][]*singleConnFields) string {
->>>>>>> 7595f968
+func (t *formatText) writeFullConnlistTxtOutput(sortedConnLines []*singleConnFields, udnConns, cudnConns,
+	nadConns map[string][]*singleConnFields) string {
 	result := ""
 	if len(udnConns) != 0 || len(cudnConns) != 0 || len(nadConns) != 0 {
 		result += sectionHeaderPrefix + podNetworkStr + colon + newLineChar
