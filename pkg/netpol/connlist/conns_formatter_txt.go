--- conflicted
+++ resolved
@@ -96,16 +96,12 @@
 	res := ""
 	udnKeys := sortMapKeys(connsByUDN)
 	for _, udn := range udnKeys {
-<<<<<<< HEAD
-=======
-		res += newLineChar + udn + colon + newLineChar
->>>>>>> 5ab69a16
 		sortedConns := sortConnFields(connsByUDN[udn], true)
 		if explain {
 			explainUDNHeader := specificConnHeader + " in " + udn
 			res += writeSingleTypeLinesExplanationOutput(sortedConns, explainUDNHeader, false)
 		} else { // not explain
-			res += udn + colon + newLineChar
+			res += newLineChar + udn + colon + newLineChar
 			for i := range sortedConns {
 				if nodePairForm { // running with focus-conn
 					res += sortedConns[i].nodePairString() + newLineChar
