--- conflicted
+++ resolved
@@ -271,11 +271,7 @@
 
 // ConnectionsListToString returns a string of connections from list of Peer2PeerConnection objects in the required output format
 func (ca *ConnlistAnalyzer) ConnectionsListToString(conns []Peer2PeerConnection) (string, error) {
-<<<<<<< HEAD
 	connsFormatter, err := ca.getFormatter()
-=======
-	connsFormatter, err := getFormatter(ca.outputFormat, ca.peersList)
->>>>>>> f161b0ba
 	if err != nil {
 		ca.errors = append(ca.errors, newResultFormattingError(err))
 		return "", err
@@ -303,13 +299,8 @@
 }
 
 // returns the relevant formatter for the analyzer's outputFormat
-<<<<<<< HEAD
 func (ca *ConnlistAnalyzer) getFormatter() (connsFormatter, error) {
 	if err := ValidateOutputFormat(ca.outputFormat, ca.exposureAnalysis); err != nil {
-=======
-func getFormatter(format string, peersList []Peer) (connsFormatter, error) {
-	if err := ValidateOutputFormat(format); err != nil {
->>>>>>> f161b0ba
 		return nil, err
 	}
 	switch ca.outputFormat {
@@ -318,11 +309,7 @@
 	case output.TextFormat:
 		return &formatText{}, nil
 	case output.DOTFormat:
-<<<<<<< HEAD
-		return &formatDOT{}, nil
-=======
-		return formatDOT{peersList: peersList}, nil
->>>>>>> f161b0ba
+		return &formatDOT{ca.peersList}, nil
 	case output.CSVFormat:
 		return &formatCSV{}, nil
 	case output.MDFormat:
@@ -419,12 +406,10 @@
 	return types.NamespacedName{Namespace: peer.Namespace(), Name: peer.Name()}.String()
 }
 
-<<<<<<< HEAD
 // isPeerFocusWorkload returns true if focus-workload flag is not used (each peer is included),
 // or if the focus-workload is equal to peer's name
 func (ca *ConnlistAnalyzer) isPeerFocusWorkload(peer Peer) bool {
-	return ca.focusWorkload == "" ||
-		(!peer.IsPeerIPType() && (peer.Name() == ca.focusWorkload || getPeerNsNameFormat(peer) == ca.focusWorkload))
+	return ca.focusWorkload == "" || peer.Name() == ca.focusWorkload || getPeerNsNameFormat(peer) == ca.focusWorkload
 }
 
 func convertEvalPeersToConnlistPeer(peers []eval.Peer) []Peer {
@@ -433,10 +418,6 @@
 		res[i] = p
 	}
 	return res
-=======
-func (ca *ConnlistAnalyzer) isPeerFocusWorkload(peer eval.Peer) bool {
-	return peer.Name() == ca.focusWorkload || getPeerNsNameFormat(peer) == ca.focusWorkload
->>>>>>> f161b0ba
 }
 
 // getConnectionsList returns connections list from PolicyEngine and ingressAnalyzer objects
@@ -455,7 +436,6 @@
 		return nil, nil, err
 	}
 	// represent peerList as []connlist.Peer list to be returned
-<<<<<<< HEAD
 	peers := convertEvalPeersToConnlistPeer(peerList)
 
 	// connPeers represents []connlist.Peer to be sent to ca.getConnectionsBetweenPeers
@@ -463,15 +443,12 @@
 	if ca.exposureAnalysis {
 		representativePeers := pe.GetRepresentativePeersList()
 		connPeers = append(connPeers, convertEvalPeersToConnlistPeer(representativePeers)...)
-=======
-	peers := make([]Peer, len(peerList))
+	}
 	ca.peersList = make([]Peer, 0, len(peerList))
-	for i, p := range peerList {
-		peers[i] = p
-		if ca.focusWorkload == "" || ca.isPeerFocusWorkload(p) {
+	for _, p := range peerList {
+		if ca.isPeerFocusWorkload(p) {
 			ca.peersList = append(ca.peersList, p)
 		}
->>>>>>> f161b0ba
 	}
 
 	excludeIngressAnalysis := (ia == nil || ia.IsEmpty())
@@ -529,11 +506,7 @@
 	}
 
 	// check if the focusworkload is in the peers
-<<<<<<< HEAD
-	for _, peer := range peers {
-=======
 	for _, peer := range ca.peersList {
->>>>>>> f161b0ba
 		if ca.isPeerFocusWorkload(peer) {
 			return true, ""
 		}
