/*
Copyright 2023- IBM Inc. All Rights Reserved.

SPDX-License-Identifier: Apache-2.0
*/

// The connlist package of netpol-analyzer allows producing a k8s connectivity report based on several resources:
<<<<<<< HEAD
// k8s NetworkPolicy, k8s Ingress, openshift Route, k8s AdminNetworkPolicy and k8s BaselineAdminNetworkPolicy
=======
// k8s NetworkPolicy & AdminNetworkPolicy, k8s Ingress, openshift Route
>>>>>>> 07787884
// It lists the set of allowed connections between each pair of different peers (k8s workloads or ip-blocks).
// Connections between workload to itself are excluded from the output.
// Connectivity inferred from Ingress/Route resources is between {ingress-controller} to k8s workloads.
// The resources can be extracted from a directory containing YAML manifests, or from a k8s cluster.
// For more information, see https://github.com/np-guard/netpol-analyzer.
package connlist

import (
	"context"
	"errors"
	"time"

	metav1 "k8s.io/apimachinery/pkg/apis/meta/v1"
	"k8s.io/apimachinery/pkg/types"
	"k8s.io/client-go/kubernetes"

	v1 "k8s.io/api/core/v1"

	"k8s.io/cli-runtime/pkg/resource"

	"github.com/np-guard/netpol-analyzer/pkg/internal/netpolerrors"
	"github.com/np-guard/netpol-analyzer/pkg/internal/output"
	"github.com/np-guard/netpol-analyzer/pkg/logger"
	"github.com/np-guard/netpol-analyzer/pkg/manifests/fsscanner"
	"github.com/np-guard/netpol-analyzer/pkg/manifests/parser"
	"github.com/np-guard/netpol-analyzer/pkg/netpol/connlist/internal/ingressanalyzer"
	"github.com/np-guard/netpol-analyzer/pkg/netpol/eval"
	"github.com/np-guard/netpol-analyzer/pkg/netpol/internal/common"

	utilerrors "k8s.io/apimachinery/pkg/util/errors"
)

// A ConnlistAnalyzer provides API to recursively scan a directory for Kubernetes resources including network policies,
// and get the list of permitted connectivity between the workloads of the K8s application managed in this directory.
type ConnlistAnalyzer struct {
	logger           logger.Logger
	stopOnError      bool
	errors           []ConnlistError
	focusWorkload    string
	exposureAnalysis bool
	exposureResult   []ExposedPeer
	outputFormat     string
	muteErrsAndWarns bool
	peersList        []Peer // internally used peersList used in dot formatting; in case of focusWorkload option contains only relevant peers
}

// The new interface
// ConnlistFromResourceInfos returns the allowed-connections list from input slice of resource.Info objects,
// and the list of all workloads from the parsed resources
func (ca *ConnlistAnalyzer) ConnlistFromResourceInfos(info []*resource.Info) ([]Peer2PeerConnection, []Peer, error) {
	// convert resource.Info objects to k8s resources, filter irrelevant resources
	objects, fpErrs := parser.ResourceInfoListToK8sObjectsList(info, ca.logger, ca.muteErrsAndWarns)
	ca.copyFpErrs(fpErrs)
	if ca.stopProcessing() {
		if err := ca.hasFatalError(); err != nil {
			return nil, nil, err
		}
		return []Peer2PeerConnection{}, []Peer{}, nil
	}
	return ca.connsListFromParsedResources(objects)
}

func (ca *ConnlistAnalyzer) copyFpErrs(fpErrs []parser.FileProcessingError) {
	for i := range fpErrs {
		ca.errors = append(ca.errors, &fpErrs[i])
	}
}

// ConnlistFromDirPath returns the allowed connections list from dir path containing k8s resources,
// and list of all workloads from the parsed resources
func (ca *ConnlistAnalyzer) ConnlistFromDirPath(dirPath string) ([]Peer2PeerConnection, []Peer, error) {
	rList, errs := fsscanner.GetResourceInfosFromDirPath([]string{dirPath}, true, ca.stopOnError)
	// instead of parsing the builder's string error to decide on error type (warning/error/fatal-err)
	// return as fatal error if rList is empty or if stopOnError is on
	// otherwise try to analyze and return as accumulated error
	if errs != nil {
		// TODO: consider avoid logging this error because it is already printed to log by the builder
		if len(rList) == 0 || ca.stopOnError {
			err := utilerrors.NewAggregate(errs)
			ca.logger.Errorf(err, netpolerrors.ErrGettingResInfoFromDir)
			ca.errors = append(ca.errors, parser.FailedReadingFile(dirPath, err))
			return nil, nil, err // return as fatal error if rList is empty or if stopOnError is on
		}
		// split err if it's an aggregated error to a list of separate errors
		for _, err := range errs {
			ca.logger.Errorf(err, netpolerrors.FailedReadingFileErrorStr)         // print to log the error from builder
			ca.errors = append(ca.errors, parser.FailedReadingFile(dirPath, err)) // add the error from builder to accumulated errors
		}
	}
	return ca.ConnlistFromResourceInfos(rList)
}

// ValidFormats array of possible values of output format
var ValidFormats = []string{output.TextFormat, output.JSONFormat, output.DOTFormat,
	output.CSVFormat, output.MDFormat}

// ConnlistAnalyzerOption is the type for specifying options for ConnlistAnalyzer,
// using Golang's Options Pattern (https://golang.cafe/blog/golang-functional-options-pattern.html).
type ConnlistAnalyzerOption func(*ConnlistAnalyzer)

// WithLogger is a functional option which sets the logger for a ConnlistAnalyzer to use.
// The provided logger must conform with the package's Logger interface.
func WithLogger(l logger.Logger) ConnlistAnalyzerOption {
	return func(c *ConnlistAnalyzer) {
		c.logger = l
	}
}

// WithStopOnError is a functional option which directs ConnlistAnalyzer to stop any processing after the
// first severe error.
func WithStopOnError() ConnlistAnalyzerOption {
	return func(c *ConnlistAnalyzer) {
		c.stopOnError = true
	}
}

func WithFocusWorkload(workload string) ConnlistAnalyzerOption {
	return func(p *ConnlistAnalyzer) {
		p.focusWorkload = workload
	}
}

// WithExposureAnalysis is a functional option which directs ConnlistAnalyzer to perform exposure analysis
func WithExposureAnalysis() ConnlistAnalyzerOption {
	return func(c *ConnlistAnalyzer) {
		c.exposureAnalysis = true
		c.exposureResult = []ExposedPeer{}
	}
}

// WithOutputFormat is a functional option, allowing user to choose the output format txt/json/dot/csv/md.
func WithOutputFormat(outputFormat string) ConnlistAnalyzerOption {
	return func(p *ConnlistAnalyzer) {
		p.outputFormat = outputFormat
	}
}

// WithMuteErrsAndWarns is a functional option which directs ConnlistAnalyzer to avoid logging errors/warnings
func WithMuteErrsAndWarns() ConnlistAnalyzerOption {
	return func(c *ConnlistAnalyzer) {
		c.muteErrsAndWarns = true
	}
}

// NewConnlistAnalyzer creates a new instance of ConnlistAnalyzer, and applies the provided functional options.
func NewConnlistAnalyzer(options ...ConnlistAnalyzerOption) *ConnlistAnalyzer {
	// object with default behavior options
	ca := &ConnlistAnalyzer{
		logger:           logger.NewDefaultLogger(),
		stopOnError:      false,
		exposureAnalysis: false,
		exposureResult:   nil,
		errors:           []ConnlistError{},
		outputFormat:     output.DefaultFormat,
	}
	for _, o := range options {
		o(ca)
	}
	return ca
}

// Errors returns a slice of ConnlistError with all warnings and errors encountered during processing.
func (ca *ConnlistAnalyzer) Errors() []ConnlistError {
	return ca.errors
}

// ExposedPeers returns a slice of ExposedPeer objects,  capturing for input workloads if/how they  may
// be exposed to potential cluster entities, based on the input network policies
func (ca *ConnlistAnalyzer) ExposedPeers() []ExposedPeer {
	return ca.exposureResult
}

// return true if has fatal error or severe with flag stopOnError
func (ca *ConnlistAnalyzer) stopProcessing() bool {
	for idx := range ca.errors {
		if ca.errors[idx].IsFatal() || ca.stopOnError && ca.errors[idx].IsSevere() {
			return true
		}
	}
	return false
}

func (ca *ConnlistAnalyzer) hasFatalError() error {
	for idx := range ca.errors {
		if ca.errors[idx].IsFatal() {
			return ca.errors[idx].Error()
		}
	}
	return nil
}

// getPolicyEngine returns a new policy engine considering the exposure analysis option
func (ca *ConnlistAnalyzer) getPolicyEngine(objectsList []parser.K8sObject) (*eval.PolicyEngine, error) {
	// TODO: do we need logger in policyEngine?
	if !ca.exposureAnalysis {
		return eval.NewPolicyEngineWithObjects(objectsList)
	}
	// else build new policy engine with exposure analysis option
	pe := eval.NewPolicyEngineWithOptions(ca.exposureAnalysis)
	err := pe.AddObjectsForExposureAnalysis(objectsList)
	return pe, err
}

func (ca *ConnlistAnalyzer) connsListFromParsedResources(objectsList []parser.K8sObject) ([]Peer2PeerConnection, []Peer, error) {
	pe, err := ca.getPolicyEngine(objectsList)
	if err != nil {
		ca.errors = append(ca.errors, newResourceEvaluationError(err))
		return nil, nil, err
	}
	ia, err := ingressanalyzer.NewIngressAnalyzerWithObjects(objectsList, pe, ca.logger, ca.muteErrsAndWarns)
	if err != nil {
		ca.errors = append(ca.errors, newResourceEvaluationError(err))
		return nil, nil, err
	}
	return ca.getConnectionsList(pe, ia)
}

// ConnlistFromK8sCluster returns the allowed connections list from k8s cluster resources, and list of all peers names
func (ca *ConnlistAnalyzer) ConnlistFromK8sCluster(clientset *kubernetes.Clientset) ([]Peer2PeerConnection, []Peer, error) {
	pe := eval.NewPolicyEngineWithOptions(ca.exposureAnalysis)

	// get all resources from k8s cluster
	ctx, cancel := context.WithTimeout(context.Background(), ctxTimeoutSeconds*time.Second)
	defer cancel()

	// get all namespaces
	nsList, apiErr := clientset.CoreV1().Namespaces().List(ctx, metav1.ListOptions{})
	if apiErr != nil {
		return nil, nil, apiErr
	}
	for i := range nsList.Items {
		ns := &nsList.Items[i]
		if err := pe.InsertObject(ns); err != nil {
			return nil, nil, err
		}
	}

	// get all netpols
	npList, apiErr := clientset.NetworkingV1().NetworkPolicies(metav1.NamespaceAll).List(ctx, metav1.ListOptions{})
	if apiErr != nil {
		return nil, nil, apiErr
	}
	for i := range npList.Items {
		if err := pe.InsertObject(&npList.Items[i]); err != nil {
			return nil, nil, err
		}
	}

	// get all pods
	podList, apiErr := clientset.CoreV1().Pods(metav1.NamespaceAll).List(ctx, metav1.ListOptions{})
	if apiErr != nil {
		return nil, nil, apiErr
	}
	for i := range podList.Items {
		if err := pe.InsertObject(&podList.Items[i]); err != nil {
			return nil, nil, err
		}
	}

	return ca.getConnectionsList(pe, nil)
}

// ConnectionsListToString returns a string of connections from list of Peer2PeerConnection objects in the required output format
func (ca *ConnlistAnalyzer) ConnectionsListToString(conns []Peer2PeerConnection) (string, error) {
	connsFormatter, err := ca.getFormatter()
	if err != nil {
		ca.errors = append(ca.errors, newResultFormattingError(err))
		return "", err
	}
	out, err := connsFormatter.writeOutput(conns, ca.exposureResult, ca.exposureAnalysis)
	if err != nil {
		ca.errors = append(ca.errors, newResultFormattingError(err))
		return "", err
	}
	return out, nil
}

// validate the value of the output format
func ValidateOutputFormat(format string) error {
	for _, formatName := range ValidFormats {
		if format == formatName {
			return nil
		}
	}
	return errors.New(netpolerrors.FormatNotSupportedErrStr(format))
}

// returns the relevant formatter for the analyzer's outputFormat
func (ca *ConnlistAnalyzer) getFormatter() (connsFormatter, error) {
	if err := ValidateOutputFormat(ca.outputFormat); err != nil {
		return nil, err
	}
	switch ca.outputFormat {
	case output.JSONFormat:
		return &formatJSON{}, nil
	case output.TextFormat:
		return &formatText{}, nil
	case output.DOTFormat:
		return &formatDOT{ca.peersList}, nil
	case output.CSVFormat:
		return &formatCSV{}, nil
	case output.MDFormat:
		return &formatMD{}, nil
	default:
		return &formatText{}, nil
	}
}

//////////////////////////////////////////////////////////////////////////////////////////////

//////////////////////////////////////////////////////////////////////////////////////////////
// internal type definitions below

const (
	ctxTimeoutSeconds = 3
)

// connection implements the Peer2PeerConnection interface
type connection struct {
	src               Peer
	dst               Peer
	allConnections    bool
	protocolsAndPorts map[v1.Protocol][]common.PortRange
}

func (c *connection) Src() Peer {
	return c.src
}
func (c *connection) Dst() Peer {
	return c.dst
}
func (c *connection) AllProtocolsAndPorts() bool {
	return c.allConnections
}
func (c *connection) ProtocolsAndPorts() map[v1.Protocol][]common.PortRange {
	return c.protocolsAndPorts
}

// returns a *common.ConnectionSet from Peer2PeerConnection data
func GetConnectionSetFromP2PConnection(c Peer2PeerConnection) *common.ConnectionSet {
	protocolsToPortSetMap := make(map[v1.Protocol]*common.PortSet, len(c.ProtocolsAndPorts()))
	for protocol, portRageArr := range c.ProtocolsAndPorts() {
		protocolsToPortSetMap[protocol] = common.MakePortSet(false)
		for _, p := range portRageArr {
			protocolsToPortSetMap[protocol].AddPortRange(p.Start(), p.End())
		}
	}
	connectionSet := &common.ConnectionSet{AllowAll: c.AllProtocolsAndPorts(), AllowedProtocols: protocolsToPortSetMap}
	return connectionSet
}

//////////////////////////////////////////////////////////////////////////////////////////////

func (ca *ConnlistAnalyzer) includePairOfWorkloads(pe *eval.PolicyEngine, src, dst Peer) bool {
	if src.IsPeerIPType() && dst.IsPeerIPType() {
		return false
	}
	// skip self-looped connection,
	// i.e. a connection from workload to itself (regardless existence of replicas)
	if src.String() == dst.String() {
		return false
	}
	// when exposure-analysis, skip conns between fake pods or ip-peer and fake pods
	if ca.exposureAnalysis && !ca.includePairWithRepresentativePeer(pe, src, dst) {
		return false
	}

	// no focus-workload or at least one of src/dst should be the focus workload
	return ca.isPeerFocusWorkload(src) || ca.isPeerFocusWorkload(dst)
}

func (ca *ConnlistAnalyzer) includePairWithRepresentativePeer(pe *eval.PolicyEngine, src, dst Peer) bool {
	isRepSrc := pe.IsRepresentativePeer(src)
	isRepDst := pe.IsRepresentativePeer(dst)
	// cases when at least one of the peers is representative peer; when not to include the peers pair:
	// both peers are Representative
	if isRepSrc && isRepDst {
		return false
	}
	// if one peer is IP and the other is a representative peer
	if (isRepSrc || isRepDst) && (src.IsPeerIPType() || dst.IsPeerIPType()) {
		return false
	}
	// if one peer is fake ingress-pod and the other is a representative peer
	// todo: might check if peer is a fake ingress-controller by checking name and fakePod flag (within new pe func)
	if (isRepSrc || isRepDst) && (src.Name() == common.IngressPodName || dst.Name() == common.IngressPodName) {
		return false
	}
	return true
}

func getPeerNsNameFormat(peer Peer) string {
	return types.NamespacedName{Namespace: peer.Namespace(), Name: peer.Name()}.String()
}

// isPeerFocusWorkload returns true if focus-workload flag is not used (each peer is included),
// or if the focus-workload is equal to peer's name
func (ca *ConnlistAnalyzer) isPeerFocusWorkload(peer Peer) bool {
	return ca.focusWorkload == "" || peer.Name() == ca.focusWorkload || getPeerNsNameFormat(peer) == ca.focusWorkload
}

func convertEvalPeersToConnlistPeer(peers []eval.Peer) []Peer {
	res := make([]Peer, len(peers))
	for i, p := range peers {
		res[i] = p
	}
	return res
}

// getConnectionsList returns connections list from PolicyEngine and ingressAnalyzer objects
// if the exposure-analysis option is on, also computes and updates the exposure-analysis results
func (ca *ConnlistAnalyzer) getConnectionsList(pe *eval.PolicyEngine, ia *ingressanalyzer.IngressAnalyzer) ([]Peer2PeerConnection,
	[]Peer, error) {
	connsRes := make([]Peer2PeerConnection, 0)
	if !pe.HasPodPeers() {
		return connsRes, []Peer{}, nil
	}

	// get workload peers and ip blocks
	peerList, err := pe.GetPeersList()
	if err != nil {
		ca.errors = append(ca.errors, newResourceEvaluationError(err))
		return nil, nil, err
	}
	// represent peerList as []connlist.Peer list to be returned
	peers := convertEvalPeersToConnlistPeer(peerList)

	// realAndRepresentativePeers represents []connlist.Peer to be sent to ca.getConnectionsBetweenPeers
	realAndRepresentativePeers := peers
	if ca.exposureAnalysis {
		representativePeers := pe.GetRepresentativePeersList()
		realAndRepresentativePeers = append(realAndRepresentativePeers, convertEvalPeersToConnlistPeer(representativePeers)...)
	}
	ca.peersList = make([]Peer, 0, len(peerList))
	for _, p := range peerList {
		if ca.isPeerFocusWorkload(p) {
			ca.peersList = append(ca.peersList, p)
		}
	}

	excludeIngressAnalysis := (ia == nil || ia.IsEmpty())

	// if ca.focusWorkload is not empty, check if it exists in the peers before proceeding
	existFocusWorkload, warningMsg := ca.existsFocusWorkload(excludeIngressAnalysis)
	if ca.focusWorkload != "" && !existFocusWorkload {
		ca.errors = append(ca.errors, newConnlistAnalyzerWarning(errors.New(warningMsg)))
		ca.logWarning(warningMsg)
		return nil, nil, nil
	}

	// compute connections between peers based on pe analysis of network policies
	// if exposure-analysis is on, also compute and return the exposures-map
	peersAllowedConns, exposureMaps, err := ca.getConnectionsBetweenPeers(pe, realAndRepresentativePeers)
	if err != nil {
		ca.errors = append(ca.errors, newResourceEvaluationError(err))
		return nil, nil, err
	}
	connsRes = peersAllowedConns

	if ca.exposureAnalysis {
		ca.exposureResult = buildExposedPeerListFromExposureMaps(exposureMaps)
	}

	if excludeIngressAnalysis {
		return connsRes, peers, nil
	}

	// analyze ingress connections - create connection objects for relevant ingress analyzer connections
	ingressAllowedConns, err := ca.getIngressAllowedConnections(ia, pe)
	if err != nil {
		ca.errors = append(ca.errors, newResourceEvaluationError(err))
		return nil, nil, err
	}
	connsRes = append(connsRes, ingressAllowedConns...)

	if ca.focusWorkload == "" && len(peersAllowedConns) == 0 {
		ca.logWarning(netpolerrors.NoAllowedConnsWarning)
	}

	return connsRes, peers, nil
}

// existsFocusWorkload checks if the provided focus workload is ingress-controller
// or if it exists in the peers list from the parsed resources
// if not returns a suitable warning message
func (ca *ConnlistAnalyzer) existsFocusWorkload(excludeIngressAnalysis bool) (existFocusWorkload bool, warning string) {
	if ca.focusWorkload == common.IngressPodName {
		if excludeIngressAnalysis { // if the ingress-analyzer is empty,
			// then no routes/k8s-ingress objects -> ingress-controller pod will not be added
			return false, netpolerrors.NoIngressSourcesErrStr + netpolerrors.EmptyConnListErrStr
		}
		return true, ""
	}

	// check if the focus-workload is in the peers
	for _, peer := range ca.peersList {
		if ca.isPeerFocusWorkload(peer) {
			return true, ""
		}
	}
	return false, netpolerrors.WorkloadDoesNotExistErrStr(ca.focusWorkload)
}

// getConnectionsBetweenPeers returns connections list from PolicyEngine object
// and exposures-map containing the exposed peers data if the exposure-analysis is on , else empty map
func (ca *ConnlistAnalyzer) getConnectionsBetweenPeers(pe *eval.PolicyEngine, peers []Peer) ([]Peer2PeerConnection, *exposureMaps, error) {
	connsRes := make([]Peer2PeerConnection, 0)
	exposureMaps := &exposureMaps{
		ingressExposureMap: map[Peer]*peerXgressExposureData{},
		egressExposureMap:  map[Peer]*peerXgressExposureData{},
	}
	// for exposure-analysis use: sets for marking peer checked for ingress/egress exposure to entire cluster data once
	ingressSet := make(map[Peer]bool, 0)
	egressSet := make(map[Peer]bool, 0)

	for i := range peers {
		srcPeer := peers[i]
		for j := range peers {
			dstPeer := peers[j]
			if !ca.includePairOfWorkloads(pe, srcPeer, dstPeer) {
				continue
			}
			allowedConnections, err := pe.AllAllowedConnectionsBetweenWorkloadPeers(srcPeer, dstPeer)
			if err != nil {
				return nil, nil, err
			}
			if ca.exposureAnalysis {
				err = ca.updatePeersGeneralExposureData(pe, srcPeer, dstPeer, ingressSet, egressSet, exposureMaps)
				if err != nil {
					return nil, nil, err
				}
			}
			// skip empty connections
			if allowedConnections.IsEmpty() {
				continue
			}
			p2pConnection, err := ca.getP2PConnOrUpdateExposureConn(pe, allowedConnections, srcPeer, dstPeer, exposureMaps)
			if err != nil {
				return nil, nil, err
			}
			if p2pConnection != nil {
				connsRes = append(connsRes, p2pConnection)
			}
		}
	}
	return connsRes, exposureMaps, nil
}

// getIngressAllowedConnections returns connections list from IngressAnalyzer intersected with PolicyEngine's connections
func (ca *ConnlistAnalyzer) getIngressAllowedConnections(ia *ingressanalyzer.IngressAnalyzer,
	pe *eval.PolicyEngine) ([]Peer2PeerConnection, error) {
	res := make([]Peer2PeerConnection, 0)
	ingressConns, err := ia.AllowedIngressConnections()
	if err != nil {
		return nil, err
	}
	// adding the ingress controller pod to the policy engine,
	ingressControllerPod, err := pe.AddPodByNameAndNamespace(common.IngressPodName, common.IngressPodNamespace)
	if err != nil {
		return nil, err
	}
	for peerStr, peerAndConn := range ingressConns {
		// refines to only relevant connections if ca.focusWorkload is not empty
		if !ca.includePairOfWorkloads(pe, ingressControllerPod, peerAndConn.Peer) {
			continue
		}
		// compute allowed connections based on pe.policies to the peer, then intersect the conns with
		// ingress connections to the peer -> the intersection will be appended to the result
		peConn, err := pe.AllAllowedConnectionsBetweenWorkloadPeers(ingressControllerPod, peerAndConn.Peer)
		if err != nil {
			return nil, err
		}
		peerAndConn.ConnSet.Intersection(peConn)
		if peerAndConn.ConnSet.IsEmpty() {
			ca.warnBlockedIngress(peerStr, peerAndConn.IngressObjects)
			continue
		}
		p2pConnection := createConnectionObject(peerAndConn.ConnSet, ingressControllerPod, peerAndConn.Peer)
		res = append(res, p2pConnection)
	}
	return res, nil
}

func (ca *ConnlistAnalyzer) warnBlockedIngress(peerStr string, ingressObjects map[string][]string) {
	objKind := ""
	objName := ""
	if len(ingressObjects[parser.Ingress]) > 0 {
		objKind = "K8s-Ingress"
		objName = ingressObjects[parser.Ingress][0]
	} else if len(ingressObjects[parser.Route]) > 0 {
		objKind = "Route"
		objName = ingressObjects[parser.Route][0]
	}
	warningMsg := netpolerrors.BlockedIngressWarning(objKind, objName, peerStr)
	ca.errors = append(ca.errors, newConnlistAnalyzerWarning(errors.New(warningMsg)))
	ca.logWarning(warningMsg)
}

func (ca *ConnlistAnalyzer) logWarning(msg string) {
	if !ca.muteErrsAndWarns {
		ca.logger.Warnf(msg)
	}
}

// getP2PConnOrUpdateExposureConn if the given connection is between two peers from the parsed resources,
// or between a real peer and IP-block, returns it as P2P connection object;
// otherwise the connection belongs to exposure-analysis, will be added to the provided exposure-map.
func (ca *ConnlistAnalyzer) getP2PConnOrUpdateExposureConn(pe *eval.PolicyEngine, allowedConnections common.Connection,
	src, dst Peer, exposureMaps *exposureMaps) (*connection, error) {
	if !ca.exposureAnalysis {
		// if exposure analysis option is off , the connection is definitely a P2PConnection
		return createConnectionObject(allowedConnections, src, dst), nil
	}
	// else exposure analysis is on

	if !pe.IsRepresentativePeer(src) && !pe.IsRepresentativePeer(dst) {
		// both src and dst are peers are found in the parsed resources (and IPs)
		return createConnectionObject(allowedConnections, src, dst), nil
	}
	// else: one of the peers is a representative peer (inferred from a netpol-rule) ,
	// and the other is a peer from the parsed resources
	// an exposure analysis connection
	isIngress := pe.IsRepresentativePeer(src)
	err := exposureMaps.addConnToExposureMap(pe, allowedConnections, src, dst, isIngress)
	return nil, err
}

// helper function - returns a connection object from the given fields
func createConnectionObject(allowedConnections common.Connection, src, dst Peer) *connection {
	return &connection{
		src:               src,
		dst:               dst,
		allConnections:    allowedConnections.AllConnections(),
		protocolsAndPorts: allowedConnections.ProtocolsAndPortsMap(),
	}
}

// updatePeersGeneralExposureData updates src and dst connections to entire world/cluster on the exposures map
func (ca *ConnlistAnalyzer) updatePeersGeneralExposureData(pe *eval.PolicyEngine, src, dst Peer, ingressSet, egressSet map[Peer]bool,
	exMaps *exposureMaps) error {
	// when computing allowed conns between the peers,(even on first time)
	// if a workload peer is not protected by netpols this was definitely detected;
	// also exposure to entire cluster was definitely computed for src or/and dst (if its a workload peer)
	// so we should update the unprotected / entire connection cluster in the map for those real workload peers
	// this way we ensure updating the xgress exposure data to entire cluster/world of the peer's entry
	// in the exposure map before adding any other connection
	// or we might also have a case of no other exposure conns
	// (e.g. only one peer with one netpol exposing the peer to entire cluster, no netpols)
	var err error
	// 1. only on first time : add general exposure data for the src peer (on egress)
	if ca.shouldAddPeerGeneralExposureData(pe, src, egressSet) {
		err = exMaps.addPeerGeneralExposure(pe, src, false)
		if err != nil {
			return err
		}
	}
	egressSet[src] = true
	// 2. only on first time : add general exposure data for the dst peer (on ingress)
	if ca.shouldAddPeerGeneralExposureData(pe, dst, ingressSet) {
		err = exMaps.addPeerGeneralExposure(pe, dst, true)
	}
	ingressSet[dst] = true
	return err
}

// shouldAddPeerGeneralExposureData returns whether should add given peer's general
// exposure data to the exposure results.
// returns true if :
// - the peer is not IP type
// - the peer is not representative peer
// - focus-workload flag is not used or the peer is the focus-workload
// - it is first time the peer is visited
func (ca *ConnlistAnalyzer) shouldAddPeerGeneralExposureData(pe *eval.PolicyEngine, peer Peer, xgressSet map[Peer]bool) bool {
	return !peer.IsPeerIPType() && !pe.IsRepresentativePeer(peer) && !xgressSet[peer] && ca.isPeerFocusWorkload(peer)
}<|MERGE_RESOLUTION|>--- conflicted
+++ resolved
@@ -5,11 +5,7 @@
 */
 
 // The connlist package of netpol-analyzer allows producing a k8s connectivity report based on several resources:
-<<<<<<< HEAD
-// k8s NetworkPolicy, k8s Ingress, openshift Route, k8s AdminNetworkPolicy and k8s BaselineAdminNetworkPolicy
-=======
-// k8s NetworkPolicy & AdminNetworkPolicy, k8s Ingress, openshift Route
->>>>>>> 07787884
+// k8s NetworkPolicy & AdminNetworkPolicy & BaselineAdminNetworkPolicy, k8s Ingress, openshift Route
 // It lists the set of allowed connections between each pair of different peers (k8s workloads or ip-blocks).
 // Connections between workload to itself are excluded from the output.
 // Connectivity inferred from Ingress/Route resources is between {ingress-controller} to k8s workloads.
