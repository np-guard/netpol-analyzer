--- conflicted
+++ resolved
@@ -176,17 +176,9 @@
 	for _, o := range options {
 		o(ca)
 	}
-<<<<<<< HEAD
-=======
 	if ca.explain && ca.outputFormat != output.DefaultFormat {
 		ca.logger.Warnf(alerts.WarnIncompatibleFormat(ca.outputFormat))
 	}
-	if ca.explain && ca.exposureAnalysis {
-		// currently these two options are incompatible
-		ca.errors = append(ca.errors,
-			newConnlistOptionsIncompativilityError(errors.New("explainability analysis and exposure analysis cannot run together")))
-	}
->>>>>>> e652c381
 	return ca
 }
 
