--- conflicted
+++ resolved
@@ -319,7 +319,6 @@
 		exposure:    true,
 	},
 	{
-<<<<<<< HEAD
 		testDirName: "udn_test_1",
 	},
 	{
@@ -338,8 +337,8 @@
 	{
 		testDirName: "udn_test_1",
 		focusConn:   "tcp-90",
-=======
+	},
+	{
 		testDirName: "virtual_machines_example",
->>>>>>> 5ab69a16
 	},
 }