--- conflicted
+++ resolved
@@ -25,16 +25,12 @@
 	// tests/anp_and_banp_using_networks_with_ipv6_test
 	WarnUnsupportedNodesField = "Nodes field of an AdminNetworkPolicyEgressPeer is not supported" // example raising this
 	// warning: tests/anp_and_banp_using_networks_and_nodes_test
-<<<<<<< HEAD
-	WarnIgnoredExposureOnLiveCluster = "exposure analysis is not supported on live-cluster; exposure flag will be ignored"
-=======
-
 	// connlist warnings
 	EmptyConnListErrStr    = "Connectivity map report will be empty."
 	NoIngressSourcesErrStr = "The ingress-controller workload was not added to the analysis, since Ingress/Route resources were not found."
 	NoAllowedConnsWarning  = "Connectivity analysis found no allowed connectivity between pairs from the configured workloads or" +
 		" external IP-blocks"
->>>>>>> 2aa02722
+	WarnIgnoredExposureOnLiveCluster = "exposure analysis is not supported on live-cluster; exposure flag will be ignored"
 )
 
 func WarnIgnoredExposure(flag1, flag2 string) string {
