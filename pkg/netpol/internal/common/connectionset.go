--- conflicted
+++ resolved
@@ -20,12 +20,9 @@
 	"strings"
 
 	v1 "k8s.io/api/core/v1"
-<<<<<<< HEAD
+
+	"github.com/np-guard/models/pkg/interval"
 	"k8s.io/apimachinery/pkg/util/intstr"
-=======
-
-	"github.com/np-guard/models/pkg/interval"
->>>>>>> 48b03f1b
 )
 
 // ConnectionSet represents a set of allowed connections between two peers on a k8s env
@@ -218,8 +215,7 @@
 	res := MakeConnectionSet(false)
 	res.AllowAll = conn.AllowAll
 	for protocol, portSet := range conn.AllowedProtocols {
-		portSetCopy := portSet.Copy()
-		res.AllowedProtocols[protocol] = &portSetCopy
+		res.AllowedProtocols[protocol] = portSet.Copy()
 	}
 	return res
 }
