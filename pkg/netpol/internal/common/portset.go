--- conflicted
+++ resolved
@@ -26,22 +26,15 @@
 // MakePortSet: return a new PortSet object, with all ports or no ports allowed
 func MakePortSet(all bool) *PortSet {
 	if all {
-<<<<<<< HEAD
-		portsInterval := Interval{Start: minPort, End: maxPort}
-		return PortSet{Ports: CanonicalIntervalSet{IntervalSet: []Interval{portsInterval}},
+		return &PortSet{Ports: interval.New(minPort, maxPort).ToSet(),
 			NamedPorts:         map[string]bool{},
 			ExcludedNamedPorts: map[string]bool{},
 		}
 	}
-	return PortSet{
+	return &PortSet{Ports: interval.NewCanonicalSet(),
 		NamedPorts:         map[string]bool{},
 		ExcludedNamedPorts: map[string]bool{},
 	}
-=======
-		return &PortSet{Ports: interval.New(minPort, maxPort).ToSet()}
-	}
-	return &PortSet{Ports: interval.NewCanonicalSet()}
->>>>>>> 48b03f1b
 }
 
 // Equal: return true if current object equals another PortSet object
@@ -56,13 +49,8 @@
 }
 
 // Copy: return a new copy of a PortSet object
-<<<<<<< HEAD
-func (p *PortSet) Copy() PortSet {
+func (p *PortSet) Copy() *PortSet {
 	res := MakePortSet(false)
-=======
-func (p *PortSet) Copy() *PortSet {
-	res := PortSet{}
->>>>>>> 48b03f1b
 	res.Ports = p.Ports.Copy()
 	for k, v := range p.NamedPorts {
 		res.NamedPorts[k] = v
@@ -70,7 +58,7 @@
 	for k, v := range p.ExcludedNamedPorts {
 		res.ExcludedNamedPorts[k] = v
 	}
-	return &res
+	return res
 }
 
 // AddPort: update current PortSet object with new added port as allowed
@@ -125,6 +113,7 @@
 }
 
 const comma = ","
+const emptyStr = "Empty"
 
 // String: return string representation of current PortSet
 func (p *PortSet) String() string {
@@ -145,10 +134,7 @@
 
 // Contains: return true if current PortSet contains a specific input port
 func (p *PortSet) Contains(port int64) bool {
-<<<<<<< HEAD
-	portObj := MakePortSet(false)
-	portObj.AddPortRange(port, port)
-	return portObj.ContainedIn(*p)
+	return p.Ports.Contains(port)
 }
 
 // GetNamedPortsKeys returns the named ports of current portSet
@@ -160,14 +146,4 @@
 		index++
 	}
 	return res
-}
-
-/*
-func (p *PortSet) Subtract(other PortSet){
-
-}
-*/
-=======
-	return p.Ports.Contains(port)
-}
->>>>>>> 48b03f1b
+}