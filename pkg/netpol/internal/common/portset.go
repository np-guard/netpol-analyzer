/*
Copyright 2023- IBM Inc. All Rights Reserved.

SPDX-License-Identifier: Apache-2.0
*/

package common

import (
	"reflect"
	"sort"
	"strings"

	"k8s.io/apimachinery/pkg/util/intstr"
)

const (
	NoPort        = -1
	MinPort int64 = 1
	MaxPort int64 = 65535
)

type NamedPortsType map[string]ImplyingRulesType

func portNames(ports NamedPortsType) []string {
	res := []string{}
	for p := range ports {
		res = append(res, p)
	}
	return res
}

// PortSet: represents set of allowed ports in a connection
type PortSet struct {
	Ports *AugmentedCanonicalSet // ports, augmented with implying rules data (used for explainability)
	// NamedPorts/ExcludedNamedPorts is a map from a port name to implying rule names (used for explainnability)
	// When not running with explainability, existing (excluded)named ports will be represented by a mapping
	// from a port name to an empty implying rules holder
	NamedPorts         NamedPortsType
	ExcludedNamedPorts NamedPortsType
}

// MakePortSet: return a new PortSet object, with all ports or no ports allowed
func MakePortSet(all bool) *PortSet {
<<<<<<< HEAD
	return &PortSet{Ports: NewAugmentedCanonicalSet(minPort, maxPort, all),
		NamedPorts:         NamedPortsType{},
		ExcludedNamedPorts: NamedPortsType{},
	}
}

func MakeAllPortSetWithImplyingRules(rules ImplyingRulesType) *PortSet {
	return &PortSet{Ports: NewAugmentedCanonicalSetWithRules(minPort, maxPort, true, rules),
		NamedPorts:         NamedPortsType{},
		ExcludedNamedPorts: NamedPortsType{},
=======
	if all {
		return &PortSet{Ports: interval.New(MinPort, MaxPort).ToSet(),
			NamedPorts:         map[string]bool{},
			ExcludedNamedPorts: map[string]bool{},
		}
>>>>>>> 18a750e9
	}
}

func MakeEmptyPortSetWithImplyingRules(rules ImplyingRulesType) *PortSet {
	return &PortSet{Ports: NewAugmentedCanonicalSetWithRules(minPort, maxPort, false, rules),
		NamedPorts:         NamedPortsType{},
		ExcludedNamedPorts: NamedPortsType{},
	}
}

// Equal: return true if current object equals another PortSet object
func (p *PortSet) Equal(other *PortSet) bool {
	return p.Ports.Equal(other.Ports) && reflect.DeepEqual(portNames(p.NamedPorts), portNames(other.NamedPorts)) &&
		reflect.DeepEqual(portNames(p.ExcludedNamedPorts), portNames(other.ExcludedNamedPorts))
}

// IsEmpty: return true if current PortSet is semantically empty (no ports allowed)
func (p *PortSet) IsEmpty() bool {
	return p.Ports.IsEmpty() && len(p.NamedPorts) == 0
}

// Unfilled: return true if current PortSet is syntactically empty
func (p *PortSet) IsUnfilled() bool {
	return p.Ports.IsUnfilled() && len(p.NamedPorts) == 0
}

// Copy: return a new copy of a PortSet object
func (p *PortSet) Copy() *PortSet {
	res := MakePortSet(false)
	res.Ports = p.Ports.Copy()
	for k, v := range p.NamedPorts {
		res.NamedPorts[k] = v.Copy()
	}
	for k, v := range p.ExcludedNamedPorts {
		res.ExcludedNamedPorts[k] = v.Copy()
	}
	return res
}

// AddPort: update current PortSet object with new added port as allowed
func (p *PortSet) AddPort(port intstr.IntOrString, implyingRules ImplyingRulesType) {
	if port.Type == intstr.String {
		if _, ok := p.NamedPorts[port.StrVal]; !ok {
			p.NamedPorts[port.StrVal] = InitImplyingRules()
		}
		theRules := p.NamedPorts[port.StrVal]
		theRules.Union(implyingRules, true)
		p.NamedPorts[port.StrVal] = theRules
		delete(p.ExcludedNamedPorts, port.StrVal)
	} else {
		p.Ports.AddAugmentedInterval(NewAugmentedIntervalWithRules(int64(port.IntVal), int64(port.IntVal), true, implyingRules), true)
	}
}

// RemovePort: update current PortSet object with removing input port from allowed ports
func (p *PortSet) RemovePort(port intstr.IntOrString) {
	if port.Type == intstr.String {
		p.ExcludedNamedPorts[port.StrVal] = p.NamedPorts[port.StrVal]
		delete(p.NamedPorts, port.StrVal)
	} else {
		p.Ports.AddAugmentedInterval(NewAugmentedInterval(int64(port.IntVal), int64(port.IntVal), false), false)
	}
}

// AddPortRange: update current PortSet object with new added port range as allowed
func (p *PortSet) AddPortRange(minPort, maxPort int64, inSet bool, fromRule string, isIngress bool) {
	p.Ports.AddAugmentedInterval(NewAugmentedIntervalWithRule(minPort, maxPort, inSet, fromRule, isIngress), true)
}

// Union: update current PortSet object with union of input PortSet object
// Note: this function is not symmetrical regarding the update of implying rules:
// it updates implying rules of 'p' by those of 'other' only for ports that get changed in 'p'
func (p *PortSet) Union(other *PortSet, collectRules bool) {
	p.Ports = p.Ports.Union(other.Ports, collectRules)
	// union current namedPorts with other namedPorts, and delete other namedPorts from current excludedNamedPorts
	for k, v := range other.NamedPorts {
		if _, ok := p.NamedPorts[k]; !ok {
			// this named port was not in p --> take implying rules from other
			p.NamedPorts[k] = v.Copy()
		}
		delete(p.ExcludedNamedPorts, k)
	}
	// add excludedNamedPorts from other to current excludedNamedPorts if they are not in united p.NamedPorts
	for k, v := range other.ExcludedNamedPorts {
		if _, ok := p.NamedPorts[k]; !ok {
			if _, ok := p.ExcludedNamedPorts[k]; !ok {
				// this exluded named port was not excluded in p --> take implying rules from other
				p.ExcludedNamedPorts[k] = v.Copy()
			}
		}
	}
}

// ContainedIn: return true if current PortSet object is contained in input PortSet object
func (p *PortSet) ContainedIn(other *PortSet) bool {
	return p.Ports.ContainedIn(other.Ports)
}

// Intersection: update current PortSet object as intersection with input PortSet object
func (p *PortSet) Intersection(other *PortSet) {
	p.Ports = p.Ports.Intersect(other.Ports)
}

// IsAll: return true if current PortSet object contains all ports
func (p *PortSet) IsAll() bool {
	return p.Equal(MakePortSet(true))
}

const comma = ","

// String: return string representation of current PortSet
func (p *PortSet) String() string {
	res := p.Ports.String()
	if len(p.NamedPorts) > 0 {
		sortedNamedPorts := p.GetNamedPortsKeys()
		sort.Strings(sortedNamedPorts)
		if res != "" {
			res += comma
		}
		res += strings.Join(sortedNamedPorts, comma)
	}
	return res
}

// Contains: return true if current PortSet contains a specific input port
func (p *PortSet) Contains(port int64) bool {
	return p.Ports.Contains(port)
}

// GetNamedPorts returns the named ports of the current PortSet
func (p *PortSet) GetNamedPorts() NamedPortsType {
	return p.NamedPorts
}

// GetNamedPortsKeys returns the named ports names of the current PortSet
func (p *PortSet) GetNamedPortsKeys() []string {
	res := make([]string, len(p.NamedPorts))
	index := 0
	for k := range p.NamedPorts {
		res[index] = k
		index++
	}
	return res
}

// subtract: updates current portSet with the result of subtracting the given portSet from it
func (p *PortSet) subtract(other *PortSet) {
	p.Ports = p.Ports.Subtract(other.Ports)
	// delete other named ports from current portSet's named ports map
	// and add the deleted named ports to excluded named ports map
	for k, v := range other.NamedPorts {
		if _, ok := p.ExcludedNamedPorts[k]; !ok {
			p.ExcludedNamedPorts[k] = InitImplyingRules()
		}
		theRules := p.ExcludedNamedPorts[k]
		theRules.Union(v.Copy(), true)
		p.ExcludedNamedPorts[k] = theRules
		delete(p.NamedPorts, k)
	}
}

func (p *PortSet) GetEquivalentCanonicalPortSet() *PortSet {
	res := p.Copy()
	res.Ports = p.Ports.GetEquivalentCanonicalAugmentedSet()
	return res
}<|MERGE_RESOLUTION|>--- conflicted
+++ resolved
@@ -42,29 +42,21 @@
 
 // MakePortSet: return a new PortSet object, with all ports or no ports allowed
 func MakePortSet(all bool) *PortSet {
-<<<<<<< HEAD
-	return &PortSet{Ports: NewAugmentedCanonicalSet(minPort, maxPort, all),
+	return &PortSet{Ports: NewAugmentedCanonicalSet(MinPort, MaxPort, all),
 		NamedPorts:         NamedPortsType{},
 		ExcludedNamedPorts: NamedPortsType{},
 	}
 }
 
 func MakeAllPortSetWithImplyingRules(rules ImplyingRulesType) *PortSet {
-	return &PortSet{Ports: NewAugmentedCanonicalSetWithRules(minPort, maxPort, true, rules),
+	return &PortSet{Ports: NewAugmentedCanonicalSetWithRules(MinPort, MaxPort, true, rules),
 		NamedPorts:         NamedPortsType{},
 		ExcludedNamedPorts: NamedPortsType{},
-=======
-	if all {
-		return &PortSet{Ports: interval.New(MinPort, MaxPort).ToSet(),
-			NamedPorts:         map[string]bool{},
-			ExcludedNamedPorts: map[string]bool{},
-		}
->>>>>>> 18a750e9
 	}
 }
 
 func MakeEmptyPortSetWithImplyingRules(rules ImplyingRulesType) *PortSet {
-	return &PortSet{Ports: NewAugmentedCanonicalSetWithRules(minPort, maxPort, false, rules),
+	return &PortSet{Ports: NewAugmentedCanonicalSetWithRules(MinPort, MaxPort, false, rules),
 		NamedPorts:         NamedPortsType{},
 		ExcludedNamedPorts: NamedPortsType{},
 	}
