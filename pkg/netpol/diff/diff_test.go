package diff

import (
	"errors"
	"os"
	"path/filepath"
	"testing"

	"github.com/stretchr/testify/require"

	"github.com/np-guard/netpol-analyzer/pkg/netpol/common"
	"github.com/np-guard/netpol-analyzer/pkg/netpol/internal/testutils"
)

type testEntry struct {
	firstDirName  string
	secondDirName string
	formats       []string
}

const expectedOutputFilePrefix = "diff_output_from_"

var allFormats = []string{common.TextFormat, common.MDFormat, common.CSVFormat, common.DOTFormat}

func TestDiff(t *testing.T) {
	testingEntries := []testEntry{
		{
			// description:
			// **changed netpols: default/frontend-netpol, default/adservice-netpol, default/checkoutservice-netpol,
			// 		default/cartservice-netpol, default/currencyservice-netpol, default/emailservice-netpol
			// **added netpols : default/redis-cart-netpol
			firstDirName:  "onlineboutique_workloads",
			secondDirName: "onlineboutique_workloads_changed_netpols",
			formats:       allFormats,
		},
		{
			// description:
			// **changed netpols: default/frontend-netpol, default/adservice-netpol, default/checkoutservice-netpol,
			// 		default/cartservice-netpol, default/currencyservice-netpol, default/emailservice-netpol
			// **added netpols : default/redis-cart-netpol
			// **added workloads: default/unicorn
			firstDirName:  "onlineboutique_workloads",
			secondDirName: "onlineboutique_workloads_changed_netpols_and_workloads",
			formats:       allFormats,
		},
		{
			// description:
			// **added workloads: default/unicorn
			firstDirName:  "onlineboutique_workloads",
			secondDirName: "onlineboutique_workloads_changed_workloads",
			formats:       allFormats,
		},
		{
			// description:
			// **changed netpols: default/frontend-netpol
			// **added Ingress: default/onlineboutique-ingress
			firstDirName:  "onlineboutique_workloads",
			secondDirName: "onlineboutique_workloads_with_ingress",
			formats:       []string{common.CSVFormat},
		},
		{
			// description:
			// ** changed Ingress:  default/ingress-policy
			// ** added netpols: default/productpage-netpol, default/details-netpol, default/reviews-netpol,
			//		 default/ratings-netpol
			// **added workloads: default/unicorn
			firstDirName:  "k8s_ingress_test",
			secondDirName: "k8s_ingress_test_new",
			formats:       allFormats,
		},
		{
			// description:
			// **changed workloads : backend/catalog (removed port)
			// **added workloads: external/unicorn
			// **removed workloads: payments/mastercard-processor
			// **changed netpols: frontend/asset-cache-netpol (blocked ingress), backend/catalog-netpol, backend/reports-netpol,
			//			backend/shipping-netpol, frontend/webapp-netpol,
			firstDirName:  "acs-security-demos",
			secondDirName: "acs-security-demos-new",
			formats:       allFormats,
		},
		{
			// description:
			// **removed Routes: frontend/asset-cache, frontend/webapp
			firstDirName:  "acs-security-demos",
			secondDirName: "acs-security-demos-no-routes",
			formats:       []string{common.DefaultFormat},
		},
		{
			// description:
			// **removed Ingress: ingressworld/ingress-2
			// **added Route: ingressworld/route-1
			firstDirName:  "multiple_ingress_objects_with_different_ports",
			secondDirName: "multiple_ingress_objects_with_different_ports_new",
			formats:       allFormats,
		},
		{
			// description:
			// **changed netpols : default/limit-app1-traffic
			// **in first dir connlist, default/deployment1 does not appear even it exists, since the netpol denies all traffic from/to it
			// in second dir , the netpol limits the ingress of it , so it appears in the diff
			firstDirName:  "deny_all_to_from_a_deployment",
			secondDirName: "deny_all_to_from_a_deployment_changed_netpol",
			formats:       []string{common.DefaultFormat},
		},
		{
			// description:
			// **added workloads: frontend/blog, payments/visa-processor-v2, zeroday/zeroday
			// **added routes: frontend/blog, zeroday/zeroday
			// **added netpols: frontend/blog-netpol, payments/visa-processor-v2-netpol, zeroday/zeroday-netpol,
			// zeroday/default-deny-in-namespace-zeroday
			// **changed netpols : payments/gateway-netpol,
			firstDirName:  "acs-security-demos",
			secondDirName: "acs-security-demos-added-workloads",
			formats:       allFormats,
		},
		{
			// description:
			// **changed netpols : default/backend-netpol,
			firstDirName:  "netpol-analysis-example-minimal",
			secondDirName: "netpol-diff-example-minimal",
			formats:       allFormats,
		},
		{
			// description:
			// **removed netpol: enable-all-protocols-with-all-ports
			// **added netpol: enable-all-traffic
			firstDirName:  "with_end_port_example",
			secondDirName: "with_end_port_example_new",
			formats:       allFormats,
		},
		{
			// description:
			// **changed netpol: kube-system-dummy-to-ignore/ingress-based-on-named-ports
			firstDirName:  "test_with_named_ports",
			secondDirName: "test_with_named_ports_changed_netpol",
			formats:       []string{common.DefaultFormat},
		},
		{
			// description:
			// **added netpol: default/policy-from2-to1
			firstDirName:  "multiple_topology_resources_3",
			secondDirName: "multiple_topology_resources_4",
			formats:       []string{common.DefaultFormat},
		},
		{
			// description:
			// **changed netpols: limited egress in all policies , and limited ingress for loadgenerator
			firstDirName:  "new_online_boutique",
			secondDirName: "new_online_boutique_synthesis",
			formats:       []string{common.DefaultFormat},
		},
	}

	for _, entry := range testingEntries {
		firstDirPath := filepath.Join(testutils.GetTestsDir(), entry.firstDirName)
		secondDirPath := filepath.Join(testutils.GetTestsDir(), entry.secondDirName)
		for _, format := range entry.formats {
			expectedOutputFileName := expectedOutputFilePrefix + entry.firstDirName + "." + format
			expectedOutputFilePath := filepath.Join(secondDirPath, expectedOutputFileName)

			diffAnalyzer := NewDiffAnalyzer(WithOutputFormat(format), WithIncludeJSONManifests())
			connsDiff, err := diffAnalyzer.ConnDiffFromDirPaths(firstDirPath, secondDirPath)
			require.Empty(t, err)
			actualOutput, err := diffAnalyzer.ConnectivityDiffToString(connsDiff)
			require.Empty(t, err)
			expectedOutputStr, err := os.ReadFile(expectedOutputFilePath)
			require.Empty(t, err)
			require.Equal(t, string(expectedOutputStr), actualOutput)
		}
	}
}

type testErrEntry struct {
	name              string
	dir1              string
	dir2              string
	errStr            string
	isCaFatalErr      bool
	isCaSevereErr     bool
	isCaWarning       bool
	isFormattingErr   bool
	format            string
	expectNonEmptyRes bool
}

var formattingErrType = &resultFormattingError{} // error returned from getting/writing output format

func TestDiffErrors(t *testing.T) {
	// following tests will be run with stopOnError, testing err string and diff err type
	testingErrEntries := []testErrEntry{
		{
			name:            "unsupported format",
			dir1:            "onlineboutique_workloads",
			dir2:            "onlineboutique_workloads_changed_netpols",
			format:          "png",
			errStr:          "png output format is not supported.",
			isFormattingErr: true,
		},
		{
			name:         "dir 1 with bad netpol - CIDR error",
			dir1:         filepath.Join("bad_netpols", "subdir1"),
			dir2:         "ipblockstest",
			errStr:       "network policy default/shippingservice-netpol CIDR error: invalid CIDR address: A",
			isCaFatalErr: true,
		},
		{
			name: "dir 2 with bad netpol - label key error",
			dir1: "ipblockstest",
			dir2: filepath.Join("bad_netpols", "subdir2"),
			errStr: "network policy default/shippingservice-netpol selector error: key: Invalid value: \"app@b\": " +
				"name part must consist of alphanumeric characters, '-', '_' or '.', and must start and end with an alphanumeric" +
				" character (e.g. 'MyName',  or 'my.name',  or '123-abc', regex used for validation is '([A-Za-z0-9][-A-Za-z0-9_.]*)?[A-Za-z0-9]')",
			isCaFatalErr: true,
		},
		{
			name: "dir 1 with bad netpol - bad rule",
			dir1: filepath.Join("bad_netpols", "subdir3"),
			dir2: "ipblockstest",
			errStr: "network policy default/shippingservice-netpol rule NetworkPolicyPeer error: " +
				"cannot have both IPBlock and PodSelector/NamespaceSelector set",
			isCaFatalErr: true,
		},
		{
			name:         "dir 2 with bad netpol - empty rule",
			dir1:         "ipblockstest",
			dir2:         filepath.Join("bad_netpols", "subdir4"),
			errStr:       "network policy default/shippingservice-netpol rule NetworkPolicyPeer error: cannot have empty rule peer",
			isCaFatalErr: true,
		},
		{
			name:         "dir 2 with bad netpol - named port on ipblock error",
			dir1:         "ipblockstest",
			dir2:         filepath.Join("bad_netpols", "subdir6"),
			errStr:       "network policy default/shippingservice-netpol named port error: cannot convert named port for an IP destination",
			isCaFatalErr: true,
		},
		{
			name:        "dir 1 warning, has no yamls",
			dir1:        filepath.Join("bad_yamls", "subdir2"),
			dir2:        "ipblockstest",
			errStr:      "no yaml files found",
			isCaWarning: true,
		},
		{
			name:         "dir 1 does not exists",
			dir1:         filepath.Join("bad_yamls", "subdir3"),
			dir2:         "ipblockstest",
			errStr:       "error accessing directory:",
			isCaFatalErr: true,
		},
		{
			name:              "dir 1 has no k8s resources",
			dir1:              filepath.Join("bad_yamls", "not_a_k8s_resource.yaml"),
			dir2:              "ipblockstest",
			errStr:            "Yaml document is not a K8s resource",
			isCaSevereErr:     true, // severe error, stops only if stopOnError = true
			expectNonEmptyRes: true, // only one dir contains severe error, so if we run without stopOnError, the analyzer generates a diff report
		},
		{
			name:              "dir 1 has malformed yaml",
			dir1:              filepath.Join("bad_yamls", "document_with_syntax_error.yaml"),
			dir2:              "ipblockstest",
			errStr:            "YAML document is malformed",
			isCaSevereErr:     true, // severe error, stops only if stopOnError = true
			expectNonEmptyRes: true, // only one dir contains severe error, so if we run without stopOnError, the analyzer generates a diff report
		},
		{
			name:        "dir 1 warning, has no netpols",
			dir1:        "k8s_ingress_test",
			dir2:        "k8s_ingress_test_new",
			errStr:      "no relevant Kubernetes network policy resources found",
			isCaWarning: true,
		},
		{
			name: "dir 2 warning, ingress conns are blocked by netpols",
			dir1: "acs-security-demos",
			dir2: "acs-security-demos-new",
			errStr: "Route resource frontend/asset-cache specified workload frontend/asset-cache[Deployment] as a backend," +
				" but network policies are blocking ingress connections from an arbitrary in-cluster source to this workload.",
			isCaWarning: true,
		},
		{
			name:              "both dirs return severe errors on their malformed yaml files",
			dir1:              "dirty",
			dir2:              "dirty",
			errStr:            "YAML document is malformed",
			isCaSevereErr:     true,
			expectNonEmptyRes: false, // both dirs contain severe errors, no computations with/without stopOnError
		},
	}

	for _, entry := range testingErrEntries {
		var diffAnalyzer, diffAnalyzerStopsOnError *DiffAnalyzer
		if entry.format != "" {
			diffAnalyzer = NewDiffAnalyzer(WithOutputFormat(entry.format))
			diffAnalyzerStopsOnError = NewDiffAnalyzer(WithStopOnError(), WithOutputFormat(entry.format))
		} else {
			diffAnalyzer = NewDiffAnalyzer()
			diffAnalyzerStopsOnError = NewDiffAnalyzer(WithStopOnError())
		}

		firstDirPath := filepath.Join(testutils.GetTestsDir(), entry.dir1)
		secondDirPath := filepath.Join(testutils.GetTestsDir(), entry.dir2)
		connsDiff1, err1 := diffAnalyzer.ConnDiffFromDirPaths(firstDirPath, secondDirPath)
		connsDiff2, err2 := diffAnalyzerStopsOnError.ConnDiffFromDirPaths(firstDirPath, secondDirPath)
		diffErrors1 := diffAnalyzer.Errors()
		diffErrors2 := diffAnalyzerStopsOnError.Errors()
		if entry.isCaFatalErr { // fatal err , both analyzers behave the same, nil res, not nil err
			require.Nil(t, connsDiff1, "test: %s", entry.name)
			require.Nil(t, connsDiff2, "test: %s", entry.name)
			require.Contains(t, err1.Error(), entry.errStr, "test: %s", entry.name)
			require.Contains(t, err2.Error(), entry.errStr, "test: %s", entry.name)
			require.Contains(t, diffErrors1[0].Error().Error(), entry.errStr, "test: %s", entry.name)
			require.Contains(t, diffErrors2[0].Error().Error(), entry.errStr, "test: %s", entry.name)
			continue
		}
		if entry.isCaSevereErr { // severe error not returned in err, but with stopOnError, empty res with it in the errors
			require.Nil(t, err1, "test: %s", entry.name)
			require.Nil(t, err2, "test: %s", entry.name)
<<<<<<< HEAD
			if entry.expectNonEmptyRes {
				// diffAnalyzer did not stop, result not empty unless no computations could be done, both dirs are not good
				require.False(t, connsDiff1.isEmpty(), "test: %s", entry.name)
			}
			require.True(t, connsDiff2.isEmpty(), "test: %s", entry.name) // diffAnalyzerStopsOnError stops running, returns empty res
=======
			require.False(t, connsDiff1.IsEmpty(), "test: %s", entry.name) // diffAnalyzer did not stop, result not empty
			require.True(t, connsDiff2.IsEmpty(), "test: %s", entry.name)  // diffAnalyzerStopsOnError stops running, returns empty res
>>>>>>> 35120dd9
			// error appended to diffAnalyzerErrors in both
			require.Contains(t, diffErrors2[0].Error().Error(), entry.errStr, "test: %s", entry.name)
			require.Contains(t, diffErrors1[0].Error().Error(), entry.errStr, "test: %s", entry.name)
			continue
		}
		if entry.isCaWarning { // both don't stop
			require.Nil(t, err1, "test: %s", entry.name)
			require.NotNil(t, connsDiff1, "test: %s", entry.name)
			require.Nil(t, err2, "test: %s", entry.name)
			require.NotNil(t, connsDiff2, "test: %s", entry.name)
			// warning appended to diffAnalyzerErrors in both
			require.Contains(t, diffErrors2[0].Error().Error(), entry.errStr, "test: %s", entry.name)
			require.Contains(t, diffErrors1[0].Error().Error(), entry.errStr, "test: %s", entry.name)
		}
		_, err1 = diffAnalyzer.ConnectivityDiffToString(connsDiff1)
		_, err2 = diffAnalyzerStopsOnError.ConnectivityDiffToString(connsDiff2)
		diffErrors1 = diffAnalyzer.Errors()
		if entry.isFormattingErr { // formating error is fatal , stops both analyzers
			require.Equal(t, err1.Error(), entry.errStr, "test: %s", entry.name)
			require.Equal(t, err2.Error(), entry.errStr, "test: %s", entry.name)
			require.True(t, errors.As(diffErrors1[0].Error(), &formattingErrType), "test: %s", entry.name)
			continue
		}
		require.Nil(t, err1, "test: %s", entry.name)
		require.Nil(t, err2, "test: %s", entry.name)
	}
}<|MERGE_RESOLUTION|>--- conflicted
+++ resolved
@@ -318,16 +318,11 @@
 		if entry.isCaSevereErr { // severe error not returned in err, but with stopOnError, empty res with it in the errors
 			require.Nil(t, err1, "test: %s", entry.name)
 			require.Nil(t, err2, "test: %s", entry.name)
-<<<<<<< HEAD
 			if entry.expectNonEmptyRes {
 				// diffAnalyzer did not stop, result not empty unless no computations could be done, both dirs are not good
-				require.False(t, connsDiff1.isEmpty(), "test: %s", entry.name)
+				require.False(t, connsDiff1.IsEmpty(), "test: %s", entry.name)
 			}
-			require.True(t, connsDiff2.isEmpty(), "test: %s", entry.name) // diffAnalyzerStopsOnError stops running, returns empty res
-=======
-			require.False(t, connsDiff1.IsEmpty(), "test: %s", entry.name) // diffAnalyzer did not stop, result not empty
-			require.True(t, connsDiff2.IsEmpty(), "test: %s", entry.name)  // diffAnalyzerStopsOnError stops running, returns empty res
->>>>>>> 35120dd9
+			require.True(t, connsDiff2.IsEmpty(), "test: %s", entry.name) // diffAnalyzerStopsOnError stops running, returns empty res
 			// error appended to diffAnalyzerErrors in both
 			require.Contains(t, diffErrors2[0].Error().Error(), entry.errStr, "test: %s", entry.name)
 			require.Contains(t, diffErrors1[0].Error().Error(), entry.errStr, "test: %s", entry.name)
