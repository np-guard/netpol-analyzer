--- conflicted
+++ resolved
@@ -146,18 +146,11 @@
 	return err1 + colonSep + err2
 }
 
-<<<<<<< HEAD
-// SamePriorityErr returns the error message if a priority appears more than once in different admin-network-policies
-func SamePriorityErr(name1, name2 string) string {
-	return "Admin Network Policies: " + name1 + " and " + name2 + " have same priority;" +
-		"Two policies are considered to be conflicting if they are assigned the same priority."
-=======
 const PriorityErrExplain = "Two policies are considered to be conflicting if they are assigned the same priority."
 
 // SamePriorityErr returns the error message if a priority appears more than once in different admin-network-policies
 func SamePriorityErr(name1, name2 string) string {
 	return "Admin Network Policies: " + name1 + " and " + name2 + " have same priority;" + PriorityErrExplain
->>>>>>> c4811e01
 }
 
 // PriorityValueErr returns error message of invalid priority value in an admin-network-policy
