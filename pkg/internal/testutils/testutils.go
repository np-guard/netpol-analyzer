package testutils

import (
	"flag"
	"os"
	"os/exec"
	"path/filepath"
	"strings"
	"testing"

	"github.com/stretchr/testify/require"

	"github.com/np-guard/netpol-analyzer/pkg/internal/output"
	"github.com/np-guard/netpol-analyzer/pkg/internal/projectpath"
	"github.com/np-guard/netpol-analyzer/pkg/logger"
)

// a flag for writing/overriding the golden result files for tests
var update = flag.Bool("update", false, "write or override golden files")

const (
<<<<<<< HEAD
	dirLevelUp            = ".."
	testsDirName          = "tests"
	standardPkgLevelDepth = 3 // e.g. pkg/netpol/connlist
	internalPkgLevelDepth = 5 // e.g. pkg/netpol/connlist/internal/ingressanalyzer
	ColonSep              = ": "
=======
	connlistExpectedOutputFilePartialName = "connlist_output."
	underscore                            = "_"
	dotSign                               = "."
	formatStr                             = "_format_"
	focusWlAnnotation                     = "_focus_workload_"
>>>>>>> 732f1ca8
)

var testsDirPath = filepath.Join(projectpath.Root, "tests")
var testsOutputsDirPath = filepath.Join(projectpath.Root, "test_outputs")

// helping func - returns test's dir path from test's dir name
func GetTestDirPath(dirName string) string {
	return filepath.Join(testsDirPath, dirName)
}

// ConnlistTestNameByTestArgs returns connlist test name and test's expected output file from some tests args
func ConnlistTestNameByTestArgs(dirName, focusWorkload, format string) (testName, expectedOutputFileName string) {
	namePrefix := dirName
	if focusWorkload != "" {
		namePrefix += focusWlAnnotation + strings.Replace(focusWorkload, "/", underscore, 1)
	}
	testName = namePrefix + formatStr + format
	expectedOutputFileName = namePrefix + underscore + connlistExpectedOutputFilePartialName + format
	return testName, expectedOutputFileName
}

// DiffTestNameByTestArgs returns diff test name and test's expected output file from some tests args
func DiffTestNameByTestArgs(ref1, ref2, format string) (testName, expectedOutputFileName string) {
	namePrefix := "diff_between_" + ref2 + "_and_" + ref1
	testName = namePrefix + formatStr + format
	expectedOutputFileName = namePrefix + dotSign + format
	return testName, expectedOutputFileName
}

// CheckActualVsExpectedOutputMatch: testing helping func - checks if actual output matches expected output,
// if not generates actual output file
// if --update flag is on, writes the actual output to the expected output file
func CheckActualVsExpectedOutputMatch(t *testing.T, expectedOutputFileName, actualOutput, testInfo, testingPkg string) {
	expectedOutputFile := filepath.Join(testsOutputsDirPath, testingPkg, expectedOutputFileName)
	// if the --update flag is on (then generate/ override the expected output file with the actualOutput)
	if *update {
		err := output.WriteToFile(actualOutput, expectedOutputFile)
		if err != nil {
			warnOnErrorWritingFile(err, expectedOutputFile)
		}
		// if format is dot - generate/ override also png graph file using graphviz program
		if strings.HasSuffix(expectedOutputFile, dotSign+output.DOTFormat) {
			generateGraphFilesIfPossible(expectedOutputFile)
		}
		return
	}
	// read expected output file
	expectedOutput, err := os.ReadFile(expectedOutputFile)
	if err != nil {
		WarnOnErrorReadingFile(err, expectedOutputFile)
	}
	actualOutputFileName := "actual_" + expectedOutputFileName
	actualOutputFile := filepath.Join(testsOutputsDirPath, testingPkg, actualOutputFileName)
	if cleanStr(string(expectedOutput)) != cleanStr(actualOutput) {
		err := output.WriteToFile(actualOutput, actualOutputFile)
		if err != nil {
			warnOnErrorWritingFile(err, actualOutputFile)
		}
	}
	require.Equal(t, cleanStr(string(expectedOutput)), cleanStr(actualOutput),
		"output mismatch for %s, actual output file %q vs expected output file: %q",
		testInfo,
		actualOutputFile, expectedOutputFile)
}

func WarnOnErrorReadingFile(err error, file string) {
	logger.NewDefaultLogger().Warnf("failed reading file %q; os error: %v occurred", file, err)
}

func warnOnErrorWritingFile(err error, file string) {
	logger.NewDefaultLogger().Warnf("failed writing to file %q; unexpected error %v occurred", file, err)
}

func cleanStr(str string) string {
	return strings.ReplaceAll(strings.ReplaceAll(str, "\n", ""), "\r", "")
}

// CheckErrorContainment: helping func - if the actual error/warning message does not contain the expected error,
// fail the test with relevant info
func CheckErrorContainment(t *testing.T, testInfo, expectedErrorMsg, actualErrMsg string) {
	require.Contains(t, actualErrMsg, expectedErrorMsg, "err/warn message mismatch for test: %q, actual: %q, expected contains: %q",
		testInfo, actualErrMsg, expectedErrorMsg)
}

const (
	// the executable we need from graphviz is "dot"
	executableNameForGraphviz = output.DOTFormat
)

var graphsSuffixes = []string{"png", "svg"}

// checks if "graphviz" executable exists, if yes runs a cmd to generates a png graph file from the dot output
func generateGraphFilesIfPossible(dotFilePath string) {
	// check if graphviz is installed to continue
	if _, err := exec.LookPath(executableNameForGraphviz); err != nil {
		logger.NewDefaultLogger().Warnf("dot executable of graphviz was not found. Output Graphs will not be generated")
		return
	}
	for _, graphSuffix := range graphsSuffixes {
		graphFilePath := dotFilePath + dotSign + graphSuffix
		cmd := exec.Command("dot", dotFilePath, "-T"+graphSuffix, "-o", graphFilePath) //nolint:gosec // nosec
		if err := cmd.Run(); err != nil {
			logger.NewDefaultLogger().Warnf("failed generating %q; unexpected error: %v", graphFilePath, err)
		}
	}
}<|MERGE_RESOLUTION|>--- conflicted
+++ resolved
@@ -19,19 +19,11 @@
 var update = flag.Bool("update", false, "write or override golden files")
 
 const (
-<<<<<<< HEAD
-	dirLevelUp            = ".."
-	testsDirName          = "tests"
-	standardPkgLevelDepth = 3 // e.g. pkg/netpol/connlist
-	internalPkgLevelDepth = 5 // e.g. pkg/netpol/connlist/internal/ingressanalyzer
-	ColonSep              = ": "
-=======
 	connlistExpectedOutputFilePartialName = "connlist_output."
 	underscore                            = "_"
 	dotSign                               = "."
 	formatStr                             = "_format_"
 	focusWlAnnotation                     = "_focus_workload_"
->>>>>>> 732f1ca8
 )
 
 var testsDirPath = filepath.Join(projectpath.Root, "tests")
